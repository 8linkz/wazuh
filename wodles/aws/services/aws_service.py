--- conflicted
+++ resolved
@@ -50,17 +50,11 @@
         The desired duration of the session that is going to be assumed.
     """
 
-<<<<<<< HEAD
+
     def __init__(self, reparse: bool, profile: str, iam_role_arn: str,
                  service_name: str, only_logs_after: str, account_alias: str, region: str,
                  db_table_name: str = DEFAULT_AWS_SERVICE_TABLENAME, discard_field: str = None,
                  discard_regex: str = None, sts_endpoint: str = None, service_endpoint: str = None,
-=======
-    def __init__(self, reparse: bool, profile: str, iam_role_arn: str, service_name: str, only_logs_after: str,
-                 account_alias: str, region: str, db_table_name: str = DEFAULT_TABLENAME,
-                 discard_field: str = None, discard_regex: str = None, sts_endpoint: str = None,
-                 service_endpoint: str = None,
->>>>>>> 3b44b3b6
                  iam_role_duration: str = None, **kwargs):
         # DB name
         self.db_name = 'aws_services'
