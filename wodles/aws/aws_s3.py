#!/usr/bin/env python3

# Copyright (C) 2015, Wazuh Inc.
# Created by Wazuh, Inc. <info@wazuh.com>.
# This program is free software; you can redistribute it and/or modify it under the terms of GPLv2
#
#
# Error Codes:
#   1 - Unknown
#   2 - SIGINT
#   3 - Invalid credentials to access AWS service
#   4 - boto3 module missing
#   5 - Unexpected error accessing SQLite DB
#   6 - Unable to create SQLite DB
#   7 - Unexpected error querying/working with objects in S3
#   8 - Failed to decompress file
#   9 - Failed to parse file
#   10 - pyarrow module missing
#   11 - Unable to connect to Wazuh
#   12 - Invalid type of bucket
#   13 - Unexpected error sending message to Wazuh
#   14 - Empty bucket
#   15 - Invalid endpoint URL
#   16 - Throttling error
#   17 - Invalid key format
#   18 - Invalid prefix
#   19 - The server datetime and datetime of the AWS environment differ
#   20 - Unable to find SQS
#   21 - Failed fetch/delete from SQS
#   22 - Invalid region
#   23 - Profile not found

import signal
import sys


import aws_tools
import buckets_s3
import services
import subscribers


def main(argv):
    # Parse arguments
    options = aws_tools.get_script_arguments()

    if int(options.debug) > 0:
        aws_tools.debug_level = int(options.debug)
        aws_tools.debug('+++ Debug mode on - Level: {debug}'.format(debug=options.debug), 1)

    try:
        if options.logBucket:
            if options.type.lower() == 'cloudtrail':
                bucket_type = buckets_s3.cloudtrail.AWSCloudTrailBucket
            elif options.type.lower() == 'vpcflow':
                bucket_type = buckets_s3.vpcflow.AWSVPCFlowBucket
            elif options.type.lower() == 'config':
                bucket_type = buckets_s3.config.AWSConfigBucket
            elif options.type.lower() == 'custom':
                bucket_type = buckets_s3.aws_bucket.AWSCustomBucket
            elif options.type.lower() == 'guardduty':
                bucket_type = buckets_s3.guardduty.AWSGuardDutyBucket
            elif options.type.lower() == 'cisco_umbrella':
                bucket_type = buckets_s3.umbrella.CiscoUmbrella
            elif options.type.lower() == 'waf':
                bucket_type = buckets_s3.waf.AWSWAFBucket
            elif options.type.lower() == 'alb':
                bucket_type = buckets_s3.load_balancers.AWSALBBucket
            elif options.type.lower() == 'clb':
                bucket_type = buckets_s3.load_balancers.AWSCLBBucket
            elif options.type.lower() == 'nlb':
                bucket_type = buckets_s3.load_balancers.AWSNLBBucket
            elif options.type.lower() == 'server_access':
                bucket_type = buckets_s3.server_access.AWSServerAccess
            else:
                raise Exception("Invalid type of bucket")
<<<<<<< HEAD
            bucket = bucket_type(reparse=options.reparse,
=======
            if options.regions:
                for input_region in options.regions:
                    try:
                        if input_region not in aws_tools.ALL_REGIONS:
                            raise ValueError(f"Invalid region '{input_region}'")
                    except ValueError as exc:
                        aws_tools.debug(f"+++ ERROR: {exc}", 1)
                        exit(22)
            bucket = bucket_type(reparse=options.reparse, access_key=options.access_key,
                                 secret_key=options.secret_key,
>>>>>>> f98b013d
                                 profile=options.aws_profile,
                                 iam_role_arn=options.iam_role_arn,
                                 bucket=options.logBucket,
                                 only_logs_after=options.only_logs_after,
                                 skip_on_error=options.skip_on_error,
                                 account_alias=options.aws_account_alias,
                                 prefix=options.trail_prefix,
                                 suffix=options.trail_suffix,
                                 delete_file=options.deleteFile,
                                 aws_organization_id=options.aws_organization_id,
                                 region=options.regions[0] if options.regions else None,
                                 discard_field=options.discard_field,
                                 discard_regex=options.discard_regex,
                                 sts_endpoint=options.sts_endpoint,
                                 service_endpoint=options.service_endpoint,
                                 iam_role_duration=options.iam_role_duration
                                 )
            # check if bucket is empty or credentials are wrong
            bucket.check_bucket()
            bucket.iter_bucket(options.aws_account_id, options.regions)
        elif options.service:
            if options.service.lower() == 'inspector':
                service_type = services.inspector.AWSInspector
            elif options.service.lower() == 'cloudwatchlogs':
                service_type = services.cloudwatchlogs.AWSCloudWatchLogs
            else:
                raise Exception("Invalid type of service")

            if not options.regions:
                aws_config = aws_tools.get_aws_config_params()

                profile = options.aws_profile or "default"

                if aws_config.has_option(profile, "region"):
                    options.regions.append(aws_config.get(profile, "region"))
                else:
                    if service_type == services.inspector.AWSInspector:
                        aws_tools.debug(
                            "+++ Warning: No regions were specified, trying to get events from supported regions", 1
                        )
                        options.regions = services.inspector.SUPPORTED_REGIONS
                    else:
                        aws_tools.debug(
                            "+++ Warning: No regions were specified, trying to get events from all regions", 1
                        )
                        options.regions = aws_tools.ALL_REGIONS

            for region in options.regions:
                try:
                    service_type.check_region(region)
                except ValueError as exc:
                    aws_tools.debug(f"+++ ERROR: {exc}", 1)
                    exit(22)

                aws_tools.debug('+++ Getting alerts from "{}" region.'.format(region), 1)

                service = service_type(reparse=options.reparse,
                                       profile=options.aws_profile,
                                       iam_role_arn=options.iam_role_arn,
                                       only_logs_after=options.only_logs_after,
                                       account_alias=options.aws_account_alias,
                                       region=region,
                                       aws_log_groups=options.aws_log_groups,
                                       remove_log_streams=options.deleteLogStreams,
                                       discard_field=options.discard_field,
                                       discard_regex=options.discard_regex,
                                       sts_endpoint=options.sts_endpoint,
                                       service_endpoint=options.service_endpoint,
                                       iam_role_duration=options.iam_role_duration
                                       )
                service.get_alerts()
        elif options.subscriber:
            if options.subscriber.lower() == "security_lake":
                if options.aws_profile:
                    aws_tools.error(
                        "The AWS Security Lake integration does not make use of the Profile authentication "
                        f"method. Check the available ones for it in "
                        f"{aws_tools.SECURITY_LAKE_IAM_ROLE_AUTHENTICATION_URL}")
                    sys.exit(3)
                aws_tools.arg_validate_security_lake_auth_params(options.external_id,
                                                                 options.queue,
                                                                 options.iam_role_arn)
                bucket_handler = subscribers.s3_log_handler.AWSSLSubscriberBucket
                message_processor = subscribers.sqs_message_processor.AWSSSecLakeMessageProcessor
            elif options.subscriber.lower() == "buckets":
                bucket_handler = subscribers.s3_log_handler.AWSSubscriberBucket
                message_processor = subscribers.sqs_message_processor.AWSS3MessageProcessor
            elif options.subscriber.lower() == "security_hub":
                bucket_handler = subscribers.s3_log_handler.AWSSecurityHubSubscriberBucket
                message_processor = subscribers.sqs_message_processor.AWSS3MessageProcessor
            else:
                raise Exception("Invalid type of subscriber")
            subscriber_queue = subscribers.sqs_queue.AWSSQSQueue(
                external_id=options.external_id,
                iam_role_arn=options.iam_role_arn,
                iam_role_duration=options.iam_role_duration,
                profile=options.aws_profile,
                sts_endpoint=options.sts_endpoint,
                service_endpoint=options.service_endpoint,
                name=options.queue,
                skip_on_error=options.skip_on_error,
                discard_field=options.discard_field,
                discard_regex=options.discard_regex,
                bucket_handler=bucket_handler,
                message_processor=message_processor)
            subscriber_queue.sync_events()
    except Exception as err:
        aws_tools.debug("+++ Error: {}".format(err), 2)
        if aws_tools.debug_level > 0:
            raise
        aws_tools.error(str(err))
        sys.exit(12)


if __name__ == '__main__':
    try:
        aws_tools.debug('Args: {args}'.format(args=str(sys.argv)), 2)
        signal.signal(signal.SIGINT, aws_tools.handler)
        main(sys.argv[1:])
        sys.exit(0)
    except Exception as e:
        aws_tools.error("Unknown error: {}".format(e))
        if aws_tools.debug_level > 0:
            raise
        sys.exit(1)<|MERGE_RESOLUTION|>--- conflicted
+++ resolved
@@ -74,9 +74,6 @@
                 bucket_type = buckets_s3.server_access.AWSServerAccess
             else:
                 raise Exception("Invalid type of bucket")
-<<<<<<< HEAD
-            bucket = bucket_type(reparse=options.reparse,
-=======
             if options.regions:
                 for input_region in options.regions:
                     try:
@@ -85,9 +82,7 @@
                     except ValueError as exc:
                         aws_tools.debug(f"+++ ERROR: {exc}", 1)
                         exit(22)
-            bucket = bucket_type(reparse=options.reparse, access_key=options.access_key,
-                                 secret_key=options.secret_key,
->>>>>>> f98b013d
+            bucket = bucket_type(reparse=options.reparse,
                                  profile=options.aws_profile,
                                  iam_role_arn=options.iam_role_arn,
                                  bucket=options.logBucket,
