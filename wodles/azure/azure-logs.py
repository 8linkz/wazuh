#!/usr/bin/env python3

###
# Integration of Wazuh agent with Microsoft Azure
# Copyright (C) 2015, Wazuh Inc.
#
# This program is free software; you can redistribute it and/or modify
# it under the terms of the GNU General Public License as published by
# the Free Software Foundation; either version 2 of the License, or
# (at your option) any later version.
#
###

################################################################################################
# pip install azure
# https://github.com/Azure/azure-sdk-for-python
# https://docs.microsoft.com/en-us/azure/storage/blobs/storage-quickstart-blobs-python
################################################################################################
import logging
import sys

from azure_utils import get_script_arguments, set_logger
from db.orm import check_database_integrity
from azure_services.analytics import start_log_analytics
from azure_services.graph import start_graph
from azure_services.storage import start_storage

<<<<<<< HEAD
import orm

sys.path.insert(0, dirname(dirname(abspath(__file__))))
from utils import ANALYSISD, MAX_EVENT_SIZE


# URLs
URL_LOGGING = 'https://login.microsoftonline.com'
URL_ANALYTICS = 'https://api.loganalytics.io'
URL_GRAPH = 'https://graph.microsoft.com'

SOCKET_HEADER = '1:Azure:'

DATETIME_MASK = '%Y-%m-%dT%H:%M:%S.%fZ'

# Logger parameters
LOGGING_MSG_FORMAT = '%(asctime)s azure: %(levelname)s: %(message)s'
LOGGING_DATE_FORMAT = '%Y/%m/%d %H:%M:%S'
LOG_LEVELS = {0: logging.WARNING,
              1: logging.INFO,
              2: logging.DEBUG}


def set_logger():
    """Set the logger configuration."""
    logging.basicConfig(level=LOG_LEVELS.get(args.debug_level, logging.INFO), format=LOGGING_MSG_FORMAT,
                        datefmt=LOGGING_DATE_FORMAT)
    logging.getLogger('azure').setLevel(LOG_LEVELS.get(args.debug_level, logging.WARNING))
    logging.getLogger('urllib3').setLevel(logging.ERROR)


def get_script_arguments():
    """Read and parse arguments."""
    parser = ArgumentParser()

    # only one must be present (log_analytics, graph or storage)
    group = parser.add_mutually_exclusive_group(required=True)
    group.add_argument("--log_analytics", action='store_true', required=False, help="Activates Log Analytics API call.")
    group.add_argument("--graph", action='store_true', required=False, help="Activates Graph API call.")
    group.add_argument("--storage", action="store_true", required=False, help="Activates Storage API call.")

    # Log Analytics arguments #
    parser.add_argument("--la_auth_path", metavar="filepath", type=str, required=False,
                        help="Path of the file containing the credentials for authentication.")
    parser.add_argument("--la_tenant_domain", metavar="domain", type=str, required=False,
                        help="Tenant domain for Log Analytics.")
    parser.add_argument("--la_query", metavar="query", required=False,
                        help="Query for Log Analytics.", type=arg_valid_la_query)
    parser.add_argument("--workspace", metavar="workspace", type=str, required=False,
                        help="Workspace for Log Analytics.")
    parser.add_argument("--la_tag", metavar="tag", type=str, required=False,
                        help="Tag that is added to the query result.")
    parser.add_argument("--la_time_offset", metavar="time", type=str, required=False,
                        help="Time range for the request.")

    # Graph arguments #
    parser.add_argument("--graph_auth_path", metavar="filepath", type=str, required=False,
                        help="Path of the file containing the credentials authentication.")
    parser.add_argument("--graph_tenant_domain", metavar="domain", type=str, required=False,
                        help="Tenant domain for Graph.")
    parser.add_argument("--graph_query", metavar="query", required=False, type=arg_valid_graph_query,
                        help="Query for Graph.")
    parser.add_argument("--graph_tag", metavar="tag", type=str, required=False,
                        help="Tag that is added to the query result.")
    parser.add_argument("--graph_time_offset", metavar="time", type=str, required=False,
                        help="Time range for the request.")

    # Storage arguments #
    parser.add_argument("--storage_auth_path", metavar="filepath", type=str, required=False,
                        help="Path of the file containing the credentials authentication.")
    parser.add_argument("--container", metavar="container", required=False, type=arg_valid_container_name,
                        help="Name of the container where searches the blobs.")
    parser.add_argument("--blobs", metavar="blobs", required=False, type=arg_valid_blob_extension,
                        help="Extension of blobs. For example: '*.log'")
    parser.add_argument("--storage_tag", metavar="tag", type=str, required=False,
                        help="Tag that is added to each blob request.")
    parser.add_argument("--json_file", action="store_true", required=False,
                        help="Specifies that the blob is only composed of events in json file format. "
                             "By default, the content of the blob is considered to be plain text.")
    parser.add_argument("--json_inline", action="store_true", required=False,
                        help="Specifies that the blob is only composed of events in json inline format. "
                             "By default, the content of the blob is considered to be plain text.")
    parser.add_argument("--storage_time_offset", metavar="time", type=str, required=False,
                        help="Time range for the request.")
    parser.add_argument('-p', '--prefix', dest='prefix', help='The relative path to the logs', type=str, required=False)


    # General parameters #
    parser.add_argument('--reparse', action='store_true', dest='reparse',
                        help='Parse the log, even if its been parsed before', default=False)
    parser.add_argument('-d', '--debug', action='store', type=int, dest='debug_level', default=0,
                        help='Specify debug level. Admits values from 0 to 2.')

    return parser.parse_args()


def arg_valid_container_name(arg_string):
    return arg_string.replace('"', '') if arg_string else arg_string


def arg_valid_graph_query(arg_string):
    if arg_string:
        if arg_string[0] == "'":
            arg_string = arg_string[1:]
        if arg_string[-1] == "'":
            arg_string = arg_string[:-1]
        return arg_string.replace('\\$', '$')


def arg_valid_la_query(arg_string):
    return arg_string.replace('\\!', '!') if arg_string else arg_string


def arg_valid_blob_extension(arg_string):
    return arg_string.replace('"', '').replace("*", "") if arg_string else arg_string


def read_auth_file(auth_path: str, fields: tuple):
    """Read the authentication file. Its contents must be in 'field = value' format.

    Parameters
    ----------
    auth_path : str
        Path to the authentication file.
    fields : tuple
        Tuple of 2 str field names expected to be in the authentication file.

    Returns
    -------
    tuple of str
        The field values for the requested authentication fields.
    """
    credentials = {}
    try:
        with open(auth_path, 'r') as auth_file:
            for line in auth_file:
                key, value = line.replace(" ", "").replace("\n", "").split("=", maxsplit=1)
                if not value:
                    continue
                credentials[key] = value.replace("\n", "")
        if fields[0] not in credentials or fields[1] not in credentials:
            logging.error(f"Error: The authentication file does not contains the expected '{fields[0]}' "
                          f"and '{fields[1]}' fields.")
            sys.exit(1)
        return credentials[fields[0]], credentials[fields[1]]
    except ValueError:
        logging.error("Error: The authentication file format is not valid. "
                      "Make sure that it is composed of only 2 lines with 'field = value' format.")
        sys.exit(1)
    except OSError as e:
        logging.error(f"Error: The authentication file could not be opened: {e}")
        sys.exit(1)


def update_row_object(table: orm.Base, md5_hash: str, new_min: str, new_max: str, query: str = None):
    """Update the database with the specified values if applicable.

    Parameters
    ----------
    table : orm.Base
        Database table reference for the service.
    md5_hash : str
        md5 value used to search the query in the file containing the dates.
    new_min : str
        Value to compare with the current min value stored.
    new_max : str
        Value to compare with the current max value stored.
    query : str
        Query value before applying the md5 hash transformation.
    """
    try:
        row = orm.get_row(table=table, md5=md5_hash)
        old_min_str = row.min_processed_date
        old_max_str = row.max_processed_date
    except (orm.AzureORMError, AttributeError) as e:
        logging.error(f"Error trying to obtain row object from '{table.__tablename__}' using md5='{md5}': {e}")
        sys.exit(1)
    old_min_date = parse(old_min_str, fuzzy=True)
    old_max_date = parse(old_max_str, fuzzy=True)
    # "parse" adds compatibility with "last_dates_files" from previous releases as the format wasn't localized
    # It also handles any datetime with more than 6 digits for the microseconds value provided by Azure
    new_min_date = parse(new_min, fuzzy=True)
    new_max_date = parse(new_max, fuzzy=True)
    if new_min_date < old_min_date or new_max_date > old_max_date:
        min_ = new_min if new_min_date < old_min_date else old_min_str
        max_ = new_max if new_max_date > old_max_date else old_max_str
        logging.debug(f"Attempting to update a {table.__tablename__} row object. "
                      f"MD5: '{md5_hash}', min_date: '{min_}', max_date: '{max_}'")
        try:
            orm.update_row(table=table, md5=md5_hash, min_date=min_, max_date=max_, query=query)
        except orm.AzureORMError as e:
            logging.error(f"Error updating row object from {table.__tablename__}: {e}")
            sys.exit(1)


def create_new_row(table: orm.Base, md5_hash: str, query: str, offset: str) -> orm.Base:
    """Create a new row object for the given table, insert it into the database and return it.

    Parameters
    ----------
    table : orm.Base
        Database table reference for the service.
    md5_hash : str
        md5 value used as the key for the table.
    query : str
        The query value before applying the md5 transformation.
    offset : str
        Value used to determine the desired datetime.

    Returns
    -------
    orm.Base
        A copy of the inserted row object.
    """
    logging.info(f"{md5_hash} was not found in the database for {table.__tablename__}. Adding it.")
    desired_datetime = offset_to_datetime(offset) if offset else datetime.utcnow().replace(hour=0, minute=0,
                                                                                           second=0, microsecond=0)
    desired_str = desired_datetime.strftime(DATETIME_MASK)
    item = table(md5=md5_hash, query=query, min_processed_date=desired_str, max_processed_date=desired_str)
    logging.debug(f"Attempting to insert row object into {table.__tablename__} with md5='{md5_hash}', "
                  f"min_date='{desired_str}', max_date='{desired_str}'")
    try:
        orm.add_row(row=item)
    except orm.AzureORMError as e:
        logging.error(f"Error inserting row object into {table.__tablename__}: {e}")
        sys.exit(1)
    return item


# LOG ANALYTICS

def start_log_analytics():
    """Run the Log Analytics integration processing the logs available for the given time offset. The client or
    application must have "Contributor" permission to read Log Analytics."""
    logging.info("Azure Log Analytics starting.")

    # Read credentials
    if args.la_auth_path and args.la_tenant_domain:
        client, secret = read_auth_file(auth_path=args.la_auth_path, fields=("application_id", "application_key"))
    else:
        logging.error("Log Analytics: No parameters have been provided for authentication.")
        sys.exit(1)

    # Get authentication token
    logging.info("Log Analytics: Getting authentication token.")
    token = get_token(client_id=client, secret=secret, domain=args.la_tenant_domain, scope=f'{URL_ANALYTICS}/.default')

    # Build the request
    md5_hash = md5(args.la_query.encode()).hexdigest()
    url = f"{URL_ANALYTICS}/v1/workspaces/{args.workspace}/query"
    body = build_log_analytics_query(offset=args.la_time_offset, md5_hash=md5_hash)
    headers = {"Authorization": f"Bearer {token}"}

    # Get the logs
    try:
        get_log_analytics_events(url=url, body=body, headers=headers, md5_hash=md5_hash)
    except HTTPError as e:
        logging.error(f"Log Analytics: {e}")
    logging.info("Azure Log Analytics ending.")


def build_log_analytics_query(offset: str, md5_hash: str) -> dict:
    """Prepare and make the request, building the query based on the time of event generation.

    Parameters
    ----------
    offset : str
        The filtering condition for the query.
    md5_hash : str
        md5 value used to search the query in the file containing the dates.

    Returns
    -------
    dict
        The required body for the requested query.
    """
    try:
        item = orm.get_row(orm.LogAnalytics, md5=md5_hash)
        if item is None:
            item = create_new_row(table=orm.LogAnalytics, query=args.la_query, md5_hash=md5_hash, offset=offset)
    except orm.AzureORMError as e:
        logging.error(f"Error trying to obtain row object from '{orm.LogAnalytics.__tablename__}' using md5='{md5}': "
                      f"{e}")
        sys.exit(1)

    min_str = item.min_processed_date
    max_str = item.max_processed_date
    min_datetime = parse(min_str, fuzzy=True)
    max_datetime = parse(max_str, fuzzy=True)
    desired_datetime = offset_to_datetime(offset) if offset else max_datetime
    desired_str = f"datetime({desired_datetime.strftime(DATETIME_MASK)})"
    min_str = f"datetime({min_str})"
    max_str = f"datetime({max_str})"

    # If reparse was provided, get the logs ignoring if they were already processed
    if args.reparse:
        filter_value = f"TimeGenerated >= {desired_str}"
    # Build the filter taking into account the min and max values from the file
    else:
        # Build the filter taking into account the min and max values
        if desired_datetime < min_datetime:
            filter_value = f"( TimeGenerated < {min_str} and TimeGenerated >= {desired_str}) or " \
                           f"( TimeGenerated > {max_str})"
        elif desired_datetime > max_datetime:
            filter_value = f"TimeGenerated >= {desired_str}"
        else:
            filter_value = f"TimeGenerated > {max_str}"

    query = f"{args.la_query} | order by TimeGenerated asc | where {filter_value} "
    logging.info(f"Log Analytics: The search starts for query: '{query}'")
    return {"query": query}


def get_log_analytics_events(url: str, body: dict, headers: dict, md5_hash: str):
    """Get the logs, process the response and iterate the events.

    Parameters
    ----------
    url : str
        The url for the request.
    body : dict
        Body for the request containing the query.
    headers : dict
        The header for the request, containing the authentication token.
    md5_hash : str
        md5 value used to search the query in the file containing the dates.

    Raises
    ------
    HTTPError
        If the response for the request is not 200 OK.
    """
    logging.info("Log Analytics: Sending a request to the Log Analytics API.")
    response = get(url, params=body, headers=headers, timeout=10)
    if response.status_code == 200:
        try:
            columns = response.json()['tables'][0]['columns']
            rows = response.json()['tables'][0]['rows']
            if len(rows) == 0:
                logging.info("Log Analytics: There are no new results")
            else:
                time_position = get_time_position(columns)
                if time_position is not None:
                    iter_log_analytics_events(columns, rows)
                    update_row_object(table=orm.LogAnalytics, md5_hash=md5_hash, new_min=rows[0][time_position],
                                      new_max=rows[len(rows) - 1][time_position], query=args.la_query)
                else:
                    logging.error("Error: No TimeGenerated field was found")

        except KeyError as e:
            logging.error(f"Error: It was not possible to obtain the columns and rows from the event: '{e}'.")
    else:
        response.raise_for_status()


def get_time_position(columns: list):
    """Get the position of the 'TimeGenerated' field in the columns list.

    Parameters
    ----------
    columns : list
        List of columns of the log analytic logs.

    Returns
    -------
    int or None
        The index of the 'TimeGenerated' field in the given list or None if it's not present.
    """
    for i in range(0, len(columns)):
        if columns[i]['name'] == 'TimeGenerated':
            return i


def iter_log_analytics_events(columns: list, rows: list):
    """Iterate through the columns and rows to build the events and send them to the socket.

    Parameters
    ----------
    columns : list
        List of dicts containing the names and the types of each column.
    rows : list
        List of rows containing the values for each column. Each rows is an event.
    """
    # Add tag columns
    columns.append({'type': 'string', 'name': 'azure_tag'})
    if args.la_tag:
        columns.append({'type': 'string', 'name': 'log_analytics_tag'})

    for row in rows:
        # Add tag values
        row.append("azure-log-analytics")
        if args.la_tag:
            row.append(args.la_tag)

        # Build the events and send them
        event = {}
        for c in range(0, len(columns)):
            event[columns[c]['name']] = row[c]
        logging.info("Log Analytics: Sending event by socket.")
        send_message(dumps(event))


# GRAPH

def start_graph():
    """Run the Microsoft Graph integration processing the logs available for the given query and offset values in
    the configuration. The client or application must have permission to access Microsoft Graph."""
    logging.info("Azure Graph starting.")

    # Read credentials
    if args.graph_auth_path and args.graph_tenant_domain:
        client, secret = read_auth_file(auth_path=args.graph_auth_path, fields=("application_id", "application_key"))
    else:
        logging.error("Graph: No parameters have been provided for authentication.")
        sys.exit(1)

    # Get the token
    logging.info("Graph: Getting authentication token.")
    token = get_token(client_id=client, secret=secret, domain=args.graph_tenant_domain, scope=f"{URL_GRAPH}/.default")
    headers = {'Authorization': f'Bearer {token}'}

    # Build the query
    logging.info(f"Graph: Building the url.")
    md5_hash = md5(args.graph_query.encode()).hexdigest()
    url = build_graph_url(offset=args.graph_time_offset, md5_hash=md5_hash)
    logging.info(f"Graph: The URL is '{url}'")

    # Get events
    logging.info("Graph: Pagination starts")
    try:
        get_graph_events(url=url, headers=headers, md5_hash=md5_hash)
    except HTTPError as e:
        logging.error(f"Graph: {e}")
    logging.info("Graph: End")


def build_graph_url(offset: str, md5_hash: str):
    """Build the URL to use with the specified service filtering its results by the desired_datetime.

    Parameters
    ----------
    offset : str
        The filtering condition for the query.
    md5_hash : str
        md5 value used to search the query in the file containing the dates.

    Returns
    -------
    str
        The required URL for the requested query.
    """
    try:
        item = orm.get_row(orm.Graph, md5=md5_hash)
        if item is None:
            item = create_new_row(table=orm.Graph, query=args.graph_query, md5_hash=md5_hash, offset=offset)
    except orm.AzureORMError as e:
        logging.error(f"Error trying to obtain row object from '{orm.Graph.__tablename__}' using md5='{md5}': {e}")
        sys.exit(1)

    min_str = item.min_processed_date
    max_str = item.max_processed_date
    min_datetime = parse(min_str, fuzzy=True)
    max_datetime = parse(max_str, fuzzy=True)
    desired_datetime = offset_to_datetime(offset) if offset else max_datetime
    desired_str = desired_datetime.strftime(DATETIME_MASK)
    filtering_condition = "createdDateTime" if "signins" in args.graph_query.lower() else "activityDateTime"

    # If reparse was provided, get the logs ignoring if they were already processed
    if args.reparse:
        filter_value = f"{filtering_condition}+ge+{desired_str}"
    # Build the filter taking into account the min and max values from the file
    else:
        if desired_datetime < min_datetime:
            filter_value = f"({filtering_condition}+lt+{min_str}+and+{filtering_condition}+ge+{desired_str})" \
                           f"+or+({filtering_condition}+gt+{max_str})"
        elif desired_datetime > max_datetime:
            filter_value = f"{filtering_condition}+ge+{desired_str}"
        else:
            filter_value = f"{filtering_condition}+gt+{max_str}"

    logging.info(f"Graph: The search starts for query: '{args.graph_query}' using {filter_value}")
    return f"{URL_GRAPH}/v1.0/{args.graph_query}{'?' if '?' not in args.graph_query else ''}&$filter={filter_value}"


def get_graph_events(url: str, headers: dict, md5_hash: str):
    """Request the data using the specified url and process the values in the response.

    Parameters
    ----------
    url : str
        The url for the request.
    headers : dict
        The header for the request, containing the authentication token.
    md5_hash : str
        md5 value used to search the query in the file containing the dates.

    Raises
    ------
    HTTPError
        If the response for the request is not 200 OK.
    """
    response = get(url=url, headers=headers, timeout=10)

    if response.status_code == 200:
        response_json = response.json()
        values_json = response_json.get('value')
        for value in values_json:
            try:
                date = value["activityDateTime"]
            except KeyError:
                date = value["createdDateTime"]
            update_row_object(table=orm.Graph, md5_hash=md5_hash, new_min=date, new_max=date, query=args.graph_query)
            value["azure_tag"] = "azure-ad-graph"
            if args.graph_tag:
                value['azure_aad_tag'] = args.graph_tag
            json_result = dumps(value)
            logging.info("Graph: Sending event by socket.")
            send_message(json_result)

        if len(values_json) == 0:
            logging.info("Graph: There are no new results")
        next_url = response_json.get('@odata.nextLink')

        if next_url:
            get_graph_events(url=next_url, headers=headers, md5_hash=md5_hash)
    elif response.status_code == 400:
        logging.error(f"Bad Request for url: {response.url}")
        logging.error(f"Ensure the URL is valid and there is data available for the specified datetime.")
    else:
        response.raise_for_status()


# STORAGE

def start_storage():
    """Get access and content of the storage accounts."""
    logging.info("Azure Storage starting.")

    # Read credentials
    logging.info("Storage: Authenticating.")
    if args.storage_auth_path:
        name, key = read_auth_file(auth_path=args.storage_auth_path, fields=("account_name", "account_key"))
    else:
        logging.error("Storage: No parameters have been provided for authentication.")
        sys.exit(1)

    block_blob_service = BlockBlobService(account_name=name, account_key=key)

    # Disable max retry value before attempting to validate the credentials
    old_retry_value = block_blob_service.retry
    block_blob_service.retry = no_retry

    # Verify if the credentials grant access to the specified container
    if args.container != '*':
        try:
            if not block_blob_service.exists(args.container):
                logging.error(f"Storage: The '{args.container}' container does not exists.")
                sys.exit(1)
            containers = [args.container]
        except AzureException:
            logging.error(f"Storage: Invalid credentials for accessing the '{args.container}' container.")
            sys.exit(1)
    else:
        try:
            logging.info("Storage: Getting containers.")
            containers = [container.name for container in block_blob_service.list_containers()]
        except AzureSigningError:
            logging.error("Storage: Unable to list the containers. Invalid credentials.")
            sys.exit(1)
        except AzureException as e:
            logging.error(f"Storage: The containers could not be listed: '{e}'.")
            sys.exit(1)

    # Restore the default max retry value
    block_blob_service.retry = old_retry_value
    logging.info("Storage: Authenticated.")

    # Get the blobs
    for container in containers:
        md5_hash = md5(name.encode()).hexdigest()
        offset = args.storage_time_offset
        try:
            item = orm.get_row(orm.Storage, md5=md5_hash)
            if item is None:
                item = create_new_row(table=orm.Storage, query=name, md5_hash=md5_hash, offset=offset)
        except orm.AzureORMError as e:
            logging.error(f"Error trying to obtain row object from '{orm.Storage.__tablename__}' using md5='{md5}': {e}")
            sys.exit(1)

        min_datetime = parse(item.min_processed_date, fuzzy=True)
        max_datetime = parse(item.max_processed_date, fuzzy=True)
        desired_datetime = offset_to_datetime(offset) if offset else max_datetime
        get_blobs(container_name=container, prefix=args.prefix, blob_service=block_blob_service, md5_hash=md5_hash,
                  min_datetime=min_datetime, max_datetime=max_datetime, desired_datetime=desired_datetime)
    logging.info("Storage: End")


def get_blobs(
    container_name: str, blob_service: BlockBlobService, md5_hash: str, min_datetime: datetime, max_datetime: datetime,
    desired_datetime: datetime, next_marker: str = None, prefix: str = None
):
    """Get the blobs from a container and send their content.

    Parameters
    ----------
    container_name : str
        Name of container to read the blobs from.
    blob_service : BlockBlobService
        Client used to obtain the blobs.
    min_datetime : datetime
        Value to compare with the blobs last modified times.
    max_datetime : datetime
        Value to compare with the blobs last modified times.
    desired_datetime : datetime
        Value to compare with the blobs last modified times.
    md5_hash : str
        md5 value used to search the container in the file containing the dates.
    next_marker : str
        Token used as a marker to continue from previous iteration.
    prefix : str, optional
        Prefix value to search blobs that match with it.

    Raises
    ------
    AzureException
        If it was not possible to list the blobs for the given container.
    """
    try:
        # Get the blob list
        logging.info("Storage: Getting blobs.")
        blobs = blob_service.list_blobs(container_name, prefix=prefix, marker=next_marker)
    except AzureException as e:
        logging.error(f"Storage: Error getting blobs from '{container_name}': '{e}'.")
        raise e
    else:

        logging.info(f"Storage: The search starts from the date: {desired_datetime} for blobs in "
                     f"container: '{container_name}' and prefix: '/{prefix if prefix is not None else ''}'")
        for blob in blobs:
            # Skip if the blob is empty
            if blob.properties.content_length == 0:
                logging.debug(f"Empty blob {blob.name}, skipping")
                continue
            # Skip the blob if nested under the set prefix
            if prefix is not None and len(blob.name.split("/")) > 2:
                logging.debug(f"Skipped blob {blob.name}, nested under set prefix {prefix}")
                continue
            # Skip the blob if its name has not the expected format
            if args.blobs and args.blobs not in blob.name:
                logging.debug(f"Skipped blob, name {blob.name} does not match with the format '{args.blobs}'")
                continue

            # Skip the blob if already processed
            last_modified = blob.properties.last_modified
            if not args.reparse and (last_modified < desired_datetime or (
                    min_datetime <= last_modified <= max_datetime)):
                continue

            # Get the blob data
            try:
                data = blob_service.get_blob_to_text(container_name, blob.name)
            except (ValueError, AzureException, AzureHttpError) as e:
                logging.error(f"Storage: Error reading the blob data: '{e}'.")
                continue
            else:
                # Process the data as a JSON
                if args.json_file:
                    try:
                        content_list = loads(data.content)
                        records = content_list["records"]
                    except (JSONDecodeError, TypeError) as e:
                        logging.error(f"Storage: Error reading the contents of the blob: '{e}'.")
                        continue
                    except KeyError as e:
                        logging.error(f"Storage: No records found in the blob's contents: '{e}'.")
                        continue
                    else:
                        for log_record in records:
                            # Add azure tags
                            log_record['azure_tag'] = 'azure-storage'
                            if args.storage_tag:
                                log_record['azure_storage_tag'] = args.storage_tag
                            logging.info("Storage: Sending event by socket.")
                            send_message(dumps(log_record))
                # Process the data as plain text
                else:
                    for line in [s for s in str(data.content).splitlines() if s]:
                        if args.json_inline:
                            msg = '{"azure_tag": "azure-storage"'
                            if args.storage_tag:
                                msg = f'{msg}, "azure_storage_tag": "{args.storage_tag}"'
                            msg = f'{msg}, {line[1:]}'
                        else:
                            msg = "azure_tag: azure-storage."
                            if args.storage_tag:
                                msg = f'{msg} azure_storage_tag: {args.storage_tag}.'
                            msg = f'{msg} {line}'
                        logging.info("Storage: Sending event by socket.")
                        send_message(msg)
            update_row_object(table=orm.Storage, md5_hash=md5_hash, query=container_name,
                              new_min=last_modified.strftime('%Y-%m-%dT%H:%M:%S.%fZ'),
                              new_max=last_modified.strftime('%Y-%m-%dT%H:%M:%S.%fZ'))

        # Continue until no marker is returned
        if blobs.next_marker:
            get_blobs(container_name=container_name, blob_service=blob_service, next_marker=blobs.next_marker,
                      min_datetime=min_datetime, max_datetime=max_datetime, desired_datetime=desired_datetime,
                      md5_hash=md5_hash)


def get_token(client_id: str, secret: str, domain: str, scope: str):
    """Get the authentication token for accessing a given resource in the specified domain.

    Parameters
    ----------
    client_id : str
        The client ID.
    secret : str
        The client secret.
    domain : str
        The tenant domain.
    scope : str
        The scope for the token requested.

    Returns
    -------
    str
        A valid token.
    """
    body = {
        'client_id': client_id,
        'client_secret': secret,
        'scope': scope,
        'grant_type': 'client_credentials'
    }
    auth_url = f'{URL_LOGGING}/{domain}/oauth2/v2.0/token'
    try:
        token_response = post(auth_url, data=body, timeout=10).json()
        return token_response['access_token']
    except (ValueError, KeyError):
        if token_response['error'] == 'unauthorized_client':
            err_msg = "The application id provided is not valid."
        elif token_response['error'] == 'invalid_client':
            err_msg = "The application key provided is not valid."
        elif token_response['error'] == 'invalid_request' and 90002 in token_response['error_codes']:
            err_msg = f"The '{domain}' tenant domain was not found."
        else:
            err_msg = "Couldn't get the token for authentication."
        logging.error(f"Error: {err_msg}")

    except RequestException as e:
        logging.error(f"Error: An error occurred while trying to obtain the authentication token: {e}")

    sys.exit(1)


def send_message(message: str):
    """Send a message with a header to the analysisd queue.

    Parameters
    ----------
    message : str
        The message body to send to analysisd.
    """
    s = socket(AF_UNIX, SOCK_DGRAM)

    encoded_msg = f'{SOCKET_HEADER}{message}'.encode(errors='replace')

    # Logs warning if event is bigger than max size
    if len(encoded_msg) > MAX_EVENT_SIZE:
        logging.warning(f"WARNING: Event size exceeds the maximum allowed limit of {MAX_EVENT_SIZE} bytes.")

    try:
        s.connect(ANALYSISD)
        s.send(encoded_msg)
    except socket_error as e:
        if e.errno == 111:
            logging.error("ERROR: Wazuh must be running.")
            sys.exit(1)
        elif e.errno == 90:
            logging.error("ERROR: Message too long to send to Wazuh.  Skipping message...")
        else:
            logging.error(f"ERROR: Error sending message to wazuh: {e}")
            sys.exit(1)
    finally:
        s.close()


def offset_to_datetime(offset: str):
    """Transform an offset value to a datetime object.

    Parameters
    ----------
    offset : str
        A positive number containing a suffix character that indicates its time unit,
        such as, s (seconds), m (minutes), h (hours), d (days), w (weeks), M (months).

    Returns
    -------
    datetime
        The result of subtracting the offset value from the current datetime.
    """
    offset = offset.replace(" ", "")
    value = int(offset[:len(offset) - 1])
    unit = offset[len(offset) - 1:]

    if unit == 'h':
        return datetime.utcnow().replace(tzinfo=timezone.utc) - timedelta(hours=value)
    if unit == 'm':
        return datetime.utcnow().replace(tzinfo=timezone.utc) - timedelta(minutes=value)
    if unit == 'd':
        return datetime.utcnow().replace(tzinfo=timezone.utc) - timedelta(days=value)

    logging.error("Invalid offset format. Use 'h', 'm' or 'd' time unit.")
    exit(1)


if __name__ == "__main__":
=======
if __name__ == '__main__':
>>>>>>> e3d76ea9
    args = get_script_arguments()
    set_logger(args.debug_level)

    if not check_database_integrity():
        sys.exit(1)

    if args.log_analytics:
        start_log_analytics(args)
    elif args.graph:
        start_graph(args)
    elif args.storage:
        start_storage(args)
    else:
        logging.error(
            'No valid API was specified. Please use "graph", "log_analytics" or "storage".'
        )
        sys.exit(1)<|MERGE_RESOLUTION|>--- conflicted
+++ resolved
@@ -25,828 +25,7 @@
 from azure_services.graph import start_graph
 from azure_services.storage import start_storage
 
-<<<<<<< HEAD
-import orm
-
-sys.path.insert(0, dirname(dirname(abspath(__file__))))
-from utils import ANALYSISD, MAX_EVENT_SIZE
-
-
-# URLs
-URL_LOGGING = 'https://login.microsoftonline.com'
-URL_ANALYTICS = 'https://api.loganalytics.io'
-URL_GRAPH = 'https://graph.microsoft.com'
-
-SOCKET_HEADER = '1:Azure:'
-
-DATETIME_MASK = '%Y-%m-%dT%H:%M:%S.%fZ'
-
-# Logger parameters
-LOGGING_MSG_FORMAT = '%(asctime)s azure: %(levelname)s: %(message)s'
-LOGGING_DATE_FORMAT = '%Y/%m/%d %H:%M:%S'
-LOG_LEVELS = {0: logging.WARNING,
-              1: logging.INFO,
-              2: logging.DEBUG}
-
-
-def set_logger():
-    """Set the logger configuration."""
-    logging.basicConfig(level=LOG_LEVELS.get(args.debug_level, logging.INFO), format=LOGGING_MSG_FORMAT,
-                        datefmt=LOGGING_DATE_FORMAT)
-    logging.getLogger('azure').setLevel(LOG_LEVELS.get(args.debug_level, logging.WARNING))
-    logging.getLogger('urllib3').setLevel(logging.ERROR)
-
-
-def get_script_arguments():
-    """Read and parse arguments."""
-    parser = ArgumentParser()
-
-    # only one must be present (log_analytics, graph or storage)
-    group = parser.add_mutually_exclusive_group(required=True)
-    group.add_argument("--log_analytics", action='store_true', required=False, help="Activates Log Analytics API call.")
-    group.add_argument("--graph", action='store_true', required=False, help="Activates Graph API call.")
-    group.add_argument("--storage", action="store_true", required=False, help="Activates Storage API call.")
-
-    # Log Analytics arguments #
-    parser.add_argument("--la_auth_path", metavar="filepath", type=str, required=False,
-                        help="Path of the file containing the credentials for authentication.")
-    parser.add_argument("--la_tenant_domain", metavar="domain", type=str, required=False,
-                        help="Tenant domain for Log Analytics.")
-    parser.add_argument("--la_query", metavar="query", required=False,
-                        help="Query for Log Analytics.", type=arg_valid_la_query)
-    parser.add_argument("--workspace", metavar="workspace", type=str, required=False,
-                        help="Workspace for Log Analytics.")
-    parser.add_argument("--la_tag", metavar="tag", type=str, required=False,
-                        help="Tag that is added to the query result.")
-    parser.add_argument("--la_time_offset", metavar="time", type=str, required=False,
-                        help="Time range for the request.")
-
-    # Graph arguments #
-    parser.add_argument("--graph_auth_path", metavar="filepath", type=str, required=False,
-                        help="Path of the file containing the credentials authentication.")
-    parser.add_argument("--graph_tenant_domain", metavar="domain", type=str, required=False,
-                        help="Tenant domain for Graph.")
-    parser.add_argument("--graph_query", metavar="query", required=False, type=arg_valid_graph_query,
-                        help="Query for Graph.")
-    parser.add_argument("--graph_tag", metavar="tag", type=str, required=False,
-                        help="Tag that is added to the query result.")
-    parser.add_argument("--graph_time_offset", metavar="time", type=str, required=False,
-                        help="Time range for the request.")
-
-    # Storage arguments #
-    parser.add_argument("--storage_auth_path", metavar="filepath", type=str, required=False,
-                        help="Path of the file containing the credentials authentication.")
-    parser.add_argument("--container", metavar="container", required=False, type=arg_valid_container_name,
-                        help="Name of the container where searches the blobs.")
-    parser.add_argument("--blobs", metavar="blobs", required=False, type=arg_valid_blob_extension,
-                        help="Extension of blobs. For example: '*.log'")
-    parser.add_argument("--storage_tag", metavar="tag", type=str, required=False,
-                        help="Tag that is added to each blob request.")
-    parser.add_argument("--json_file", action="store_true", required=False,
-                        help="Specifies that the blob is only composed of events in json file format. "
-                             "By default, the content of the blob is considered to be plain text.")
-    parser.add_argument("--json_inline", action="store_true", required=False,
-                        help="Specifies that the blob is only composed of events in json inline format. "
-                             "By default, the content of the blob is considered to be plain text.")
-    parser.add_argument("--storage_time_offset", metavar="time", type=str, required=False,
-                        help="Time range for the request.")
-    parser.add_argument('-p', '--prefix', dest='prefix', help='The relative path to the logs', type=str, required=False)
-
-
-    # General parameters #
-    parser.add_argument('--reparse', action='store_true', dest='reparse',
-                        help='Parse the log, even if its been parsed before', default=False)
-    parser.add_argument('-d', '--debug', action='store', type=int, dest='debug_level', default=0,
-                        help='Specify debug level. Admits values from 0 to 2.')
-
-    return parser.parse_args()
-
-
-def arg_valid_container_name(arg_string):
-    return arg_string.replace('"', '') if arg_string else arg_string
-
-
-def arg_valid_graph_query(arg_string):
-    if arg_string:
-        if arg_string[0] == "'":
-            arg_string = arg_string[1:]
-        if arg_string[-1] == "'":
-            arg_string = arg_string[:-1]
-        return arg_string.replace('\\$', '$')
-
-
-def arg_valid_la_query(arg_string):
-    return arg_string.replace('\\!', '!') if arg_string else arg_string
-
-
-def arg_valid_blob_extension(arg_string):
-    return arg_string.replace('"', '').replace("*", "") if arg_string else arg_string
-
-
-def read_auth_file(auth_path: str, fields: tuple):
-    """Read the authentication file. Its contents must be in 'field = value' format.
-
-    Parameters
-    ----------
-    auth_path : str
-        Path to the authentication file.
-    fields : tuple
-        Tuple of 2 str field names expected to be in the authentication file.
-
-    Returns
-    -------
-    tuple of str
-        The field values for the requested authentication fields.
-    """
-    credentials = {}
-    try:
-        with open(auth_path, 'r') as auth_file:
-            for line in auth_file:
-                key, value = line.replace(" ", "").replace("\n", "").split("=", maxsplit=1)
-                if not value:
-                    continue
-                credentials[key] = value.replace("\n", "")
-        if fields[0] not in credentials or fields[1] not in credentials:
-            logging.error(f"Error: The authentication file does not contains the expected '{fields[0]}' "
-                          f"and '{fields[1]}' fields.")
-            sys.exit(1)
-        return credentials[fields[0]], credentials[fields[1]]
-    except ValueError:
-        logging.error("Error: The authentication file format is not valid. "
-                      "Make sure that it is composed of only 2 lines with 'field = value' format.")
-        sys.exit(1)
-    except OSError as e:
-        logging.error(f"Error: The authentication file could not be opened: {e}")
-        sys.exit(1)
-
-
-def update_row_object(table: orm.Base, md5_hash: str, new_min: str, new_max: str, query: str = None):
-    """Update the database with the specified values if applicable.
-
-    Parameters
-    ----------
-    table : orm.Base
-        Database table reference for the service.
-    md5_hash : str
-        md5 value used to search the query in the file containing the dates.
-    new_min : str
-        Value to compare with the current min value stored.
-    new_max : str
-        Value to compare with the current max value stored.
-    query : str
-        Query value before applying the md5 hash transformation.
-    """
-    try:
-        row = orm.get_row(table=table, md5=md5_hash)
-        old_min_str = row.min_processed_date
-        old_max_str = row.max_processed_date
-    except (orm.AzureORMError, AttributeError) as e:
-        logging.error(f"Error trying to obtain row object from '{table.__tablename__}' using md5='{md5}': {e}")
-        sys.exit(1)
-    old_min_date = parse(old_min_str, fuzzy=True)
-    old_max_date = parse(old_max_str, fuzzy=True)
-    # "parse" adds compatibility with "last_dates_files" from previous releases as the format wasn't localized
-    # It also handles any datetime with more than 6 digits for the microseconds value provided by Azure
-    new_min_date = parse(new_min, fuzzy=True)
-    new_max_date = parse(new_max, fuzzy=True)
-    if new_min_date < old_min_date or new_max_date > old_max_date:
-        min_ = new_min if new_min_date < old_min_date else old_min_str
-        max_ = new_max if new_max_date > old_max_date else old_max_str
-        logging.debug(f"Attempting to update a {table.__tablename__} row object. "
-                      f"MD5: '{md5_hash}', min_date: '{min_}', max_date: '{max_}'")
-        try:
-            orm.update_row(table=table, md5=md5_hash, min_date=min_, max_date=max_, query=query)
-        except orm.AzureORMError as e:
-            logging.error(f"Error updating row object from {table.__tablename__}: {e}")
-            sys.exit(1)
-
-
-def create_new_row(table: orm.Base, md5_hash: str, query: str, offset: str) -> orm.Base:
-    """Create a new row object for the given table, insert it into the database and return it.
-
-    Parameters
-    ----------
-    table : orm.Base
-        Database table reference for the service.
-    md5_hash : str
-        md5 value used as the key for the table.
-    query : str
-        The query value before applying the md5 transformation.
-    offset : str
-        Value used to determine the desired datetime.
-
-    Returns
-    -------
-    orm.Base
-        A copy of the inserted row object.
-    """
-    logging.info(f"{md5_hash} was not found in the database for {table.__tablename__}. Adding it.")
-    desired_datetime = offset_to_datetime(offset) if offset else datetime.utcnow().replace(hour=0, minute=0,
-                                                                                           second=0, microsecond=0)
-    desired_str = desired_datetime.strftime(DATETIME_MASK)
-    item = table(md5=md5_hash, query=query, min_processed_date=desired_str, max_processed_date=desired_str)
-    logging.debug(f"Attempting to insert row object into {table.__tablename__} with md5='{md5_hash}', "
-                  f"min_date='{desired_str}', max_date='{desired_str}'")
-    try:
-        orm.add_row(row=item)
-    except orm.AzureORMError as e:
-        logging.error(f"Error inserting row object into {table.__tablename__}: {e}")
-        sys.exit(1)
-    return item
-
-
-# LOG ANALYTICS
-
-def start_log_analytics():
-    """Run the Log Analytics integration processing the logs available for the given time offset. The client or
-    application must have "Contributor" permission to read Log Analytics."""
-    logging.info("Azure Log Analytics starting.")
-
-    # Read credentials
-    if args.la_auth_path and args.la_tenant_domain:
-        client, secret = read_auth_file(auth_path=args.la_auth_path, fields=("application_id", "application_key"))
-    else:
-        logging.error("Log Analytics: No parameters have been provided for authentication.")
-        sys.exit(1)
-
-    # Get authentication token
-    logging.info("Log Analytics: Getting authentication token.")
-    token = get_token(client_id=client, secret=secret, domain=args.la_tenant_domain, scope=f'{URL_ANALYTICS}/.default')
-
-    # Build the request
-    md5_hash = md5(args.la_query.encode()).hexdigest()
-    url = f"{URL_ANALYTICS}/v1/workspaces/{args.workspace}/query"
-    body = build_log_analytics_query(offset=args.la_time_offset, md5_hash=md5_hash)
-    headers = {"Authorization": f"Bearer {token}"}
-
-    # Get the logs
-    try:
-        get_log_analytics_events(url=url, body=body, headers=headers, md5_hash=md5_hash)
-    except HTTPError as e:
-        logging.error(f"Log Analytics: {e}")
-    logging.info("Azure Log Analytics ending.")
-
-
-def build_log_analytics_query(offset: str, md5_hash: str) -> dict:
-    """Prepare and make the request, building the query based on the time of event generation.
-
-    Parameters
-    ----------
-    offset : str
-        The filtering condition for the query.
-    md5_hash : str
-        md5 value used to search the query in the file containing the dates.
-
-    Returns
-    -------
-    dict
-        The required body for the requested query.
-    """
-    try:
-        item = orm.get_row(orm.LogAnalytics, md5=md5_hash)
-        if item is None:
-            item = create_new_row(table=orm.LogAnalytics, query=args.la_query, md5_hash=md5_hash, offset=offset)
-    except orm.AzureORMError as e:
-        logging.error(f"Error trying to obtain row object from '{orm.LogAnalytics.__tablename__}' using md5='{md5}': "
-                      f"{e}")
-        sys.exit(1)
-
-    min_str = item.min_processed_date
-    max_str = item.max_processed_date
-    min_datetime = parse(min_str, fuzzy=True)
-    max_datetime = parse(max_str, fuzzy=True)
-    desired_datetime = offset_to_datetime(offset) if offset else max_datetime
-    desired_str = f"datetime({desired_datetime.strftime(DATETIME_MASK)})"
-    min_str = f"datetime({min_str})"
-    max_str = f"datetime({max_str})"
-
-    # If reparse was provided, get the logs ignoring if they were already processed
-    if args.reparse:
-        filter_value = f"TimeGenerated >= {desired_str}"
-    # Build the filter taking into account the min and max values from the file
-    else:
-        # Build the filter taking into account the min and max values
-        if desired_datetime < min_datetime:
-            filter_value = f"( TimeGenerated < {min_str} and TimeGenerated >= {desired_str}) or " \
-                           f"( TimeGenerated > {max_str})"
-        elif desired_datetime > max_datetime:
-            filter_value = f"TimeGenerated >= {desired_str}"
-        else:
-            filter_value = f"TimeGenerated > {max_str}"
-
-    query = f"{args.la_query} | order by TimeGenerated asc | where {filter_value} "
-    logging.info(f"Log Analytics: The search starts for query: '{query}'")
-    return {"query": query}
-
-
-def get_log_analytics_events(url: str, body: dict, headers: dict, md5_hash: str):
-    """Get the logs, process the response and iterate the events.
-
-    Parameters
-    ----------
-    url : str
-        The url for the request.
-    body : dict
-        Body for the request containing the query.
-    headers : dict
-        The header for the request, containing the authentication token.
-    md5_hash : str
-        md5 value used to search the query in the file containing the dates.
-
-    Raises
-    ------
-    HTTPError
-        If the response for the request is not 200 OK.
-    """
-    logging.info("Log Analytics: Sending a request to the Log Analytics API.")
-    response = get(url, params=body, headers=headers, timeout=10)
-    if response.status_code == 200:
-        try:
-            columns = response.json()['tables'][0]['columns']
-            rows = response.json()['tables'][0]['rows']
-            if len(rows) == 0:
-                logging.info("Log Analytics: There are no new results")
-            else:
-                time_position = get_time_position(columns)
-                if time_position is not None:
-                    iter_log_analytics_events(columns, rows)
-                    update_row_object(table=orm.LogAnalytics, md5_hash=md5_hash, new_min=rows[0][time_position],
-                                      new_max=rows[len(rows) - 1][time_position], query=args.la_query)
-                else:
-                    logging.error("Error: No TimeGenerated field was found")
-
-        except KeyError as e:
-            logging.error(f"Error: It was not possible to obtain the columns and rows from the event: '{e}'.")
-    else:
-        response.raise_for_status()
-
-
-def get_time_position(columns: list):
-    """Get the position of the 'TimeGenerated' field in the columns list.
-
-    Parameters
-    ----------
-    columns : list
-        List of columns of the log analytic logs.
-
-    Returns
-    -------
-    int or None
-        The index of the 'TimeGenerated' field in the given list or None if it's not present.
-    """
-    for i in range(0, len(columns)):
-        if columns[i]['name'] == 'TimeGenerated':
-            return i
-
-
-def iter_log_analytics_events(columns: list, rows: list):
-    """Iterate through the columns and rows to build the events and send them to the socket.
-
-    Parameters
-    ----------
-    columns : list
-        List of dicts containing the names and the types of each column.
-    rows : list
-        List of rows containing the values for each column. Each rows is an event.
-    """
-    # Add tag columns
-    columns.append({'type': 'string', 'name': 'azure_tag'})
-    if args.la_tag:
-        columns.append({'type': 'string', 'name': 'log_analytics_tag'})
-
-    for row in rows:
-        # Add tag values
-        row.append("azure-log-analytics")
-        if args.la_tag:
-            row.append(args.la_tag)
-
-        # Build the events and send them
-        event = {}
-        for c in range(0, len(columns)):
-            event[columns[c]['name']] = row[c]
-        logging.info("Log Analytics: Sending event by socket.")
-        send_message(dumps(event))
-
-
-# GRAPH
-
-def start_graph():
-    """Run the Microsoft Graph integration processing the logs available for the given query and offset values in
-    the configuration. The client or application must have permission to access Microsoft Graph."""
-    logging.info("Azure Graph starting.")
-
-    # Read credentials
-    if args.graph_auth_path and args.graph_tenant_domain:
-        client, secret = read_auth_file(auth_path=args.graph_auth_path, fields=("application_id", "application_key"))
-    else:
-        logging.error("Graph: No parameters have been provided for authentication.")
-        sys.exit(1)
-
-    # Get the token
-    logging.info("Graph: Getting authentication token.")
-    token = get_token(client_id=client, secret=secret, domain=args.graph_tenant_domain, scope=f"{URL_GRAPH}/.default")
-    headers = {'Authorization': f'Bearer {token}'}
-
-    # Build the query
-    logging.info(f"Graph: Building the url.")
-    md5_hash = md5(args.graph_query.encode()).hexdigest()
-    url = build_graph_url(offset=args.graph_time_offset, md5_hash=md5_hash)
-    logging.info(f"Graph: The URL is '{url}'")
-
-    # Get events
-    logging.info("Graph: Pagination starts")
-    try:
-        get_graph_events(url=url, headers=headers, md5_hash=md5_hash)
-    except HTTPError as e:
-        logging.error(f"Graph: {e}")
-    logging.info("Graph: End")
-
-
-def build_graph_url(offset: str, md5_hash: str):
-    """Build the URL to use with the specified service filtering its results by the desired_datetime.
-
-    Parameters
-    ----------
-    offset : str
-        The filtering condition for the query.
-    md5_hash : str
-        md5 value used to search the query in the file containing the dates.
-
-    Returns
-    -------
-    str
-        The required URL for the requested query.
-    """
-    try:
-        item = orm.get_row(orm.Graph, md5=md5_hash)
-        if item is None:
-            item = create_new_row(table=orm.Graph, query=args.graph_query, md5_hash=md5_hash, offset=offset)
-    except orm.AzureORMError as e:
-        logging.error(f"Error trying to obtain row object from '{orm.Graph.__tablename__}' using md5='{md5}': {e}")
-        sys.exit(1)
-
-    min_str = item.min_processed_date
-    max_str = item.max_processed_date
-    min_datetime = parse(min_str, fuzzy=True)
-    max_datetime = parse(max_str, fuzzy=True)
-    desired_datetime = offset_to_datetime(offset) if offset else max_datetime
-    desired_str = desired_datetime.strftime(DATETIME_MASK)
-    filtering_condition = "createdDateTime" if "signins" in args.graph_query.lower() else "activityDateTime"
-
-    # If reparse was provided, get the logs ignoring if they were already processed
-    if args.reparse:
-        filter_value = f"{filtering_condition}+ge+{desired_str}"
-    # Build the filter taking into account the min and max values from the file
-    else:
-        if desired_datetime < min_datetime:
-            filter_value = f"({filtering_condition}+lt+{min_str}+and+{filtering_condition}+ge+{desired_str})" \
-                           f"+or+({filtering_condition}+gt+{max_str})"
-        elif desired_datetime > max_datetime:
-            filter_value = f"{filtering_condition}+ge+{desired_str}"
-        else:
-            filter_value = f"{filtering_condition}+gt+{max_str}"
-
-    logging.info(f"Graph: The search starts for query: '{args.graph_query}' using {filter_value}")
-    return f"{URL_GRAPH}/v1.0/{args.graph_query}{'?' if '?' not in args.graph_query else ''}&$filter={filter_value}"
-
-
-def get_graph_events(url: str, headers: dict, md5_hash: str):
-    """Request the data using the specified url and process the values in the response.
-
-    Parameters
-    ----------
-    url : str
-        The url for the request.
-    headers : dict
-        The header for the request, containing the authentication token.
-    md5_hash : str
-        md5 value used to search the query in the file containing the dates.
-
-    Raises
-    ------
-    HTTPError
-        If the response for the request is not 200 OK.
-    """
-    response = get(url=url, headers=headers, timeout=10)
-
-    if response.status_code == 200:
-        response_json = response.json()
-        values_json = response_json.get('value')
-        for value in values_json:
-            try:
-                date = value["activityDateTime"]
-            except KeyError:
-                date = value["createdDateTime"]
-            update_row_object(table=orm.Graph, md5_hash=md5_hash, new_min=date, new_max=date, query=args.graph_query)
-            value["azure_tag"] = "azure-ad-graph"
-            if args.graph_tag:
-                value['azure_aad_tag'] = args.graph_tag
-            json_result = dumps(value)
-            logging.info("Graph: Sending event by socket.")
-            send_message(json_result)
-
-        if len(values_json) == 0:
-            logging.info("Graph: There are no new results")
-        next_url = response_json.get('@odata.nextLink')
-
-        if next_url:
-            get_graph_events(url=next_url, headers=headers, md5_hash=md5_hash)
-    elif response.status_code == 400:
-        logging.error(f"Bad Request for url: {response.url}")
-        logging.error(f"Ensure the URL is valid and there is data available for the specified datetime.")
-    else:
-        response.raise_for_status()
-
-
-# STORAGE
-
-def start_storage():
-    """Get access and content of the storage accounts."""
-    logging.info("Azure Storage starting.")
-
-    # Read credentials
-    logging.info("Storage: Authenticating.")
-    if args.storage_auth_path:
-        name, key = read_auth_file(auth_path=args.storage_auth_path, fields=("account_name", "account_key"))
-    else:
-        logging.error("Storage: No parameters have been provided for authentication.")
-        sys.exit(1)
-
-    block_blob_service = BlockBlobService(account_name=name, account_key=key)
-
-    # Disable max retry value before attempting to validate the credentials
-    old_retry_value = block_blob_service.retry
-    block_blob_service.retry = no_retry
-
-    # Verify if the credentials grant access to the specified container
-    if args.container != '*':
-        try:
-            if not block_blob_service.exists(args.container):
-                logging.error(f"Storage: The '{args.container}' container does not exists.")
-                sys.exit(1)
-            containers = [args.container]
-        except AzureException:
-            logging.error(f"Storage: Invalid credentials for accessing the '{args.container}' container.")
-            sys.exit(1)
-    else:
-        try:
-            logging.info("Storage: Getting containers.")
-            containers = [container.name for container in block_blob_service.list_containers()]
-        except AzureSigningError:
-            logging.error("Storage: Unable to list the containers. Invalid credentials.")
-            sys.exit(1)
-        except AzureException as e:
-            logging.error(f"Storage: The containers could not be listed: '{e}'.")
-            sys.exit(1)
-
-    # Restore the default max retry value
-    block_blob_service.retry = old_retry_value
-    logging.info("Storage: Authenticated.")
-
-    # Get the blobs
-    for container in containers:
-        md5_hash = md5(name.encode()).hexdigest()
-        offset = args.storage_time_offset
-        try:
-            item = orm.get_row(orm.Storage, md5=md5_hash)
-            if item is None:
-                item = create_new_row(table=orm.Storage, query=name, md5_hash=md5_hash, offset=offset)
-        except orm.AzureORMError as e:
-            logging.error(f"Error trying to obtain row object from '{orm.Storage.__tablename__}' using md5='{md5}': {e}")
-            sys.exit(1)
-
-        min_datetime = parse(item.min_processed_date, fuzzy=True)
-        max_datetime = parse(item.max_processed_date, fuzzy=True)
-        desired_datetime = offset_to_datetime(offset) if offset else max_datetime
-        get_blobs(container_name=container, prefix=args.prefix, blob_service=block_blob_service, md5_hash=md5_hash,
-                  min_datetime=min_datetime, max_datetime=max_datetime, desired_datetime=desired_datetime)
-    logging.info("Storage: End")
-
-
-def get_blobs(
-    container_name: str, blob_service: BlockBlobService, md5_hash: str, min_datetime: datetime, max_datetime: datetime,
-    desired_datetime: datetime, next_marker: str = None, prefix: str = None
-):
-    """Get the blobs from a container and send their content.
-
-    Parameters
-    ----------
-    container_name : str
-        Name of container to read the blobs from.
-    blob_service : BlockBlobService
-        Client used to obtain the blobs.
-    min_datetime : datetime
-        Value to compare with the blobs last modified times.
-    max_datetime : datetime
-        Value to compare with the blobs last modified times.
-    desired_datetime : datetime
-        Value to compare with the blobs last modified times.
-    md5_hash : str
-        md5 value used to search the container in the file containing the dates.
-    next_marker : str
-        Token used as a marker to continue from previous iteration.
-    prefix : str, optional
-        Prefix value to search blobs that match with it.
-
-    Raises
-    ------
-    AzureException
-        If it was not possible to list the blobs for the given container.
-    """
-    try:
-        # Get the blob list
-        logging.info("Storage: Getting blobs.")
-        blobs = blob_service.list_blobs(container_name, prefix=prefix, marker=next_marker)
-    except AzureException as e:
-        logging.error(f"Storage: Error getting blobs from '{container_name}': '{e}'.")
-        raise e
-    else:
-
-        logging.info(f"Storage: The search starts from the date: {desired_datetime} for blobs in "
-                     f"container: '{container_name}' and prefix: '/{prefix if prefix is not None else ''}'")
-        for blob in blobs:
-            # Skip if the blob is empty
-            if blob.properties.content_length == 0:
-                logging.debug(f"Empty blob {blob.name}, skipping")
-                continue
-            # Skip the blob if nested under the set prefix
-            if prefix is not None and len(blob.name.split("/")) > 2:
-                logging.debug(f"Skipped blob {blob.name}, nested under set prefix {prefix}")
-                continue
-            # Skip the blob if its name has not the expected format
-            if args.blobs and args.blobs not in blob.name:
-                logging.debug(f"Skipped blob, name {blob.name} does not match with the format '{args.blobs}'")
-                continue
-
-            # Skip the blob if already processed
-            last_modified = blob.properties.last_modified
-            if not args.reparse and (last_modified < desired_datetime or (
-                    min_datetime <= last_modified <= max_datetime)):
-                continue
-
-            # Get the blob data
-            try:
-                data = blob_service.get_blob_to_text(container_name, blob.name)
-            except (ValueError, AzureException, AzureHttpError) as e:
-                logging.error(f"Storage: Error reading the blob data: '{e}'.")
-                continue
-            else:
-                # Process the data as a JSON
-                if args.json_file:
-                    try:
-                        content_list = loads(data.content)
-                        records = content_list["records"]
-                    except (JSONDecodeError, TypeError) as e:
-                        logging.error(f"Storage: Error reading the contents of the blob: '{e}'.")
-                        continue
-                    except KeyError as e:
-                        logging.error(f"Storage: No records found in the blob's contents: '{e}'.")
-                        continue
-                    else:
-                        for log_record in records:
-                            # Add azure tags
-                            log_record['azure_tag'] = 'azure-storage'
-                            if args.storage_tag:
-                                log_record['azure_storage_tag'] = args.storage_tag
-                            logging.info("Storage: Sending event by socket.")
-                            send_message(dumps(log_record))
-                # Process the data as plain text
-                else:
-                    for line in [s for s in str(data.content).splitlines() if s]:
-                        if args.json_inline:
-                            msg = '{"azure_tag": "azure-storage"'
-                            if args.storage_tag:
-                                msg = f'{msg}, "azure_storage_tag": "{args.storage_tag}"'
-                            msg = f'{msg}, {line[1:]}'
-                        else:
-                            msg = "azure_tag: azure-storage."
-                            if args.storage_tag:
-                                msg = f'{msg} azure_storage_tag: {args.storage_tag}.'
-                            msg = f'{msg} {line}'
-                        logging.info("Storage: Sending event by socket.")
-                        send_message(msg)
-            update_row_object(table=orm.Storage, md5_hash=md5_hash, query=container_name,
-                              new_min=last_modified.strftime('%Y-%m-%dT%H:%M:%S.%fZ'),
-                              new_max=last_modified.strftime('%Y-%m-%dT%H:%M:%S.%fZ'))
-
-        # Continue until no marker is returned
-        if blobs.next_marker:
-            get_blobs(container_name=container_name, blob_service=blob_service, next_marker=blobs.next_marker,
-                      min_datetime=min_datetime, max_datetime=max_datetime, desired_datetime=desired_datetime,
-                      md5_hash=md5_hash)
-
-
-def get_token(client_id: str, secret: str, domain: str, scope: str):
-    """Get the authentication token for accessing a given resource in the specified domain.
-
-    Parameters
-    ----------
-    client_id : str
-        The client ID.
-    secret : str
-        The client secret.
-    domain : str
-        The tenant domain.
-    scope : str
-        The scope for the token requested.
-
-    Returns
-    -------
-    str
-        A valid token.
-    """
-    body = {
-        'client_id': client_id,
-        'client_secret': secret,
-        'scope': scope,
-        'grant_type': 'client_credentials'
-    }
-    auth_url = f'{URL_LOGGING}/{domain}/oauth2/v2.0/token'
-    try:
-        token_response = post(auth_url, data=body, timeout=10).json()
-        return token_response['access_token']
-    except (ValueError, KeyError):
-        if token_response['error'] == 'unauthorized_client':
-            err_msg = "The application id provided is not valid."
-        elif token_response['error'] == 'invalid_client':
-            err_msg = "The application key provided is not valid."
-        elif token_response['error'] == 'invalid_request' and 90002 in token_response['error_codes']:
-            err_msg = f"The '{domain}' tenant domain was not found."
-        else:
-            err_msg = "Couldn't get the token for authentication."
-        logging.error(f"Error: {err_msg}")
-
-    except RequestException as e:
-        logging.error(f"Error: An error occurred while trying to obtain the authentication token: {e}")
-
-    sys.exit(1)
-
-
-def send_message(message: str):
-    """Send a message with a header to the analysisd queue.
-
-    Parameters
-    ----------
-    message : str
-        The message body to send to analysisd.
-    """
-    s = socket(AF_UNIX, SOCK_DGRAM)
-
-    encoded_msg = f'{SOCKET_HEADER}{message}'.encode(errors='replace')
-
-    # Logs warning if event is bigger than max size
-    if len(encoded_msg) > MAX_EVENT_SIZE:
-        logging.warning(f"WARNING: Event size exceeds the maximum allowed limit of {MAX_EVENT_SIZE} bytes.")
-
-    try:
-        s.connect(ANALYSISD)
-        s.send(encoded_msg)
-    except socket_error as e:
-        if e.errno == 111:
-            logging.error("ERROR: Wazuh must be running.")
-            sys.exit(1)
-        elif e.errno == 90:
-            logging.error("ERROR: Message too long to send to Wazuh.  Skipping message...")
-        else:
-            logging.error(f"ERROR: Error sending message to wazuh: {e}")
-            sys.exit(1)
-    finally:
-        s.close()
-
-
-def offset_to_datetime(offset: str):
-    """Transform an offset value to a datetime object.
-
-    Parameters
-    ----------
-    offset : str
-        A positive number containing a suffix character that indicates its time unit,
-        such as, s (seconds), m (minutes), h (hours), d (days), w (weeks), M (months).
-
-    Returns
-    -------
-    datetime
-        The result of subtracting the offset value from the current datetime.
-    """
-    offset = offset.replace(" ", "")
-    value = int(offset[:len(offset) - 1])
-    unit = offset[len(offset) - 1:]
-
-    if unit == 'h':
-        return datetime.utcnow().replace(tzinfo=timezone.utc) - timedelta(hours=value)
-    if unit == 'm':
-        return datetime.utcnow().replace(tzinfo=timezone.utc) - timedelta(minutes=value)
-    if unit == 'd':
-        return datetime.utcnow().replace(tzinfo=timezone.utc) - timedelta(days=value)
-
-    logging.error("Invalid offset format. Use 'h', 'm' or 'd' time unit.")
-    exit(1)
-
-
-if __name__ == "__main__":
-=======
 if __name__ == '__main__':
->>>>>>> e3d76ea9
     args = get_script_arguments()
     set_logger(args.debug_level)
 
