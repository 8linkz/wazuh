--- conflicted
+++ resolved
@@ -14,11 +14,7 @@
 #include "eventinfo.h"
 #include "active-response.h"
 
-<<<<<<< HEAD
-void OS_Exec(int *execq, int *arq, const Eventinfo *lf, const active_response *ar);
-=======
-void OS_Exec(int execq, int *arq, int *sock, const Eventinfo *lf, const active_response *ar);
->>>>>>> ac2a9634
+void OS_Exec(int *execq, int *arq, int *sock, const Eventinfo *lf, const active_response *ar);
 void getActiveResponseInString(const Eventinfo *lf,
                                const active_response *ar,
                                const char *ip,
