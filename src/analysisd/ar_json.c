/* Copyright (C) 2015-2021, Wazuh Inc.
 * All rights reserved.
 *
 * This program is free software; you can redistribute it
 * and/or modify it under the terms of the GNU General Public
 * License (version 2) as published by the FSF - Free Software
 * Foundation.
*/

#include "config.h"
#include "shared.h"
#include "format/to_json.h"

#define VERSION 1
#ifndef ARGV0
#define ARGV0 "wazuh-analysisd"
#endif

/**
<<<<<<< HEAD
 * @return Node name, remember to free memory after return.
 */
char *get_node_name()
{
    char* node_name = NULL;
    OS_XML xml;

    const char *(xml_node[]) = {"ossec_config", "cluster", "node_name", NULL};
    if (OS_ReadXML(OSSECCONF, &xml) >= 0) {
        node_name = OS_GetOneContentforElement(&xml, xml_node);
    }
    OS_ClearXML(&xml);
    return node_name;
}

/**
=======
>>>>>>> 4e64bdf0
 * @brief Build the JSON message
 *
 * @param[in] lf Event information.
 * @param[in] ar Active Response information.
 * @param[in] extra_args Extra arguments escaped.
 * @param[out] temp_msg Message in JSON format.
 */
void getActiveResponseInJSON(const Eventinfo *lf, const active_response *ar, char *extra_args, char *temp_msg)
{
    cJSON *_object = NULL;
    cJSON *_array = NULL;
    cJSON *json_alert = NULL;
    char *node_name = NULL;
    char *alert_string = NULL;
    char *msg = NULL;

    cJSON *message = cJSON_CreateObject();

    cJSON_AddNumberToObject(message, "version", VERSION);

    _object = cJSON_CreateObject();
    cJSON_AddItemToObject(message, "origin", _object);

    node_name = get_node_name();
    cJSON_AddStringToObject(_object, "name", node_name ? node_name : "");
    os_free(node_name);

    cJSON_AddStringToObject(_object, "module", ARGV0);
    cJSON_AddStringToObject(message, "command", ar->name);

    _object = cJSON_CreateObject();
    cJSON_AddItemToObject(message, "parameters", _object);

    _array = cJSON_CreateArray();
    cJSON_AddItemToObject(_object, "extra_args", _array);

    // extra_args will be split by " "
    if (extra_args) {
        char str[OS_SIZE_2048];
        char *pch;
        strncpy(str, extra_args, OS_SIZE_2048 - 1);
        pch = strtok(str, " ");
        while (pch != NULL) {
            cJSON_AddItemToArray(_array, cJSON_CreateString(pch));
            pch = strtok(NULL, " ");
        }
    }

    // We use the JSON created for the alert and embed it in the message.
    alert_string = Eventinfo_to_jsonstr(lf, false);
    json_alert = cJSON_Parse(alert_string);
    os_free(alert_string);

    cJSON_AddItemToObject(_object, "alert", json_alert);

    msg = cJSON_PrintUnformatted(message);
    strcpy(temp_msg, msg);
    os_free(msg);

    // Clean up Memory
    cJSON_Delete(message);
}<|MERGE_RESOLUTION|>--- conflicted
+++ resolved
@@ -17,25 +17,6 @@
 #endif
 
 /**
-<<<<<<< HEAD
- * @return Node name, remember to free memory after return.
- */
-char *get_node_name()
-{
-    char* node_name = NULL;
-    OS_XML xml;
-
-    const char *(xml_node[]) = {"ossec_config", "cluster", "node_name", NULL};
-    if (OS_ReadXML(OSSECCONF, &xml) >= 0) {
-        node_name = OS_GetOneContentforElement(&xml, xml_node);
-    }
-    OS_ClearXML(&xml);
-    return node_name;
-}
-
-/**
-=======
->>>>>>> 4e64bdf0
  * @brief Build the JSON message
  *
  * @param[in] lf Event information.
