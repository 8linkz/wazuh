/* Copyright (C) 2015-2020, Wazuh Inc.
 * Copyright (C) 2009 Trend Micro Inc.
 * All rights reserved.
 *
 * This program is free software; you can redistribute it
 * and/or modify it under the terms of the GNU General Public
 * License (version 2) as published by the FSF - Free Software
 * Foundation
 */

#ifndef H_STRINGOP_OS
#define H_STRINGOP_OS

#include <external/cJSON/cJSON.h>

#ifdef WIN32
#include <winsock2.h>
#include <windows.h>

#ifndef WC_ERR_INVALID_CHARS
#define WC_ERR_INVALID_CHARS 0x80
#endif

/* converts a Windows format string to char* */
char *convert_windows_string(LPCWSTR string);
#endif

// Convert string to lowercase
#define str_lowercase(str_lc) { char *x = str_lc; while (*x != '\0') { *x = tolower(*x); x++; } }

// Convert string to uppercase
#define str_uppercase(str_lc) { char *x = str_lc; while (*x != '\0') { *x = toupper(*x); x++; } }


// Convert double to string
#define w_double_str(x) ({char *do_str; os_calloc(20, sizeof(char),do_str); snprintf(do_str, 19, "%f", x); do_str;})

// Convert long to string
#define w_long_str(x) ({char *do_str; os_calloc(32, sizeof(char),do_str); snprintf(do_str, 31, "%ld", x); do_str;})

// Replace a character in a string
#define wchr_replace(x, y, z) { char *x_it; for (x_it = x; *x_it != '\0'; x_it++) if (*x_it == y) *x_it = z; }

// Count the words of a string
#define w_word_counter(x) ({ int w_count = 0; char *w_it = x; \
    while (*w_it) { if (*w_it != ' ') { w_count++; while (*w_it != ' ' && *w_it != '\0') w_it++; continue;} w_it++;} w_count;})

// Check if a string is a number. It does not work with signs (+/-)
#define w_str_is_number(str) ({char *x = str; for (; *x != '\0'; x++) if (!isdigit(*x)) { x = NULL; break;} x;})

/* Trim the CR and/or LF from the last positions of a string */
void os_trimcrlf(char *str);

/* Similiar to Perl's substr() function */
int os_substr(char *dest, const char *src, size_t position, ssize_t length) __attribute__((nonnull(1)));

/* Remove a character from a string */
char *os_strip_char(const char *source, char remove) __attribute__((nonnull));

/* Escape a list of characters with a backslash */
char *os_shell_escape(const char *src);

/* Count the number of repetitions of needle at haystack */
size_t os_strcnt(const char *haystack, char needle);

// Trim whitespaces from string
char * w_strtrim(char * string);

// Add a dynamic field with object nesting
void W_JSON_AddField(cJSON *root, const char *key, const char *value);

// Converts a CSV list into JSON style string array ("a,s,d" -> ["a","s","d"])
void csv_list_to_json_str_array(char * const csv_list, char **buffer);

// Searches haystack for needle. Returns 1 if needle is found in haystack.
int w_str_in_array(const char * needle, const char ** haystack);

/* Filter escape characters */
char* filter_special_chars(const char *string);

// Replace substrings
char * wstr_replace(const char * string, const char * search, const char * replace);

// Locate first occurrence of non escaped character in string
char * wstr_chr(char * str, int character);

// Free string array
void free_strarray(char ** array);

/* Returns 0 if str is found */
int wstr_find_in_folder(char *path,const char *str,int strip_new_line);

/* Returns 0 if str is found */
int wstr_find_line_in_file(char *file,const char *str,int strip_new_line);

// Delete last occurrence of duplicated string
char * wstr_delete_repeated_groups(const char * string);

/* Concatenate strings with optional separator
 *
 * str1 must be a valid pointer to NULL or a string at heap
 * Returns 0 if success, or -1 if fail.
 */
int wm_strcat(char **str1, const char *str2, char sep);

// Check if str ends in str_end
int wstr_end(char *str, const char *str_end);

/* Split a string within splitted_str
 *  - delim: Words delimiter
 *  - occurrences: Words by division
 *  - replace_delim: (Optional) Replace the delimiter with a new one
*/

void wstr_split(char *str, char *delim, char *replace_delim, int occurrences, char ***splitted_str);

// Check if the specified string is already in the array
int w_is_str_in_array(char *const *ar, const char *str);

// Remove zeros from the end of the decimal number
void w_remove_zero_dec(char *str_number);

/* Similar to strtok_r but checks for full delim appearances */
char *w_strtok_r_str_delim(const char *delim, char **remaining_str);

// Returns the characters number of the string source if, only if, source is included completely in str, 0 in other case.
int w_compare_str(const char * source, const char * str);
const char * find_string_in_array(char * const string_array[], size_t array_len, const char * const str, const size_t str_len);

char *decode_hex_buffer_2_ascii_buffer(const char * const encoded_buffer, const size_t buffer_size);

/**
 * @brief Parse boolean string
 *
 * @param string Input string.
 * @pre string is not null.
 * @retval 1 True.
 * @retval 0 False.
 * @retval -1 Cannot parse string.
 */
int w_parse_bool(const char * string);

/**
 * @brief Parse positive time string into seconds
 *
 * Format: ^[0-9]+(s|m|h|d|w)?
 *
 * s: seconds
 * m: minutes
 * h: hours
 * d: days
 * w: weeks
 *
 * Any character after the first byte is ignored.
 *
 * @param string Input string.
 * @pre string is not null.
 * @return Time represented in seconds.
 * @retval -1 Cannot parse string, or value is negative.
 */
long w_parse_time(const char * string);

/*
 * @brief Length of the initial segment of s which consists entirely of non-escaped bytes different from reject
 *
 * @param s String.
 * @param reject String delimiter.
 * @return size_t Number of bytes in s that are not reject.
 */
size_t strcspn_escaped(const char * s, char reject);

/**
 * @brief Escape JSON reserved characters
 *
 * Add an escape to the following bytes: \b \t \n \f \r " \
 *
 * @param string Input string
 * @return Pointer to a new string containg an escaped copy of "string"
 */
char * wstr_escape_json(const char * string);

/**
 * @brief Unescape JSON reserved characters
 *
 * Unescape sets '\b', '\t', '\n', '\f', '\r', '\"' and '\\'.
 * Bypass any other escape attempt.
 *
 * @param string Input string
 * @return Pointer to a new string containg an unescaped copy of "string"
 */
char * wstr_unescape_json(const char * string);

/**
 * @brief Lowercase a string
 *
 * @param string Input string
 * @return Pointer to a new string containing a lowercased copy of "string"
 */
char * w_tolower_str(const char *string);

/* b64 function prototypes */
char *decode_base64(const char *src);
char *encode_base64(int size, const char *src);

/**
 * @brief Verify the string is not truncated after executing snprintf
 *
 * @param str Pointer to a buffer where the resulting string is stored.
 * @param size Maximum number of bytes to be used in the buffer.
 * @param format String that contains a format string that follows the same specifications as format in printf.
 * @param ... Depending on the format string, the function may expect a sequence of additional arguments.
 * @return int The number of characters that would have been written if size had been sufficiently large.
 */
int os_snprintf(char *str, size_t size, const char *format, ...);

/**
 * @brief Remove a substring from a string.
 *
 * @param str Original string.
 * @param sub Substring to remove from the string.
 * @return char* String after removing the substring.
 */
char * w_remove_substr(char *str, const char *sub);

/**
 * @brief Returns a copy of the first n characters of str.
 *
 * If str is longer than n, only n characters are copied (a terminating character ('\0') is added).
 * if n is zero an empty string is returned.
 * @param str String to copy.
 * @param n Maximum number of characters to copy.
 * @return char* New string copy of str[:n] or NULL if str is null
 */
char * w_strndup(const char *str, size_t n);

/**
<<<<<<< HEAD
 * @brief Split a string into an array of strings separated by given delimiters.
 * @param string_to_split String to split.
 * @param delim String with the delimiters used to split.
 * @param max_array_size Maximum number of strings returned in the array, if it is 0 no limit will be applied.
 * @return char** Returns an array of string.
 */
char ** w_string_split(const char *string_to_split, const char *delim, int max_array_size);
=======
 * @brief Append two strings
 *
 * This function produces a string with length #a + n, and joins the content
 * of a and the first n bytes of b.
 * Semantics are like: a += b[:n].
 *
 * @param a First string.
 * @param b Second string.
 * @param n Length of the left-substring in b that will be copied.
 * @return Pointer to a zero-ended string that contains the concatenation of a + b.
 * @pre a may be NULL. In that case, this function returns strdup(b).
 * @pre b must contain at less n valid bytes.
 * @post String a is freed and it's not valid after calling this function.
 */
char* w_strcat(char *a, const char *b, size_t n);

/**
 * @brief Append a string into the n-th position of a string array
 *
 * Extends the size of the array to (n + 1) pointers, sets array[n] to string,
 * and terminates the array with NULL.
 *
 * @param array Pointer to the source string array, that will be extended.
 * @param string Pointer to the string that will be inserted into the array.
 * @param n Position of the current tail of the array (null pointer).
 * @return A pointer to a string array.
 * @pre array has n valid positions before calling this function.
 * @post array holds the same pointer that this function received, i.e. strings are not duplicated.
 * @post The pointer to array is no longer valid as it's resized.
 */
char** w_strarray_append(char **array, char *string, int n);

/**
 * @brief Tokenize string separated by spaces, respecting double-quotes
 *
 * Splits words in a string separated by spaces into an array.
 * Parts within double-quotes are not splitted.
 * The backslash character escapes spaces, double-quotes and backslashes.
 *
 * @param string Pointer to the source string.
 * @return Pointer to a NULL-terminated string array.
 * @post The structure returned must be freed with free_strarray().
 */
char** w_strtok(const char *string);
>>>>>>> 065d6018

#endif<|MERGE_RESOLUTION|>--- conflicted
+++ resolved
@@ -234,7 +234,6 @@
 char * w_strndup(const char *str, size_t n);
 
 /**
-<<<<<<< HEAD
  * @brief Split a string into an array of strings separated by given delimiters.
  * @param string_to_split String to split.
  * @param delim String with the delimiters used to split.
@@ -242,7 +241,8 @@
  * @return char** Returns an array of string.
  */
 char ** w_string_split(const char *string_to_split, const char *delim, int max_array_size);
-=======
+
+/**
  * @brief Append two strings
  *
  * This function produces a string with length #a + n, and joins the content
@@ -287,6 +287,5 @@
  * @post The structure returned must be freed with free_strarray().
  */
 char** w_strtok(const char *string);
->>>>>>> 065d6018
 
 #endif