/*
 * SQL Schema for upgrading databases
 * Copyright (C) 2015-2020, Wazuh Inc.
 *
 * October 5, 2020.
 *
 * This program is a free software, you can redistribute it
 * and/or modify it under the terms of GPLv2.
*/

<<<<<<< HEAD
DELETE FROM sys_osinfo;
DELETE FROM sys_netiface;
DELETE FROM sys_netproto;
DELETE FROM sys_netaddr;
DELETE FROM sys_programs;
DELETE FROM sys_hotfixes;
DELETE FROM sys_processes;
=======
CREATE TABLE IF NOT EXISTS _fim_entry (
    full_path TEXT NOT NULL PRIMARY KEY,
    file TEXT,
    type TEXT NOT NULL CHECK (type IN ('file', 'registry_key', 'registry_value')),
    date INTEGER NOT NULL DEFAULT (strftime('%s', 'now')),
    changes INTEGER NOT NULL DEFAULT 1,
    arch TEXT CHECK (arch IN (NULL, '[x64]', '[x32]')),
    value_name TEXT,
    value_type TEXT,
    size INTEGER,
    perm TEXT,
    uid TEXT,
    gid TEXT,
    md5 TEXT,
    sha1 TEXT,
    uname TEXT,
    gname TEXT,
    mtime INTEGER,
    inode INTEGER,
    sha256 TEXT,
    attributes TEXT,
    symbolic_path TEXT,
    checksum TEXT
);

INSERT INTO _fim_entry (full_path, file, type, date, changes, size, perm, uid, gid, md5, sha1, uname, gname, mtime, inode, sha256, attributes, symbolic_path) SELECT file, file, CASE type WHEN 'registry' THEN 'registry_key' ELSE 'file' END, date, changes, size, perm, uid, gid, md5, sha1, uname, gname, mtime, inode, sha256, attributes, symbolic_path FROM fim_entry;

DROP TABLE IF EXISTS fim_entry;
ALTER TABLE _fim_entry RENAME TO fim_entry;

CREATE INDEX IF NOT EXISTS fim_full_path_index ON fim_entry (full_path);
CREATE INDEX IF NOT EXISTS fim_file_index ON fim_entry (file);
CREATE INDEX IF NOT EXISTS fim_date_index ON fim_entry (date);
>>>>>>> 68209a0e

ALTER TABLE sys_osinfo ADD COLUMN os_patch TEXT DEFAULT NULL;

DROP TABLE sys_ports;
CREATE TABLE IF NOT EXISTS sys_ports (
    scan_id INTEGER,
    scan_time TEXT,
    protocol TEXT,
    local_ip TEXT,
    local_port INTEGER CHECK (local_port >= 0),
    remote_ip TEXT,
    remote_port INTEGER CHECK (remote_port >= 0),
    tx_queue INTEGER,
    rx_queue INTEGER,
    inode INTEGER,
    state TEXT,
    PID INTEGER,
    process TEXT,
    checksum TEXT NOT NULL CHECK (checksum <> ''),
    PRIMARY KEY (protocol, local_ip, local_port, inode)
);

ALTER TABLE sys_netiface ADD COLUMN checksum TEXT DEFAULT NOT NULL CHECK (checksum <> '');
ALTER TABLE sys_netproto ADD COLUMN checksum TEXT DEFAULT NOT NULL CHECK (checksum <> '');
ALTER TABLE sys_netaddr ADD COLUMN checksum TEXT DEFAULT NOT NULL CHECK (checksum <> '');
ALTER TABLE sys_programs ADD COLUMN checksum TEXT DEFAULT NOT NULL CHECK (checksum <> '');
ALTER TABLE sys_hotfixes ADD COLUMN checksum TEXT DEFAULT NOT NULL CHECK (checksum <> '');
ALTER TABLE sys_processes ADD COLUMN checksum TEXT DEFAULT NOT NULL CHECK (checksum <> '');

ALTER TABLE sys_netiface ADD COLUMN item_id TEXT DEFAULT NULL;
ALTER TABLE sys_netproto ADD COLUMN item_id TEXT DEFAULT NULL;
ALTER TABLE sys_netaddr ADD COLUMN item_id TEXT DEFAULT NULL;
ALTER TABLE sys_ports ADD COLUMN item_id TEXT DEFAULT NULL;
ALTER TABLE sys_programs ADD COLUMN item_id TEXT DEFAULT NULL;
ALTER TABLE sys_programs ADD COLUMN os_patch TEXT DEFAULT NULL;

INSERT OR REPLACE INTO metadata (key, value) VALUES ('db_version', 6);<|MERGE_RESOLUTION|>--- conflicted
+++ resolved
@@ -8,15 +8,6 @@
  * and/or modify it under the terms of GPLv2.
 */
 
-<<<<<<< HEAD
-DELETE FROM sys_osinfo;
-DELETE FROM sys_netiface;
-DELETE FROM sys_netproto;
-DELETE FROM sys_netaddr;
-DELETE FROM sys_programs;
-DELETE FROM sys_hotfixes;
-DELETE FROM sys_processes;
-=======
 CREATE TABLE IF NOT EXISTS _fim_entry (
     full_path TEXT NOT NULL PRIMARY KEY,
     file TEXT,
@@ -50,10 +41,16 @@
 CREATE INDEX IF NOT EXISTS fim_full_path_index ON fim_entry (full_path);
 CREATE INDEX IF NOT EXISTS fim_file_index ON fim_entry (file);
 CREATE INDEX IF NOT EXISTS fim_date_index ON fim_entry (date);
->>>>>>> 68209a0e
 
 ALTER TABLE sys_osinfo ADD COLUMN os_patch TEXT DEFAULT NULL;
 
+DELETE FROM sys_osinfo;
+DELETE FROM sys_netiface;
+DELETE FROM sys_netproto;
+DELETE FROM sys_netaddr;
+DELETE FROM sys_programs;
+DELETE FROM sys_hotfixes;
+DELETE FROM sys_processes;
 DROP TABLE sys_ports;
 CREATE TABLE IF NOT EXISTS sys_ports (
     scan_id INTEGER,
