/*
 * SQL Schema for global database
 * Copyright (C) 2015, Wazuh Inc.
 * June 30, 2016.
 * This program is a free software, you can redistribute it
 * and/or modify it under the terms of GPLv2.
 */

CREATE TABLE IF NOT EXISTS fim_entry (
    full_path TEXT NOT NULL PRIMARY KEY,
    file TEXT,
    type TEXT NOT NULL CHECK (type IN ('file', 'registry_key', 'registry_value')),
    date INTEGER NOT NULL DEFAULT (strftime('%s', 'now')),
    changes INTEGER NOT NULL DEFAULT 1,
    arch TEXT CHECK (arch IN (NULL, '[x64]', '[x32]')),
    value_name TEXT,
    value_type TEXT,
    size INTEGER,
    perm TEXT,
    uid TEXT,
    gid TEXT,
    md5 TEXT,
    sha1 TEXT,
    uname TEXT,
    gname TEXT,
    mtime INTEGER,
    inode INTEGER,
    sha256 TEXT,
    attributes TEXT,
    symbolic_path TEXT,
    checksum TEXT
);

CREATE INDEX IF NOT EXISTS fim_full_path_index ON fim_entry (full_path);
CREATE INDEX IF NOT EXISTS fim_file_index ON fim_entry (file);
CREATE INDEX IF NOT EXISTS fim_date_index ON fim_entry (date);

CREATE TABLE IF NOT EXISTS pm_event (
    id INTEGER PRIMARY KEY AUTOINCREMENT,
    date_first INTEGER,
    date_last INTEGER,
    log TEXT,
    pci_dss TEXT,
    cis TEXT
);

CREATE INDEX IF NOT EXISTS pm_event_log ON pm_event (log);
CREATE INDEX IF NOT EXISTS pm_event_date ON pm_event (date_last);

CREATE TABLE IF NOT EXISTS sys_netiface (
    scan_id INTEGER,
    scan_time TEXT,
    name TEXT,
    adapter TEXT,
    type TEXT,
    state TEXT,
    mtu INTEGER CHECK (mtu > 0),
    mac TEXT,
    tx_packets INTEGER,
    rx_packets INTEGER,
    tx_bytes INTEGER,
    rx_bytes INTEGER,
    tx_errors INTEGER,
    rx_errors INTEGER,
    tx_dropped INTEGER,
    rx_dropped INTEGER,
    checksum TEXT NOT NULL CHECK (checksum <> ''),
    item_id TEXT,
    PRIMARY KEY (scan_id, name)
);

CREATE INDEX IF NOT EXISTS netiface_id ON sys_netiface (scan_id);

CREATE TABLE IF NOT EXISTS sys_netproto (
    scan_id INTEGER REFERENCES sys_netiface (scan_id),
    iface TEXT REFERENCES sys_netiface (name),
    type TEXT,
    gateway TEXT,
    dhcp TEXT NOT NULL CHECK (dhcp IN ('enabled', 'disabled', 'unknown', 'BOOTP')) DEFAULT 'unknown',
    metric INTEGER,
    checksum TEXT NOT NULL CHECK (checksum <> ''),
    item_id TEXT,
    PRIMARY KEY (scan_id, iface, type)
);

CREATE INDEX IF NOT EXISTS netproto_id ON sys_netproto (scan_id);

CREATE TABLE IF NOT EXISTS sys_netaddr (
    scan_id INTEGER REFERENCES sys_netproto (scan_id),
    iface TEXT REFERENCES sys_netproto (iface),
    proto TEXT REFERENCES sys_netproto (type),
    address TEXT,
    netmask TEXT,
    broadcast TEXT,
    checksum TEXT NOT NULL CHECK (checksum <> ''),
    item_id TEXT,
    PRIMARY KEY (scan_id, iface, proto, address)
);

CREATE INDEX IF NOT EXISTS netaddr_id ON sys_netaddr (scan_id);

CREATE TABLE IF NOT EXISTS sys_osinfo (
    scan_id INTEGER,
    scan_time TEXT,
    hostname TEXT,
    architecture TEXT,
    os_name TEXT,
    os_version TEXT,
    os_codename TEXT,
    os_major TEXT,
    os_minor TEXT,
    os_patch TEXT,
    os_build TEXT,
    os_platform TEXT,
    sysname TEXT,
    release TEXT,
    version TEXT,
    os_release TEXT,
    checksum TEXT NOT NULL CHECK (checksum <> ''),
    os_display_version TEXT,
    triaged INTEGER(1) DEFAULT 0,
    reference TEXT NOT NULL DEFAULT '',
    PRIMARY KEY (scan_id, os_name)
);

CREATE TABLE IF NOT EXISTS sys_hwinfo (
    scan_id INTEGER,
    scan_time TEXT,
    board_serial TEXT,
    cpu_name TEXT,
    cpu_cores INTEGER,
    cpu_mhz REAL,
    ram_total INTEGER,
    ram_free INTEGER,
    ram_usage INTEGER,
    checksum TEXT NOT NULL CHECK (checksum <> ''),
    PRIMARY KEY (scan_id, board_serial)
);

CREATE TABLE IF NOT EXISTS sys_ports (
    scan_id INTEGER,
    scan_time TEXT,
    protocol TEXT,
    local_ip TEXT,
    local_port INTEGER CHECK (local_port >= 0),
    remote_ip TEXT,
    remote_port INTEGER CHECK (remote_port >= 0),
    tx_queue INTEGER,
    rx_queue INTEGER,
    inode INTEGER,
    state TEXT,
    PID INTEGER,
    process TEXT,
    checksum TEXT NOT NULL CHECK (checksum <> ''),
    item_id TEXT,
    PRIMARY KEY (protocol, local_ip, local_port, inode)
);

CREATE INDEX IF NOT EXISTS ports_id ON sys_ports (scan_id);

CREATE TABLE IF NOT EXISTS sys_programs (
    scan_id INTEGER,
    scan_time TEXT,
<<<<<<< HEAD
    format TEXT NOT NULL CHECK (format IN ('pacman', 'deb', 'rpm', 'win', 'pkg', 'apk', 'macports', 'snap')),
=======
    format TEXT,
>>>>>>> 8ebe2241
    name TEXT,
    priority TEXT,
    section TEXT,
    size INTEGER CHECK (size >= 0),
    vendor TEXT,
    install_time TEXT,
    version TEXT,
    architecture TEXT,
    multiarch TEXT,
    source TEXT,
    description TEXT,
    location TEXT,
    triaged INTEGER(1),
    cpe TEXT,
    msu_name TEXT,
    checksum TEXT NOT NULL CHECK (checksum <> ''),
    item_id TEXT,
    PRIMARY KEY (scan_id, name, version, architecture, format, location)
);

CREATE INDEX IF NOT EXISTS programs_id ON sys_programs (scan_id);

CREATE TRIGGER obsolete_vulnerabilities
    AFTER DELETE ON sys_programs
    WHEN (old.checksum = 'legacy' AND NOT EXISTS (SELECT 1 FROM sys_programs
                                                  WHERE item_id = old.item_id
                                                  AND scan_id != old.scan_id ))
    OR old.checksum != 'legacy'
    BEGIN
        UPDATE vuln_cves SET status = 'OBSOLETE' WHERE vuln_cves.reference = old.item_id;
END;

CREATE TABLE IF NOT EXISTS sys_hotfixes (
    scan_id INTEGER,
    scan_time TEXT,
    hotfix TEXT,
    checksum TEXT NOT NULL CHECK (checksum <> ''),
    PRIMARY KEY (scan_id, hotfix)
);

CREATE INDEX IF NOT EXISTS hotfix_id ON sys_hotfixes (scan_id);

CREATE TRIGGER hotfix_delete
    AFTER DELETE ON sys_hotfixes
    WHEN (old.checksum = 'legacy' AND NOT EXISTS (SELECT 1 FROM sys_hotfixes
                                                  WHERE hotfix = old.hotfix
                                                  AND scan_id != old.scan_id ))
    OR old.checksum != 'legacy'
    BEGIN
        UPDATE sys_osinfo SET triaged = 0;
END;

CREATE TRIGGER hotfix_insert
    AFTER INSERT ON sys_hotfixes
    WHEN (new.checksum = 'legacy' AND NOT EXISTS (SELECT 1 FROM sys_hotfixes
                                                  WHERE hotfix = new.hotfix
                                                  AND scan_id != new.scan_id ))
    OR new.checksum != 'legacy'
    BEGIN
        UPDATE sys_osinfo SET triaged = 0;
END;

CREATE TABLE IF NOT EXISTS sys_processes (
    scan_id INTEGER,
    scan_time TEXT,
    pid TEXT,
    name TEXT,
    state TEXT,
    ppid INTEGER,
    utime INTEGER,
    stime INTEGER,
    cmd TEXT,
    argvs TEXT,
    euser TEXT,
    ruser TEXT,
    suser TEXT,
    egroup TEXT,
    rgroup TEXT,
    sgroup TEXT,
    fgroup TEXT,
    priority INTEGER,
    nice INTEGER,
    size INTEGER,
    vm_size INTEGER,
    resident INTEGER,
    share INTEGER,
    start_time INTEGER,
    pgrp INTEGER,
    session INTEGER,
    nlwp INTEGER,
    tgid INTEGER,
    tty INTEGER,
    processor INTEGER,
    checksum TEXT NOT NULL CHECK (checksum <> ''),
    PRIMARY KEY (scan_id, pid)
);

CREATE INDEX IF NOT EXISTS processes_id ON sys_processes (scan_id);

CREATE TABLE IF NOT EXISTS ciscat_results (
    id INTEGER PRIMARY KEY AUTOINCREMENT,
    scan_id INTEGER,
    scan_time TEXT,
    benchmark TEXT,
    profile TEXT,
    pass INTEGER,
    fail INTEGER,
    error INTEGER,
    notchecked INTEGER,
    unknown INTEGER,
    score INTEGER
);

CREATE INDEX IF NOT EXISTS ciscat_id ON ciscat_results (scan_id);

CREATE TABLE IF NOT EXISTS metadata (
    key TEXT PRIMARY KEY,
    value TEXT
);

CREATE TABLE IF NOT EXISTS scan_info (
    module TEXT PRIMARY KEY,
    first_start INTEGER DEFAULT 0,
    first_end INTEGER DEFAULT 0,
    start_scan INTEGER DEFAULT 0,
    end_scan INTEGER DEFAULT 0,
    fim_first_check INTEGER DEFAULT 0,
    fim_second_check INTEGER DEFAULT 0,
    fim_third_check INTEGER DEFAULT 0
);

CREATE TABLE IF NOT EXISTS sca_policy (
   name TEXT,
   file TEXT,
   id TEXT,
   description TEXT,
   `references` TEXT,
   hash_file TEXT
);

CREATE TABLE IF NOT EXISTS sca_scan_info (
   id INTEGER PRIMARY KEY,
   start_scan INTEGER,
   end_scan INTEGER,
   policy_id TEXT REFERENCES sca_policy (id),
   pass INTEGER,
   fail INTEGER,
   invalid INTEGER,
   total_checks INTEGER,
   score INTEGER,
   hash TEXT
);

CREATE TABLE IF NOT EXISTS sca_check (
   scan_id INTEGER REFERENCES sca_scan_info (id),
   id INTEGER PRIMARY KEY,
   policy_id TEXT REFERENCES sca_policy (id),
   title TEXT,
   description TEXT,
   rationale TEXT,
   remediation TEXT,
   file TEXT,
   process TEXT,
   directory TEXT,
   registry TEXT,
   command TEXT,
   `references` TEXT,
   result TEXT,
   reason TEXT,
   condition TEXT
);

CREATE INDEX IF NOT EXISTS policy_id_index ON sca_check (policy_id);

CREATE TABLE IF NOT EXISTS sca_check_rules (
  id_check INTEGER REFERENCES sca_check (id),
  `type` TEXT,
  rule TEXT,
  PRIMARY KEY (id_check, `type`, rule)
);

CREATE INDEX IF NOT EXISTS rules_id_check_index ON sca_check_rules (id_check);

CREATE TABLE IF NOT EXISTS sca_check_compliance (
   id_check INTEGER REFERENCES sca_check (id),
  `key` TEXT,
  `value` TEXT,
   PRIMARY KEY (id_check, `key`, `value`)
);

CREATE INDEX IF NOT EXISTS comp_id_check_index ON sca_check_compliance (id_check);

CREATE TABLE IF NOT EXISTS vuln_metadata (
    LAST_PARTIAL_SCAN INTEGER,
    LAST_FULL_SCAN INTEGER
);

INSERT INTO vuln_metadata (LAST_PARTIAL_SCAN, LAST_FULL_SCAN) VALUES (0, 0);

CREATE TABLE IF NOT EXISTS sync_info (
    component TEXT PRIMARY KEY,
    last_attempt INTEGER DEFAULT 0,
    last_completion INTEGER DEFAULT 0,
    n_attempts INTEGER DEFAULT 0,
    n_completions INTEGER DEFAULT 0,
    last_manager_checksum TEXT NOT NULL DEFAULT '',
    last_agent_checksum TEXT NOT NULL DEFAULT ''
);

CREATE TABLE IF NOT EXISTS vuln_cves (
    name TEXT,
    version TEXT,
    architecture TEXT,
    cve TEXT,
    detection_time TEXT DEFAULT '',
    severity TEXT DEFAULT 'Untriaged' CHECK (severity IN ('Critical', 'High', 'Medium', 'Low', 'None', 'Untriaged')),
    cvss2_score REAL DEFAULT 0,
    cvss3_score REAL DEFAULT 0,
    reference TEXT DEFAULT '' NOT NULL,
    type TEXT DEFAULT '' NOT NULL CHECK (type IN ('OS', 'PACKAGE')),
    status TEXT DEFAULT 'PENDING' NOT NULL CHECK (status IN ('VALID', 'PENDING', 'OBSOLETE')),
    external_references TEXT DEFAULT '',
    condition TEXT DEFAULT '',
    title TEXT DEFAULT '',
    published TEXT '',
    updated TEXT '',
    PRIMARY KEY (reference, cve)
);
CREATE INDEX IF NOT EXISTS packages_id ON vuln_cves (name);
CREATE INDEX IF NOT EXISTS cves_id ON vuln_cves (cve);
CREATE INDEX IF NOT EXISTS cve_type ON vuln_cves (type);
CREATE INDEX IF NOT EXISTS cve_status ON vuln_cves (status);

BEGIN;

INSERT INTO metadata (key, value) VALUES ('db_version', '13');
INSERT INTO scan_info (module) VALUES ('fim');
INSERT INTO scan_info (module) VALUES ('syscollector');
INSERT INTO sync_info (component) VALUES ('fim');
INSERT INTO sync_info (component) VALUES ('fim_file');
INSERT INTO sync_info (component) VALUES ('fim_registry');
INSERT INTO sync_info (component) VALUES ('fim_registry_key');
INSERT INTO sync_info (component) VALUES ('fim_registry_value');
INSERT INTO sync_info (component) VALUES ('syscollector-processes');
INSERT INTO sync_info (component) VALUES ('syscollector-packages');
INSERT INTO sync_info (component) VALUES ('syscollector-hotfixes');
INSERT INTO sync_info (component) VALUES ('syscollector-ports');
INSERT INTO sync_info (component) VALUES ('syscollector-netproto');
INSERT INTO sync_info (component) VALUES ('syscollector-netaddress');
INSERT INTO sync_info (component) VALUES ('syscollector-netinfo');
INSERT INTO sync_info (component) VALUES ('syscollector-hwinfo');
INSERT INTO sync_info (component) VALUES ('syscollector-osinfo');

COMMIT;<|MERGE_RESOLUTION|>--- conflicted
+++ resolved
@@ -161,11 +161,7 @@
 CREATE TABLE IF NOT EXISTS sys_programs (
     scan_id INTEGER,
     scan_time TEXT,
-<<<<<<< HEAD
-    format TEXT NOT NULL CHECK (format IN ('pacman', 'deb', 'rpm', 'win', 'pkg', 'apk', 'macports', 'snap')),
-=======
     format TEXT,
->>>>>>> 8ebe2241
     name TEXT,
     priority TEXT,
     section TEXT,
