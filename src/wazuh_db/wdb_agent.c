--- conflicted
+++ resolved
@@ -20,71 +20,37 @@
 #define WDBQUERY_SIZE OS_BUFFER_SIZE
 #define WDBOUTPUT_SIZE OS_MAXSTR
 
-<<<<<<< HEAD
-=======
-static const char *global_db_queries[] = {
-    [SQL_INSERT_AGENT] = "global sql INSERT INTO agent (id, name, ip, register_ip, internal_key, date_add, `group`) VALUES (%d, %Q, %Q, %Q, %Q, %lu, %Q);",
-    [SQL_UPDATE_AGENT_NAME] = "global sql UPDATE agent SET name = %Q WHERE id = %d;",
-    [SQL_UPDATE_AGENT_VERSION] = "global sql UPDATE agent SET os_name = %Q, os_version = %Q, os_major = %Q, os_minor = %Q, os_codename = %Q, os_platform = %Q, os_build = %Q, os_uname = %s, os_arch = %Q, version = %Q, config_sum = %Q, merged_sum = %Q, manager_host = %Q, node_name = %Q, last_keepalive = STRFTIME('%s', 'NOW'), sync_status = %d WHERE id = %d;",
-    [SQL_UPDATE_AGENT_VERSION_IP] = "global sql UPDATE agent SET os_name = %Q, os_version = %Q, os_major = %Q, os_minor = %Q, os_codename = %Q, os_platform = %Q, os_build = %Q, os_uname = %s, os_arch = %Q, version = %Q, config_sum = %Q, merged_sum = %Q, manager_host = %Q, node_name = %Q, last_keepalive = STRFTIME('%s', 'NOW'), ip = %Q, sync_status = %d WHERE id = %d;",
-    [SQL_GET_AGENT_LABELS] = "global get-labels %d",
-    [SQL_SET_AGENT_LABELS] = "global set-labels %d %s",
-    [SQL_UPDATE_AGENT_KEEPALIVE] = "global sql UPDATE agent SET last_keepalive = STRFTIME('%s', 'NOW'), sync_status = %d WHERE id = %d;",
-    [SQL_DELETE_AGENT] = "global sql DELETE FROM agent WHERE id = %d;",
-    [SQL_SELECT_AGENT] = "global sql SELECT name FROM agent WHERE id = %d;",
-    [SQL_SELECT_AGENT_GROUP] = "global sql SELECT `group` FROM agent WHERE id = %d;",
-    [SQL_FIND_AGENT] = "global sql SELECT id FROM agent WHERE name = '%s' AND (register_ip = '%s' OR register_ip LIKE '%s' || '/_%');",
-    [SQL_SELECT_FIM_OFFSET] = "global sql SELECT fim_offset FROM agent WHERE id = %d;",
-    [SQL_SELECT_REG_OFFSET] = "global sql SELECT reg_offset FROM agent WHERE id = %d;",
-    [SQL_UPDATE_FIM_OFFSET] = "global sql UPDATE agent SET fim_offset = %lu WHERE id = %d;",
-    [SQL_UPDATE_REG_OFFSET] = "global sql UPDATE agent SET reg_offset = %lu WHERE id = %d;",
-    [SQL_SELECT_AGENT_STATUS] = "global sql SELECT status FROM agent WHERE id = %d;",
-    [SQL_UPDATE_AGENT_STATUS] = "global sql UPDATE agent SET status = %Q WHERE id = %d;",
-    [SQL_UPDATE_AGENT_GROUP] = "global sql UPDATE agent SET `group` = %Q WHERE id = %d;",
-    [SQL_FIND_GROUP] = "global sql SELECT id FROM `group` WHERE name = %Q;",
-    [SQL_INSERT_AGENT_GROUP] = "global sql INSERT INTO `group` (name) VALUES(%Q);",
-    [SQL_INSERT_AGENT_BELONG] = "global sql INSERT INTO belongs (id_group, id_agent) VALUES(%d, %d);",
-    [SQL_DELETE_AGENT_BELONG] = "global sql DELETE FROM belongs WHERE id_agent = %d",
-    [SQL_DELETE_GROUP_BELONG] = "global sql DELETE FROM belongs WHERE id_group = (SELECT id FROM 'group' WHERE name = %Q );", 
-    [SQL_DELETE_GROUP] = "global sql DELETE FROM `group` WHERE name = %Q;",
-    [SQL_SELECT_GROUPS] = "global sql SELECT name FROM `group`;",
-    [SQL_SELECT_KEEPALIVE] = "global sql SELECT last_keepalive FROM agent WHERE name = '%s' AND (register_ip = '%s' OR register_ip LIKE '%s' || '/_%');",
-    [SQL_GET_AGENT_INFO] = "global get-agent-info %d",
-    [SQL_GET_AGENTS_BY_KEEPALIVE] = "global get-agents-by-keepalive condition %s %d start_id %d",
-    [SQL_GET_ALL_AGENTS] = "global get-all-agents start_id %d"
-};
-
->>>>>>> 13a39ad4
 int wdb_sock_agent = -1;
 
 static const char *global_db_commands[] = {
     [WDB_INSERT_AGENT] = "global insert-agent %s",
+    [WDB_INSERT_AGENT_GROUP] = "global insert-agent-group %s",
+    [WDB_INSERT_AGENT_BELONG] = "global insert-agent-belong %s",
     [WDB_UPDATE_AGENT_NAME] = "global update-agent-name %s",
     [WDB_UPDATE_AGENT_VERSION] = "global update-agent-version %s",
-    [WDB_GET_AGENT_LABELS] = "global get-labels %d",
+    [WDB_UPDATE_AGENT_KEEPALIVE] = "global update-keepalive %s",
+    [WDB_UPDATE_AGENT_STATUS] = "global update-agent-status %s",
+    [WDB_UPDATE_AGENT_GROUP] = "global update-agent-group %s",
+    [WDB_UPDATE_FIM_OFFSET] = "global update-fim-offset %s",
+    [WDB_UPDATE_REG_OFFSET] = "global update-reg-offset %s",
     [WDB_SET_AGENT_LABELS] = "global set-labels %d %s",
-    [WDB_UPDATE_AGENT_KEEPALIVE] = "global update-keepalive %s",
-    [WDB_DELETE_AGENT] = "global delete-agent %d",
-    [WDB_SELECT_AGENT_NAME] = "global select-agent-name %d",
-    [WDB_SELECT_AGENT_GROUP] = "global select-agent-group %d",
     [WDB_GET_ALL_AGENTS] = "global get-all-agents start_id %d",
     [WDB_GET_AGENTS_BY_KEEPALIVE] = "global get-agents-by-keepalive condition %s %d start_id %d",
     [WDB_FIND_AGENT] = "global find-agent %s",
+    [WDB_GET_AGENT_INFO] = "global get-agent-info %d",
+    [WDB_GET_AGENT_LABELS] = "global get-labels %d",
+    [WDB_SELECT_AGENT_NAME] = "global select-agent-name %d",
+    [WDB_SELECT_AGENT_GROUP] = "global select-agent-group %d",
+    [WDB_SELECT_AGENT_STATUS] = "global select-agent-status %d",
+    [WDB_SELECT_KEEPALIVE] = "global select-keepalive %s %s",
     [WDB_SELECT_FIM_OFFSET] = "global select-fim-offset %d",
     [WDB_SELECT_REG_OFFSET] = "global select-reg-offset %d",
-    [WDB_UPDATE_FIM_OFFSET] = "global update-fim-offset %s",
-    [WDB_UPDATE_REG_OFFSET] = "global update-reg-offset %s",
-    [WDB_SELECT_AGENT_STATUS] = "global select-agent-status %d",
-    [WDB_UPDATE_AGENT_STATUS] = "global update-agent-status %s",
-    [WDB_UPDATE_AGENT_GROUP] = "global update-agent-group %s",
     [WDB_FIND_GROUP] = "global find-group %s",
-    [WDB_INSERT_AGENT_GROUP] = "global insert-agent-group %s",
-    [WDB_INSERT_AGENT_BELONG] = "global insert-agent-belong %s",
+    [WDB_SELECT_GROUPS] = "global select-groups",
+    [WDB_DELETE_AGENT] = "global delete-agent %d",
+    [WDB_DELETE_GROUP] = "global delete-group %s",
     [WDB_DELETE_AGENT_BELONG] = "global delete-agent-belong %d",
-    [WDB_DELETE_GROUP_BELONG] = "global delete-group-belong %s",
-    [WDB_DELETE_GROUP] = "global delete-group %s",
-    [WDB_SELECT_GROUPS] = "global select-groups",
-    [WDB_SELECT_KEEPALIVE] = "global select-keepalive %s %s"
+    [WDB_DELETE_GROUP_BELONG] = "global delete-group-belong %s"
 };
 
 int wdb_insert_agent(int id, const char *name, const char *ip, const char *register_ip, const char *internal_key, const char *group, int keep_date) {
@@ -140,6 +106,77 @@
             mdebug1("Global DB Cannot execute SQL query; err database %s/%s.db", WDB2_DIR, WDB2_GLOB_NAME);
             mdebug2("Global DB SQL query: %s", wdbquery);
             result = OS_INVALID;
+    }
+
+    return result;
+}
+
+int wdb_insert_group(const char *name) {
+    int result = 0;
+    char wdbquery[WDBQUERY_SIZE] = "";
+    char wdboutput[WDBOUTPUT_SIZE] = "";
+    char *payload = NULL;
+
+    snprintf(wdbquery, sizeof(wdbquery), global_db_commands[WDB_INSERT_AGENT_GROUP], name);
+    result = wdbc_query_ex( &wdb_sock_agent, wdbquery, wdboutput, sizeof(wdboutput));
+
+    switch (result) {
+        case OS_SUCCESS:
+            if (WDBC_OK != wdbc_parse_result(wdboutput, &payload)) {
+                mdebug1("Global DB Error reported in the result of the query");
+                result = OS_INVALID;
+            }
+            break;
+        case OS_INVALID:
+            mdebug1("Global DB Error in the response from socket");
+            mdebug2("Global DB SQL query: %s", wdbquery);
+            return OS_INVALID;
+        default:
+            mdebug1("Global DB Cannot execute SQL query; err database %s/%s.db", WDB2_DIR, WDB2_GLOB_NAME);
+            mdebug2("Global DB SQL query: %s", wdbquery);
+            return OS_INVALID;
+    }
+
+    return result;
+}
+
+int wdb_update_agent_belongs(int id_group, int id_agent) {
+    int result = 0;
+    char wdbquery[WDBQUERY_SIZE] = "";
+    char wdboutput[WDBOUTPUT_SIZE] = "";
+    char *payload = NULL;
+
+    cJSON *data_in = cJSON_CreateObject();
+
+    if (!data_in) {
+        mdebug1("Error creating data JSON for Wazuh DB.");
+        return OS_INVALID;
+    }
+
+    cJSON_AddNumberToObject(data_in, "id_group", id_group);
+    cJSON_AddNumberToObject(data_in, "id_agent", id_agent);
+
+    snprintf(wdbquery, sizeof(wdbquery), global_db_commands[WDB_INSERT_AGENT_BELONG], cJSON_PrintUnformatted(data_in));
+
+    cJSON_Delete(data_in);
+
+    result = wdbc_query_ex( &wdb_sock_agent, wdbquery, wdboutput, sizeof(wdboutput));
+
+    switch (result) {
+        case OS_SUCCESS:
+            if (WDBC_OK != wdbc_parse_result(wdboutput, &payload)) {
+                mdebug1("Global DB Error reported in the result of the query");
+                result = OS_INVALID;
+            }
+            break;
+        case OS_INVALID:
+            mdebug1("Global DB Error in the response from socket");
+            mdebug2("Global DB SQL query: %s", wdbquery);
+            return OS_INVALID;
+        default:
+            mdebug1("Global DB Cannot execute SQL query; err database %s/%s.db", WDB2_DIR, WDB2_GLOB_NAME);
+            mdebug2("Global DB SQL query: %s", wdbquery);
+            return OS_INVALID;
     }
 
     return result;
@@ -262,20 +299,202 @@
     return result;
 }
 
-cJSON* wdb_get_agent_labels(int id) {
-    cJSON *root = NULL;
-    char wdbquery[WDBQUERY_SIZE] = "";
-    char wdboutput[WDBOUTPUT_SIZE] = "";
-
-    snprintf(wdbquery, sizeof(wdbquery), global_db_commands[WDB_GET_AGENT_LABELS], id);
-    root = wdbc_query_parse_json(&wdb_sock_agent, wdbquery, wdboutput, sizeof(wdboutput));
-
-    if (!root) {
-        merror("Error querying Wazuh DB to get the agent's %d labels.", id);
-        return NULL;
-    }
-
-    return root;
+int wdb_update_agent_keepalive(int id, wdb_sync_status_t sync_status) {
+    int result = 0;
+    cJSON *data_in = NULL;
+    char wdbquery[WDBQUERY_SIZE] = "";
+    char wdboutput[WDBOUTPUT_SIZE] = "";
+    char *payload = NULL;
+
+    data_in = cJSON_CreateObject();
+
+    if (!data_in) {
+        mdebug1("Error creating data JSON for Wazuh DB.");
+        return OS_INVALID;
+    }
+
+    cJSON_AddNumberToObject(data_in, "id", id);
+    cJSON_AddNumberToObject(data_in, "sync_status", sync_status);
+
+    snprintf(wdbquery, sizeof(wdbquery), global_db_commands[WDB_UPDATE_AGENT_KEEPALIVE], cJSON_PrintUnformatted(data_in));
+
+    cJSON_Delete(data_in);
+
+    result = wdbc_query_ex(&wdb_sock_agent, wdbquery, wdboutput, sizeof(wdboutput));
+
+    switch (result) {
+        case OS_SUCCESS:
+            if (WDBC_OK != wdbc_parse_result(wdboutput, &payload)) {
+                mdebug1("Global DB Error reported in the result of the query");
+                result = OS_INVALID;
+            }
+            break;
+        case OS_INVALID:
+            mdebug1("Global DB Error in the response from socket");
+            mdebug2("Global DB SQL query: %s", wdbquery);
+            break;
+        default:
+            mdebug1("Global DB Cannot execute SQL query; err database %s/%s.db", WDB2_DIR, WDB2_GLOB_NAME);
+            mdebug2("Global DB SQL query: %s", wdbquery);
+            result = OS_INVALID;
+    }
+
+    return result;
+}
+
+int wdb_set_agent_status(int id_agent, int status) {
+    int result = 0;
+    const char *str_status = NULL;
+    char wdbquery[WDBQUERY_SIZE] = "";
+    char wdboutput[WDBOUTPUT_SIZE] = "";
+    char *payload = NULL;
+    cJSON *data_in = NULL;
+
+    switch (status) {
+    case WDB_AGENT_EMPTY:
+        str_status = "empty";
+        break;
+    case WDB_AGENT_PENDING:
+        str_status = "pending";
+        break;
+    case WDB_AGENT_UPDATED:
+        str_status = "updated";
+        break;
+    default:
+        return OS_INVALID;
+    }
+
+    data_in = cJSON_CreateObject();
+
+    if (!data_in) {
+        mdebug1("Error creating data JSON for Wazuh DB.");
+        return OS_INVALID;
+    }
+
+    cJSON_AddNumberToObject(data_in, "id", id_agent);
+    cJSON_AddStringToObject(data_in, "status", str_status);
+
+    snprintf(wdbquery, sizeof(wdbquery), global_db_commands[WDB_UPDATE_AGENT_STATUS], cJSON_PrintUnformatted(data_in));
+
+    cJSON_Delete(data_in);
+
+    result = wdbc_query_ex(&wdb_sock_agent, wdbquery, wdboutput, sizeof(wdboutput));
+
+    switch (result) {
+        case OS_SUCCESS:
+            if (WDBC_OK != wdbc_parse_result(wdboutput, &payload)) {
+                mdebug1("Global DB Error reported in the result of the query");
+                result = OS_INVALID;
+            }
+            break;
+        case OS_INVALID:
+            mdebug1("Global DB Error in the response from socket");
+            mdebug2("Global DB SQL query: %s", wdbquery);
+            return OS_INVALID;
+        default:
+            mdebug1("Global DB Cannot execute SQL query; err database %s/%s.db", WDB2_DIR, WDB2_GLOB_NAME);
+            mdebug2("Global DB SQL query: %s", wdbquery);
+            return OS_INVALID;
+    }
+
+    return result;
+}
+
+int wdb_update_agent_group(int id, char *group) {
+    int result = 0;
+    char wdbquery[WDBQUERY_SIZE] = "";
+    char wdboutput[WDBOUTPUT_SIZE] = "";
+    char *payload = NULL;
+
+    cJSON *data_in = cJSON_CreateObject();
+
+    if (!data_in) {
+        mdebug1("Error creating data JSON for Wazuh DB.");
+        return OS_INVALID;
+    }
+
+    cJSON_AddNumberToObject(data_in, "id", id);
+    cJSON_AddStringToObject(data_in, "group", group);
+
+    snprintf(wdbquery, sizeof(wdbquery), global_db_commands[WDB_UPDATE_AGENT_GROUP], cJSON_PrintUnformatted(data_in));
+
+    cJSON_Delete(data_in);
+
+    result = wdbc_query_ex(&wdb_sock_agent, wdbquery, wdboutput, sizeof(wdboutput));
+
+    switch (result) {
+        case OS_SUCCESS:
+            if (WDBC_OK != wdbc_parse_result(wdboutput, &payload)) {
+                mdebug1("Global DB Error reported in the result of the query");
+                result = OS_INVALID;
+            }
+            else if (wdb_update_agent_multi_group(id,group) < 0) {
+                result = OS_INVALID;
+            }
+            break;
+        case OS_INVALID:
+            mdebug1("Global DB Error in the response from socket");
+            mdebug2("Global DB SQL query: %s", wdbquery);
+            return OS_INVALID;
+        default:
+            mdebug1("Global DB Cannot execute SQL query; err database %s/%s.db", WDB2_DIR, WDB2_GLOB_NAME);
+            mdebug2("Global DB SQL query: %s", wdbquery);
+            return OS_INVALID;
+    }
+
+    return result;
+}
+
+int wdb_set_agent_offset(int id, int type, long offset) {
+    int result = 0;
+    char wdbquery[WDBQUERY_SIZE] = "";
+    char wdboutput[WDBOUTPUT_SIZE] = "";
+    char *payload = NULL;
+
+    cJSON *data_in = cJSON_CreateObject();
+
+    if (!data_in) {
+        mdebug1("Error creating data JSON for Wazuh DB.");
+        return OS_INVALID;
+    }
+
+    cJSON_AddNumberToObject(data_in, "id", id);
+    cJSON_AddNumberToObject(data_in, "offset", offset);
+
+    switch (type) {
+    case WDB_SYSCHECK:
+        snprintf(wdbquery, sizeof(wdbquery), global_db_commands[WDB_UPDATE_FIM_OFFSET], cJSON_PrintUnformatted(data_in));
+        break;
+    case WDB_SYSCHECK_REGISTRY:
+        snprintf(wdbquery, sizeof(wdbquery), global_db_commands[WDB_UPDATE_REG_OFFSET], cJSON_PrintUnformatted(data_in));
+        break;
+    default:
+        cJSON_Delete(data_in);
+        return OS_INVALID;
+    }
+
+    cJSON_Delete(data_in);
+
+    result = wdbc_query_ex(&wdb_sock_agent, wdbquery, wdboutput, sizeof(wdboutput));
+
+    switch (result) {
+        case OS_SUCCESS:
+            if (WDBC_OK != wdbc_parse_result(wdboutput, &payload)) {
+                mdebug1("Global DB Error reported in the result of the query");
+                result = OS_INVALID;
+            }
+            break;
+        case OS_INVALID:
+            mdebug1("Global DB Error in the response from socket");
+            mdebug2("Global DB SQL query: %s", wdbquery);
+            return OS_INVALID;
+        default:
+            mdebug1("Global DB Cannot execute SQL query; err database %s/%s.db", WDB2_DIR, WDB2_GLOB_NAME);
+            mdebug2("Global DB SQL query: %s", wdbquery);
+            return OS_INVALID;
+    }
+
+    return result;
 }
 
 int wdb_set_agent_labels(int id, const char *labels) {
@@ -309,276 +528,6 @@
     }
 
     return result;
-}
-
-int wdb_update_agent_keepalive(int id, wdb_sync_status_t sync_status) {
-    int result = 0;
-    cJSON *data_in = NULL;
-    char wdbquery[WDBQUERY_SIZE] = "";
-    char wdboutput[WDBOUTPUT_SIZE] = "";
-    char *payload = NULL;
-
-    data_in = cJSON_CreateObject();
-
-    if (!data_in) {
-        mdebug1("Error creating data JSON for Wazuh DB.");
-        return OS_INVALID;
-    }
-
-    cJSON_AddNumberToObject(data_in, "id", id);
-    cJSON_AddNumberToObject(data_in, "sync_status", sync_status);
-
-    snprintf(wdbquery, sizeof(wdbquery), global_db_commands[WDB_UPDATE_AGENT_KEEPALIVE], cJSON_PrintUnformatted(data_in));
-
-    cJSON_Delete(data_in);
-
-    result = wdbc_query_ex(&wdb_sock_agent, wdbquery, wdboutput, sizeof(wdboutput));
-
-    switch (result) {
-        case OS_SUCCESS:
-            if (WDBC_OK != wdbc_parse_result(wdboutput, &payload)) {
-                mdebug1("Global DB Error reported in the result of the query");
-                result = OS_INVALID;
-            }
-            break;
-        case OS_INVALID:
-            mdebug1("Global DB Error in the response from socket");
-            mdebug2("Global DB SQL query: %s", wdbquery);
-            break;
-        default:
-            mdebug1("Global DB Cannot execute SQL query; err database %s/%s.db", WDB2_DIR, WDB2_GLOB_NAME);
-            mdebug2("Global DB SQL query: %s", wdbquery);
-            result = OS_INVALID;
-    }
-
-    return result;
-}
-
-int wdb_remove_agent(int id) {
-    int result = 0 ;
-    char wdbquery[WDBQUERY_SIZE] = "";
-    char wdboutput[WDBOUTPUT_SIZE] = "";
-    char *payload = NULL;
-    char *name = NULL;
-
-    snprintf(wdbquery, sizeof(wdbquery), global_db_commands[WDB_DELETE_AGENT], id);
-    result = wdbc_query_ex(&wdb_sock_agent, wdbquery, wdboutput, sizeof(wdboutput));
-
-    switch (result) {
-        case OS_SUCCESS:
-            if (WDBC_OK == wdbc_parse_result(wdboutput, &payload)) {
-                result = wdb_delete_agent_belongs(id);
-                name = wdb_get_agent_name(id);
-
-                result = ((OS_SUCCESS == result) && name) ? wdb_remove_agent_db(id, name) : OS_INVALID;
-
-                if(OS_INVALID == result){
-                    mdebug1("Unable to remove agent DB: %d - %s", id, name);
-                }
-            }
-            else {
-                mdebug1("Global DB Error reported in the result of the query");
-                result = OS_INVALID;
-            }
-            break;
-        case OS_INVALID:
-            mdebug1("Global DB Error in the response from socket");
-            mdebug2("Global DB SQL query: %s", wdbquery);
-            break;
-        default:
-            mdebug1("Global DB Cannot execute SQL query; err database %s/%s.db", WDB2_DIR, WDB2_GLOB_NAME);
-            mdebug2("Global DB SQL query: %s", wdbquery);
-            result = OS_INVALID;
-    }
-
-    os_free(name);
-    return result;
-}
-
-char* wdb_get_agent_name(int id) {
-    char *output = NULL;
-    char wdbquery[WDBQUERY_SIZE] = "";
-    char wdboutput[WDBOUTPUT_SIZE] = "";
-    cJSON *root = NULL;
-    cJSON *json_name = NULL;
-
-    snprintf(wdbquery, sizeof(wdbquery), global_db_commands[WDB_SELECT_AGENT_NAME], id);
-    root = wdbc_query_parse_json(&wdb_sock_agent, wdbquery, wdboutput, sizeof(wdboutput));
-
-    if (!root) {
-        merror("Error querying Wazuh DB to get the agent's %d name.", id);
-        return NULL;
-    }
-
-    json_name = cJSON_GetObjectItem(root->child,"name");
-    if (cJSON_IsString(json_name) && json_name->valuestring != NULL) {
-        os_strdup(json_name->valuestring, output);
-    }
-
-    cJSON_Delete(root);
-    return output;
-}
-
-char* wdb_get_agent_group(int id) {
-    char *output = NULL;
-    char wdbquery[WDBQUERY_SIZE] = "";
-    char wdboutput[WDBOUTPUT_SIZE] = "";
-    cJSON *root = NULL;
-    cJSON *json_group = NULL;
-
-    snprintf(wdbquery, sizeof(wdbquery), global_db_commands[WDB_SELECT_AGENT_GROUP], id);
-    root = wdbc_query_parse_json(&wdb_sock_agent, wdbquery, wdboutput, sizeof(wdboutput));
-
-    if (!root) {
-        merror("Error querying Wazuh DB to get the agent's %d group.", id);
-        return NULL;
-    }
-
-    json_group = cJSON_GetObjectItem(root->child,"group");
-    if (cJSON_IsString(json_group) && json_group->valuestring != NULL) {
-        os_strdup(json_group->valuestring, output);
-    }
-
-    cJSON_Delete(root);
-    return output;
-}
-
-int wdb_create_agent_db(int id, const char *name) {
-    const char *ROOT = "root";
-    char path[OS_FLSIZE + 1];
-    char buffer[4096];
-    FILE *source;
-    FILE *dest;
-    size_t nbytes;
-    int result = 0;
-    uid_t uid;
-    gid_t gid;
-
-    if (!name)
-        return -1;
-
-    snprintf(path, OS_FLSIZE, "%s/%s", WDB_DIR, WDB_PROF_NAME);
-
-    if (!(source = fopen(path, "r"))) {
-        mdebug1("Profile database not found, creating.");
-
-        if (wdb_create_profile(path) < 0)
-            return -1;
-
-        // Retry to open
-
-        if (!(source = fopen(path, "r"))) {
-            merror("Couldn't open profile '%s'.", path);
-            return -1;
-        }
-    }
-
-    snprintf(path, OS_FLSIZE, "%s%s/agents/%03d-%s.db", isChroot() ? "/" : "", WDB_DIR, id, name);
-
-    if (!(dest = fopen(path, "w"))) {
-        fclose(source);
-        merror("Couldn't create database '%s'.", path);
-        return -1;
-    }
-
-    while (nbytes = fread(buffer, 1, 4096, source), nbytes) {
-        if (fwrite(buffer, 1, nbytes, dest) != nbytes) {
-            result = -1;
-            break;
-        }
-    }
-
-    fclose(source);
-    if (fclose(dest) == -1 || result < 0) {
-        merror("Couldn't write/close file '%s' completely.", path);
-        return -1;
-    }
-
-    uid = Privsep_GetUser(ROOT);
-    gid = Privsep_GetGroup(GROUPGLOBAL);
-
-    if (uid == (uid_t) - 1 || gid == (gid_t) - 1) {
-        merror(USER_ERROR, ROOT, GROUPGLOBAL, strerror(errno), errno);
-        return -1;
-    }
-
-    if (chown(path, uid, gid) < 0) {
-        merror(CHOWN_ERROR, path, errno, strerror(errno));
-        return -1;
-    }
-
-    if (chmod(path, 0660) < 0) {
-        merror(CHMOD_ERROR, path, errno, strerror(errno));
-        return -1;
-    }
-
-    return 0;
-}
-
-int wdb_remove_agent_db(int id, const char * name) {
-    char path[PATH_MAX];
-    char path_aux[PATH_MAX];
-
-    snprintf(path, PATH_MAX, "%s%s/agents/%03d-%s.db", isChroot() ? "/" : "", WDB_DIR, id, name);
-
-    if (!remove(path)) {
-        snprintf(path_aux, PATH_MAX, "%s%s/agents/%03d-%s.db-shm", isChroot() ? "/" : "", WDB_DIR, id, name);
-        if (remove(path_aux) < 0) {
-            mdebug2(DELETE_ERROR, path_aux, errno, strerror(errno));
-        }
-        snprintf(path_aux, PATH_MAX, "%s%s/agents/%03d-%s.db-wal", isChroot() ? "/" : "", WDB_DIR, id, name);
-        if (remove(path_aux) < 0) {
-            mdebug2(DELETE_ERROR, path_aux, errno, strerror(errno));
-        }
-        return OS_SUCCESS;
-    } else
-        return OS_INVALID;
-}
-
-int* wdb_get_agents_by_keepalive(const char* condition, int keepalive) {
-    char wdbquery[WDBQUERY_SIZE] = "";
-    char wdboutput[WDBOUTPUT_SIZE] = "";
-    int last_id = 0;
-    int *array = NULL;
-    int len = 0;
-    wdbc_result status = WDBC_DUE;
-
-    while (status == WDBC_DUE) {
-        // Query WazuhDB
-        snprintf(wdbquery, sizeof(wdbquery), global_db_commands[WDB_GET_AGENTS_BY_KEEPALIVE], condition, keepalive, last_id);
-        if (wdbc_query_ex(&wdb_sock_agent, wdbquery, wdboutput, sizeof(wdboutput)) == 0) {
-            // Parse result
-            char* payload = NULL;
-            status = wdbc_parse_result(wdboutput, &payload);
-            if (status == WDBC_OK || status == WDBC_DUE) {
-                const char delim = ','; 
-                const char sdelim[] = { delim, '\0' };
-                //Realloc new size
-                int new_len = os_strcnt(payload, delim)+1;
-                os_realloc(array, sizeof(int)*(len+new_len+1), array);
-                //Append IDs to array
-                char* agent_id = NULL;
-                char *savedptr = NULL;
-                for (agent_id = strtok_r(payload, sdelim, &savedptr); agent_id; agent_id = strtok_r(NULL, sdelim, &savedptr)) {
-                    array[len] = atoi(agent_id);
-                    len++;
-                }
-                last_id = array[len-1];
-            }
-        }
-        else {
-            status = WDBC_ERROR;
-        }
-    }
-
-    if (status == WDBC_OK) {
-        array[len] = -1;
-    }
-    else {
-        os_free(array);
-    }
-
-    return array;
 }
 
 int* wdb_get_all_agents(void) {
@@ -626,6 +575,52 @@
     return array;
 }
 
+int* wdb_get_agents_by_keepalive(const char* condition, int keepalive) {
+    char wdbquery[WDBQUERY_SIZE] = "";
+    char wdboutput[WDBOUTPUT_SIZE] = "";
+    int last_id = 0;
+    int *array = NULL;
+    int len = 0;
+    wdbc_result status = WDBC_DUE;
+
+    while (status == WDBC_DUE) {
+        // Query WazuhDB
+        snprintf(wdbquery, sizeof(wdbquery), global_db_commands[WDB_GET_AGENTS_BY_KEEPALIVE], condition, keepalive, last_id);
+        if (wdbc_query_ex(&wdb_sock_agent, wdbquery, wdboutput, sizeof(wdboutput)) == 0) {
+            // Parse result
+            char* payload = NULL;
+            status = wdbc_parse_result(wdboutput, &payload);
+            if (status == WDBC_OK || status == WDBC_DUE) {
+                const char delim = ','; 
+                const char sdelim[] = { delim, '\0' };
+                //Realloc new size
+                int new_len = os_strcnt(payload, delim)+1;
+                os_realloc(array, sizeof(int)*(len+new_len+1), array);
+                //Append IDs to array
+                char* agent_id = NULL;
+                char *savedptr = NULL;
+                for (agent_id = strtok_r(payload, sdelim, &savedptr); agent_id; agent_id = strtok_r(NULL, sdelim, &savedptr)) {
+                    array[len] = atoi(agent_id);
+                    len++;
+                }
+                last_id = array[len-1];
+            }
+        }
+        else {
+            status = WDBC_ERROR;
+        }
+    }
+
+    if (status == WDBC_OK) {
+        array[len] = -1;
+    }
+    else {
+        os_free(array);
+    }
+
+    return array;
+}
+
 int wdb_find_agent(const char *name, const char *ip) {
     int output = OS_INVALID;
     char wdbquery[WDBQUERY_SIZE] = "";
@@ -664,6 +659,139 @@
     if (cJSON_IsNumber(json_id)) {
         output = json_id->valueint;
     }
+
+    cJSON_Delete(root);
+    return output;
+}
+
+cJSON* wdb_get_agent_info(int id) {
+    cJSON *root = NULL;
+    char wdbquery[WDBQUERY_SIZE] = "";
+    char wdboutput[WDBOUTPUT_SIZE] = "";
+
+    sqlite3_snprintf(sizeof(wdbquery), wdbquery, global_db_commands[WDB_GET_AGENT_INFO], id);
+    root = wdbc_query_parse_json(&wdb_sock_agent, wdbquery, wdboutput, sizeof(wdboutput));
+
+    if (!root) {
+        merror("Error querying Wazuh DB to get the agent's %d information.", id);
+        return NULL;
+    }
+
+    return root;
+}
+
+cJSON* wdb_get_agent_labels(int id) {
+    cJSON *root = NULL;
+    char wdbquery[WDBQUERY_SIZE] = "";
+    char wdboutput[WDBOUTPUT_SIZE] = "";
+
+    snprintf(wdbquery, sizeof(wdbquery), global_db_commands[WDB_GET_AGENT_LABELS], id);
+    root = wdbc_query_parse_json(&wdb_sock_agent, wdbquery, wdboutput, sizeof(wdboutput));
+
+    if (!root) {
+        merror("Error querying Wazuh DB to get the agent's %d labels.", id);
+        return NULL;
+    }
+
+    return root;
+}
+
+char* wdb_get_agent_name(int id) {
+    char *output = NULL;
+    char wdbquery[WDBQUERY_SIZE] = "";
+    char wdboutput[WDBOUTPUT_SIZE] = "";
+    cJSON *root = NULL;
+    cJSON *json_name = NULL;
+
+    snprintf(wdbquery, sizeof(wdbquery), global_db_commands[WDB_SELECT_AGENT_NAME], id);
+    root = wdbc_query_parse_json(&wdb_sock_agent, wdbquery, wdboutput, sizeof(wdboutput));
+
+    if (!root) {
+        merror("Error querying Wazuh DB to get the agent's %d name.", id);
+        return NULL;
+    }
+
+    json_name = cJSON_GetObjectItem(root->child,"name");
+    if (cJSON_IsString(json_name) && json_name->valuestring != NULL) {
+        os_strdup(json_name->valuestring, output);
+    }
+
+    cJSON_Delete(root);
+    return output;
+}
+
+char* wdb_get_agent_group(int id) {
+    char *output = NULL;
+    char wdbquery[WDBQUERY_SIZE] = "";
+    char wdboutput[WDBOUTPUT_SIZE] = "";
+    cJSON *root = NULL;
+    cJSON *json_group = NULL;
+
+    snprintf(wdbquery, sizeof(wdbquery), global_db_commands[WDB_SELECT_AGENT_GROUP], id);
+    root = wdbc_query_parse_json(&wdb_sock_agent, wdbquery, wdboutput, sizeof(wdboutput));
+
+    if (!root) {
+        merror("Error querying Wazuh DB to get the agent's %d group.", id);
+        return NULL;
+    }
+
+    json_group = cJSON_GetObjectItem(root->child,"group");
+    if (cJSON_IsString(json_group) && json_group->valuestring != NULL) {
+        os_strdup(json_group->valuestring, output);
+    }
+
+    cJSON_Delete(root);
+    return output;
+}
+
+int wdb_get_agent_status(int id_agent) {
+    int output = -1;
+    char wdbquery[WDBQUERY_SIZE] = "";
+    char wdboutput[WDBOUTPUT_SIZE] = "";
+    cJSON *root = NULL;
+    cJSON *json_status = NULL;
+
+    snprintf(wdbquery, sizeof(wdbquery), global_db_commands[WDB_SELECT_AGENT_STATUS], id_agent);
+    root = wdbc_query_parse_json(&wdb_sock_agent, wdbquery, wdboutput, sizeof(wdboutput));
+
+    if (!root) {
+        merror("Error querying Wazuh DB to get the agent status.");
+        return OS_INVALID;
+    }
+
+    json_status = cJSON_GetObjectItem(root->child,"status");
+    if (cJSON_IsString(json_status) && json_status->valuestring != NULL) {
+        output = !strcmp(json_status->valuestring, "empty") ? WDB_AGENT_EMPTY : !strcmp(json_status->valuestring, "pending") ? WDB_AGENT_PENDING : WDB_AGENT_UPDATED;
+    } else {
+        output = OS_INVALID;
+    }
+
+    cJSON_Delete(root);
+    return output;
+}
+
+time_t wdb_get_agent_keepalive(const char *name, const char *ip){
+    char wdbquery[WDBQUERY_SIZE] = "";
+    char wdboutput[WDBOUTPUT_SIZE] = "";
+    time_t output = 0;
+    cJSON *root = NULL;
+    cJSON *json_keepalive = NULL;
+
+    if (!name || !ip) {
+        mdebug1("Empty agent name or ip when trying to get last keepalive. Agent: (%s) IP: (%s)", name, ip);
+        return OS_INVALID;
+    }
+
+    snprintf(wdbquery, sizeof(wdbquery), global_db_commands[WDB_SELECT_KEEPALIVE], name, ip);
+    root = wdbc_query_parse_json(&wdb_sock_agent, wdbquery, wdboutput, sizeof(wdboutput));
+
+    if (!root) {
+        merror("Error querying Wazuh DB to get the last agent keepalive.");
+        return OS_INVALID;
+    }
+
+    json_keepalive = cJSON_GetObjectItem(root->child,"last_keepalive");
+    output = cJSON_IsNumber(json_keepalive) ? json_keepalive->valueint : 0;
 
     cJSON_Delete(root);
     return output;
@@ -703,424 +831,30 @@
     return output;
 }
 
-int wdb_set_agent_offset(int id, int type, long offset) {
-    int result = 0;
-    char wdbquery[WDBQUERY_SIZE] = "";
-    char wdboutput[WDBOUTPUT_SIZE] = "";
-    char *payload = NULL;
-
-    cJSON *data_in = cJSON_CreateObject();
-
-    if (!data_in) {
-        mdebug1("Error creating data JSON for Wazuh DB.");
-        return OS_INVALID;
-    }
-
-    cJSON_AddNumberToObject(data_in, "id", id);
-    cJSON_AddNumberToObject(data_in, "offset", offset);
-
-    switch (type) {
-    case WDB_SYSCHECK:
-        snprintf(wdbquery, sizeof(wdbquery), global_db_commands[WDB_UPDATE_FIM_OFFSET], cJSON_PrintUnformatted(data_in));
-        break;
-    case WDB_SYSCHECK_REGISTRY:
-        snprintf(wdbquery, sizeof(wdbquery), global_db_commands[WDB_UPDATE_REG_OFFSET], cJSON_PrintUnformatted(data_in));
-        break;
-    default:
-        cJSON_Delete(data_in);
-        return OS_INVALID;
-    }
-
-    cJSON_Delete(data_in);
-
-    result = wdbc_query_ex(&wdb_sock_agent, wdbquery, wdboutput, sizeof(wdboutput));
-
-    switch (result) {
-        case OS_SUCCESS:
-            if (WDBC_OK != wdbc_parse_result(wdboutput, &payload)) {
-                mdebug1("Global DB Error reported in the result of the query");
-                result = OS_INVALID;
-            }
-            break;
-        case OS_INVALID:
-            mdebug1("Global DB Error in the response from socket");
-            mdebug2("Global DB SQL query: %s", wdbquery);
-            return OS_INVALID;
-        default:
-            mdebug1("Global DB Cannot execute SQL query; err database %s/%s.db", WDB2_DIR, WDB2_GLOB_NAME);
-            mdebug2("Global DB SQL query: %s", wdbquery);
-            return OS_INVALID;
-    }
-
-    return result;
-}
-
-int wdb_get_agent_status(int id_agent) {
-    int output = -1;
+int wdb_find_group(const char *name) {
+    int output = OS_INVALID;
     char wdbquery[WDBQUERY_SIZE] = "";
     char wdboutput[WDBOUTPUT_SIZE] = "";
     cJSON *root = NULL;
-    cJSON *json_status = NULL;
-
-    snprintf(wdbquery, sizeof(wdbquery), global_db_commands[WDB_SELECT_AGENT_STATUS], id_agent);
+    cJSON *json_group = NULL;
+
+    snprintf(wdbquery, sizeof(wdbquery), global_db_commands[WDB_FIND_GROUP], name);
     root = wdbc_query_parse_json(&wdb_sock_agent, wdbquery, wdboutput, sizeof(wdboutput));
 
     if (!root) {
-        merror("Error querying Wazuh DB to get the agent status.");
-        return OS_INVALID;
-    }
-
-    json_status = cJSON_GetObjectItem(root->child,"status");
-    if (cJSON_IsString(json_status) && json_status->valuestring != NULL) {
-        output = !strcmp(json_status->valuestring, "empty") ? WDB_AGENT_EMPTY : !strcmp(json_status->valuestring, "pending") ? WDB_AGENT_PENDING : WDB_AGENT_UPDATED;
-    } else {
-        output = OS_INVALID;
-    }
+        merror("Error querying Wazuh DB to get the agent group id.");
+        return OS_INVALID;
+    }
+
+    json_group = cJSON_GetObjectItem(root->child,"id");
+    output = cJSON_IsNumber(json_group) ? json_group->valueint : OS_INVALID;
 
     cJSON_Delete(root);
     return output;
 }
 
-int wdb_set_agent_status(int id_agent, int status) {
-    int result = 0;
-    const char *str_status = NULL;
-    char wdbquery[WDBQUERY_SIZE] = "";
-    char wdboutput[WDBOUTPUT_SIZE] = "";
-    char *payload = NULL;
-    cJSON *data_in = NULL;
-
-    switch (status) {
-    case WDB_AGENT_EMPTY:
-        str_status = "empty";
-        break;
-    case WDB_AGENT_PENDING:
-        str_status = "pending";
-        break;
-    case WDB_AGENT_UPDATED:
-        str_status = "updated";
-        break;
-    default:
-        return OS_INVALID;
-    }
-
-    data_in = cJSON_CreateObject();
-
-    if (!data_in) {
-        mdebug1("Error creating data JSON for Wazuh DB.");
-        return OS_INVALID;
-    }
-
-    cJSON_AddNumberToObject(data_in, "id", id_agent);
-    cJSON_AddStringToObject(data_in, "status", str_status);
-
-    snprintf(wdbquery, sizeof(wdbquery), global_db_commands[WDB_UPDATE_AGENT_STATUS], cJSON_PrintUnformatted(data_in));
-
-    cJSON_Delete(data_in);
-
-    result = wdbc_query_ex(&wdb_sock_agent, wdbquery, wdboutput, sizeof(wdboutput));
-
-    switch (result) {
-        case OS_SUCCESS:
-            if (WDBC_OK != wdbc_parse_result(wdboutput, &payload)) {
-                mdebug1("Global DB Error reported in the result of the query");
-                result = OS_INVALID;
-            }
-            break;
-        case OS_INVALID:
-            mdebug1("Global DB Error in the response from socket");
-            mdebug2("Global DB SQL query: %s", wdbquery);
-            return OS_INVALID;
-        default:
-            mdebug1("Global DB Cannot execute SQL query; err database %s/%s.db", WDB2_DIR, WDB2_GLOB_NAME);
-            mdebug2("Global DB SQL query: %s", wdbquery);
-            return OS_INVALID;
-    }
-
-    return result;
-}
-
-int wdb_update_agent_group(int id, char *group) {
-    int result = 0;
-    char wdbquery[WDBQUERY_SIZE] = "";
-    char wdboutput[WDBOUTPUT_SIZE] = "";
-    char *payload = NULL;
-
-    cJSON *data_in = cJSON_CreateObject();
-
-    if (!data_in) {
-        mdebug1("Error creating data JSON for Wazuh DB.");
-        return OS_INVALID;
-    }
-
-    cJSON_AddNumberToObject(data_in, "id", id);
-    cJSON_AddStringToObject(data_in, "group", group);
-
-    snprintf(wdbquery, sizeof(wdbquery), global_db_commands[WDB_UPDATE_AGENT_GROUP], cJSON_PrintUnformatted(data_in));
-
-    cJSON_Delete(data_in);
-
-    result = wdbc_query_ex(&wdb_sock_agent, wdbquery, wdboutput, sizeof(wdboutput));
-
-    switch (result) {
-        case OS_SUCCESS:
-            if (WDBC_OK != wdbc_parse_result(wdboutput, &payload)) {
-                mdebug1("Global DB Error reported in the result of the query");
-                result = OS_INVALID;
-            }
-            else if (wdb_update_agent_multi_group(id,group) < 0) {
-                result = OS_INVALID;
-            }
-            break;
-        case OS_INVALID:
-            mdebug1("Global DB Error in the response from socket");
-            mdebug2("Global DB SQL query: %s", wdbquery);
-            return OS_INVALID;
-        default:
-            mdebug1("Global DB Cannot execute SQL query; err database %s/%s.db", WDB2_DIR, WDB2_GLOB_NAME);
-            mdebug2("Global DB SQL query: %s", wdbquery);
-            return OS_INVALID;
-    }
-
-    return result;
-}
-
-int wdb_update_agent_multi_group(int id, char *group) {
-    /* Wipe out the agent multi groups relation for this agent */
-    if (wdb_delete_agent_belongs(id) < 0) {
-        return OS_INVALID;
-    }
-
-    /* Update the belongs table if multi group */
-    const char delim[2] = ",";
-
-    if (group) {
-        char *multi_group;
-        char *save_ptr = NULL;
-
-        multi_group = strchr(group, MULTIGROUP_SEPARATOR);
-
-        if (multi_group) {
-            /* Get the first group */
-            multi_group = strtok_r(group, delim, &save_ptr);
-
-            while (multi_group != NULL) {
-                /* Update de groups table */
-                int id_group = wdb_find_group(multi_group);
-
-                if(id_group <= 0 && OS_SUCCESS == wdb_insert_group(multi_group)) {
-                    id_group = wdb_find_group(multi_group);
-                }
-
-                if (OS_SUCCESS != wdb_update_agent_belongs(id_group,id)) {
-                    return OS_INVALID;
-                }
-
-                multi_group = strtok_r(NULL, delim, &save_ptr);
-            }
-        } else {
-            /* Update de groups table */
-            int id_group = wdb_find_group(group);
-
-            if (id_group <= 0 && OS_SUCCESS == wdb_insert_group(group)) {
-                id_group = wdb_find_group(group);
-            }
-
-            if (OS_SUCCESS != wdb_update_agent_belongs(id_group,id)) {
-                return OS_INVALID;
-            }
-        }
-    }
-
-    return OS_SUCCESS;
-}
-
-int wdb_find_group(const char *name) {
-    int output = OS_INVALID;
-    char wdbquery[WDBQUERY_SIZE] = "";
-    char wdboutput[WDBOUTPUT_SIZE] = "";
-    cJSON *root = NULL;
-    cJSON *json_group = NULL;
-
-    snprintf(wdbquery, sizeof(wdbquery), global_db_commands[WDB_FIND_GROUP], name);
-    root = wdbc_query_parse_json(&wdb_sock_agent, wdbquery, wdboutput, sizeof(wdboutput));
-
-    if (!root) {
-        merror("Error querying Wazuh DB to get the agent group id.");
-        return OS_INVALID;
-    }
-
-    json_group = cJSON_GetObjectItem(root->child,"id");
-    output = cJSON_IsNumber(json_group) ? json_group->valueint : OS_INVALID;
-
-    cJSON_Delete(root);
-    return output;
-}
-
-int wdb_insert_group(const char *name) {
-    int result = 0;
-    char wdbquery[WDBQUERY_SIZE] = "";
-    char wdboutput[WDBOUTPUT_SIZE] = "";
-    char *payload = NULL;
-
-    snprintf(wdbquery, sizeof(wdbquery), global_db_commands[WDB_INSERT_AGENT_GROUP], name);
-    result = wdbc_query_ex( &wdb_sock_agent, wdbquery, wdboutput, sizeof(wdboutput));
-
-    switch (result) {
-        case OS_SUCCESS:
-            if (WDBC_OK != wdbc_parse_result(wdboutput, &payload)) {
-                mdebug1("Global DB Error reported in the result of the query");
-                result = OS_INVALID;
-            }
-            break;
-        case OS_INVALID:
-            mdebug1("Global DB Error in the response from socket");
-            mdebug2("Global DB SQL query: %s", wdbquery);
-            return OS_INVALID;
-        default:
-            mdebug1("Global DB Cannot execute SQL query; err database %s/%s.db", WDB2_DIR, WDB2_GLOB_NAME);
-            mdebug2("Global DB SQL query: %s", wdbquery);
-            return OS_INVALID;
-    }
-
-    return result;
-}
-
-int wdb_update_agent_belongs(int id_group, int id_agent) {
-    int result = 0;
-    char wdbquery[WDBQUERY_SIZE] = "";
-    char wdboutput[WDBOUTPUT_SIZE] = "";
-    char *payload = NULL;
-
-    cJSON *data_in = cJSON_CreateObject();
-
-    if (!data_in) {
-        mdebug1("Error creating data JSON for Wazuh DB.");
-        return OS_INVALID;
-    }
-
-    cJSON_AddNumberToObject(data_in, "id_group", id_group);
-    cJSON_AddNumberToObject(data_in, "id_agent", id_agent);
-
-    snprintf(wdbquery, sizeof(wdbquery), global_db_commands[WDB_INSERT_AGENT_BELONG], cJSON_PrintUnformatted(data_in));
-
-    cJSON_Delete(data_in);
-
-    result = wdbc_query_ex( &wdb_sock_agent, wdbquery, wdboutput, sizeof(wdboutput));
-
-    switch (result) {
-        case OS_SUCCESS:
-            if (WDBC_OK != wdbc_parse_result(wdboutput, &payload)) {
-                mdebug1("Global DB Error reported in the result of the query");
-                result = OS_INVALID;
-            }
-            break;
-        case OS_INVALID:
-            mdebug1("Global DB Error in the response from socket");
-            mdebug2("Global DB SQL query: %s", wdbquery);
-            return OS_INVALID;
-        default:
-            mdebug1("Global DB Cannot execute SQL query; err database %s/%s.db", WDB2_DIR, WDB2_GLOB_NAME);
-            mdebug2("Global DB SQL query: %s", wdbquery);
-            return OS_INVALID;
-    }
-
-    return result;
-}
-
-int wdb_delete_agent_belongs(int id) {
-    int result = 0;
-    char wdbquery[WDBQUERY_SIZE] = "";
-    char wdboutput[WDBOUTPUT_SIZE] = "";
-    char *payload = NULL;
-
-    snprintf(wdbquery, sizeof(wdbquery), global_db_commands[WDB_DELETE_AGENT_BELONG], id);
-    result = wdbc_query_ex(&wdb_sock_agent, wdbquery, wdboutput, sizeof(wdboutput));
-
-    switch (result) {
-        case OS_SUCCESS:
-            if (WDBC_OK != wdbc_parse_result(wdboutput, &payload)) {
-                mdebug1("Global DB Error reported in the result of the query");
-                result = OS_INVALID;
-            }
-            break;
-        case OS_INVALID:
-            mdebug1("Global DB Error in the response from socket");
-            mdebug2("Global DB SQL query: %s", wdbquery);
-            return OS_INVALID;
-        default:
-            mdebug1("Global DB Cannot execute SQL query; err database %s/%s.db", WDB2_DIR, WDB2_GLOB_NAME);
-            mdebug2("Global DB SQL query: %s", wdbquery);
-            return OS_INVALID;
-    }
-
-    return result;
-}
-
-int wdb_remove_group_from_belongs_db(const char *name) {
-    int result = 0;
-    char wdbquery[WDBQUERY_SIZE] = "";
-    char wdboutput[WDBOUTPUT_SIZE] = "";
-    char *payload = NULL;
-
-    snprintf(wdbquery, sizeof(wdbquery), global_db_commands[WDB_DELETE_GROUP_BELONG], name);
-    result = wdbc_query_ex(&wdb_sock_agent, wdbquery, wdboutput, sizeof(wdboutput));
-
-    switch (result) {
-        case OS_SUCCESS:
-            if (WDBC_OK != wdbc_parse_result(wdboutput, &payload)) {
-                mdebug1("Global DB Error reported in the result of the query");
-                result = OS_INVALID;
-            }
-            break;
-        case OS_INVALID:
-            mdebug1("Global DB Error in the response from socket");
-            mdebug2("Global DB SQL query: %s", wdbquery);
-            return OS_INVALID;
-        default:
-            mdebug1("Global DB Cannot execute SQL query; err database %s/%s.db", WDB2_DIR, WDB2_GLOB_NAME);
-            mdebug2("Global DB SQL query: %s", wdbquery);
-            return OS_INVALID;
-    }
-
-    return result;
-}
-
-int wdb_remove_group_db(const char *name) {
-    int result = 0;
-    char wdbquery[WDBQUERY_SIZE] = "";
-    char wdboutput[WDBOUTPUT_SIZE] = "";
-    char *payload = NULL;
-
-    if (OS_INVALID == wdb_remove_group_from_belongs_db(name)) {
-        merror("At wdb_remove_group_from_belongs_db(): couldn't delete '%s' from 'belongs' table.", name);
-        return OS_INVALID;
-    }
-
-    snprintf(wdbquery, sizeof(wdbquery), global_db_commands[WDB_DELETE_GROUP], name);
-    result = wdbc_query_ex( &wdb_sock_agent, wdbquery, wdboutput, sizeof(wdboutput));
-
-    switch (result) {
-        case OS_SUCCESS:
-            if (WDBC_OK != wdbc_parse_result(wdboutput, &payload)) {
-                mdebug1("Global DB Error reported in the result of the query");
-                result = OS_INVALID;
-            }
-            break;
-        case OS_INVALID:
-            mdebug1("Global DB Error in the response from socket");
-            mdebug2("Global DB SQL query: %s", wdbquery);
-            return OS_INVALID;
-        default:
-            mdebug1("Global DB Cannot execute SQL query; err database %s/%s.db", WDB2_DIR, WDB2_GLOB_NAME);
-            mdebug2("Global DB SQL query: %s", wdbquery);
-            return OS_INVALID;
-    }
-
-    return result;
-}
-
 int wdb_update_groups(const char *dirname) {
-    int result = 0;
+    int result = OS_SUCCESS;
     int n = 0;
     int i = 0;
     char **array = NULL;
@@ -1205,6 +939,281 @@
     return result;
 }
 
+int wdb_remove_agent(int id) {
+    int result = 0 ;
+    char wdbquery[WDBQUERY_SIZE] = "";
+    char wdboutput[WDBOUTPUT_SIZE] = "";
+    char *payload = NULL;
+    char *name = NULL;
+
+    snprintf(wdbquery, sizeof(wdbquery), global_db_commands[WDB_DELETE_AGENT], id);
+    result = wdbc_query_ex(&wdb_sock_agent, wdbquery, wdboutput, sizeof(wdboutput));
+
+    switch (result) {
+        case OS_SUCCESS:
+            if (WDBC_OK == wdbc_parse_result(wdboutput, &payload)) {
+                result = wdb_delete_agent_belongs(id);
+                name = wdb_get_agent_name(id);
+
+                result = ((OS_SUCCESS == result) && name) ? wdb_remove_agent_db(id, name) : OS_INVALID;
+
+                if(OS_INVALID == result){
+                    mdebug1("Unable to remove agent DB: %d - %s", id, name);
+                }
+            }
+            else {
+                mdebug1("Global DB Error reported in the result of the query");
+                result = OS_INVALID;
+            }
+            break;
+        case OS_INVALID:
+            mdebug1("Global DB Error in the response from socket");
+            mdebug2("Global DB SQL query: %s", wdbquery);
+            break;
+        default:
+            mdebug1("Global DB Cannot execute SQL query; err database %s/%s.db", WDB2_DIR, WDB2_GLOB_NAME);
+            mdebug2("Global DB SQL query: %s", wdbquery);
+            result = OS_INVALID;
+    }
+
+    os_free(name);
+    return result;
+}
+
+int wdb_remove_group_db(const char *name) {
+    int result = 0;
+    char wdbquery[WDBQUERY_SIZE] = "";
+    char wdboutput[WDBOUTPUT_SIZE] = "";
+    char *payload = NULL;
+
+    if (OS_INVALID == wdb_remove_group_from_belongs_db(name)) {
+        merror("At wdb_remove_group_from_belongs_db(): couldn't delete '%s' from 'belongs' table.", name);
+        return OS_INVALID;
+    }
+
+    snprintf(wdbquery, sizeof(wdbquery), global_db_commands[WDB_DELETE_GROUP], name);
+    result = wdbc_query_ex( &wdb_sock_agent, wdbquery, wdboutput, sizeof(wdboutput));
+
+    switch (result) {
+        case OS_SUCCESS:
+            if (WDBC_OK != wdbc_parse_result(wdboutput, &payload)) {
+                mdebug1("Global DB Error reported in the result of the query");
+                result = OS_INVALID;
+            }
+            break;
+        case OS_INVALID:
+            mdebug1("Global DB Error in the response from socket");
+            mdebug2("Global DB SQL query: %s", wdbquery);
+            return OS_INVALID;
+        default:
+            mdebug1("Global DB Cannot execute SQL query; err database %s/%s.db", WDB2_DIR, WDB2_GLOB_NAME);
+            mdebug2("Global DB SQL query: %s", wdbquery);
+            return OS_INVALID;
+    }
+
+    return result;
+}
+
+int wdb_delete_agent_belongs(int id) {
+    int result = 0;
+    char wdbquery[WDBQUERY_SIZE] = "";
+    char wdboutput[WDBOUTPUT_SIZE] = "";
+    char *payload = NULL;
+
+    snprintf(wdbquery, sizeof(wdbquery), global_db_commands[WDB_DELETE_AGENT_BELONG], id);
+    result = wdbc_query_ex(&wdb_sock_agent, wdbquery, wdboutput, sizeof(wdboutput));
+
+    switch (result) {
+        case OS_SUCCESS:
+            if (WDBC_OK != wdbc_parse_result(wdboutput, &payload)) {
+                mdebug1("Global DB Error reported in the result of the query");
+                result = OS_INVALID;
+            }
+            break;
+        case OS_INVALID:
+            mdebug1("Global DB Error in the response from socket");
+            mdebug2("Global DB SQL query: %s", wdbquery);
+            return OS_INVALID;
+        default:
+            mdebug1("Global DB Cannot execute SQL query; err database %s/%s.db", WDB2_DIR, WDB2_GLOB_NAME);
+            mdebug2("Global DB SQL query: %s", wdbquery);
+            return OS_INVALID;
+    }
+
+    return result;
+}
+
+int wdb_remove_group_from_belongs_db(const char *name) {
+    int result = 0;
+    char wdbquery[WDBQUERY_SIZE] = "";
+    char wdboutput[WDBOUTPUT_SIZE] = "";
+    char *payload = NULL;
+
+    snprintf(wdbquery, sizeof(wdbquery), global_db_commands[WDB_DELETE_GROUP_BELONG], name);
+    result = wdbc_query_ex(&wdb_sock_agent, wdbquery, wdboutput, sizeof(wdboutput));
+
+    switch (result) {
+        case OS_SUCCESS:
+            if (WDBC_OK != wdbc_parse_result(wdboutput, &payload)) {
+                mdebug1("Global DB Error reported in the result of the query");
+                result = OS_INVALID;
+            }
+            break;
+        case OS_INVALID:
+            mdebug1("Global DB Error in the response from socket");
+            mdebug2("Global DB SQL query: %s", wdbquery);
+            return OS_INVALID;
+        default:
+            mdebug1("Global DB Cannot execute SQL query; err database %s/%s.db", WDB2_DIR, WDB2_GLOB_NAME);
+            mdebug2("Global DB SQL query: %s", wdbquery);
+            return OS_INVALID;
+    }
+
+    return result;
+}
+
+int wdb_create_agent_db(int id, const char *name) {
+    const char *ROOT = "root";
+    char path[OS_FLSIZE + 1];
+    char buffer[4096];
+    FILE *source;
+    FILE *dest;
+    size_t nbytes;
+    int result = 0;
+    uid_t uid;
+    gid_t gid;
+
+    if (!name)
+        return -1;
+
+    snprintf(path, OS_FLSIZE, "%s/%s", WDB_DIR, WDB_PROF_NAME);
+
+    if (!(source = fopen(path, "r"))) {
+        mdebug1("Profile database not found, creating.");
+
+        if (wdb_create_profile(path) < 0)
+            return -1;
+
+        // Retry to open
+
+        if (!(source = fopen(path, "r"))) {
+            merror("Couldn't open profile '%s'.", path);
+            return -1;
+        }
+    }
+
+    snprintf(path, OS_FLSIZE, "%s%s/agents/%03d-%s.db", isChroot() ? "/" : "", WDB_DIR, id, name);
+
+    if (!(dest = fopen(path, "w"))) {
+        fclose(source);
+        merror("Couldn't create database '%s'.", path);
+        return -1;
+    }
+
+    while (nbytes = fread(buffer, 1, 4096, source), nbytes) {
+        if (fwrite(buffer, 1, nbytes, dest) != nbytes) {
+            result = -1;
+            break;
+        }
+    }
+
+    fclose(source);
+    if (fclose(dest) == -1 || result < 0) {
+        merror("Couldn't write/close file '%s' completely.", path);
+        return -1;
+    }
+
+    uid = Privsep_GetUser(ROOT);
+    gid = Privsep_GetGroup(GROUPGLOBAL);
+
+    if (uid == (uid_t) - 1 || gid == (gid_t) - 1) {
+        merror(USER_ERROR, ROOT, GROUPGLOBAL, strerror(errno), errno);
+        return -1;
+    }
+
+    if (chown(path, uid, gid) < 0) {
+        merror(CHOWN_ERROR, path, errno, strerror(errno));
+        return -1;
+    }
+
+    if (chmod(path, 0660) < 0) {
+        merror(CHMOD_ERROR, path, errno, strerror(errno));
+        return -1;
+    }
+
+    return 0;
+}
+
+int wdb_remove_agent_db(int id, const char * name) {
+    char path[PATH_MAX];
+    char path_aux[PATH_MAX];
+
+    snprintf(path, PATH_MAX, "%s%s/agents/%03d-%s.db", isChroot() ? "/" : "", WDB_DIR, id, name);
+
+    if (!remove(path)) {
+        snprintf(path_aux, PATH_MAX, "%s%s/agents/%03d-%s.db-shm", isChroot() ? "/" : "", WDB_DIR, id, name);
+        if (remove(path_aux) < 0) {
+            mdebug2(DELETE_ERROR, path_aux, errno, strerror(errno));
+        }
+        snprintf(path_aux, PATH_MAX, "%s%s/agents/%03d-%s.db-wal", isChroot() ? "/" : "", WDB_DIR, id, name);
+        if (remove(path_aux) < 0) {
+            mdebug2(DELETE_ERROR, path_aux, errno, strerror(errno));
+        }
+        return OS_SUCCESS;
+    } else
+        return OS_INVALID;
+}
+
+int wdb_update_agent_multi_group(int id, char *group) {
+    /* Wipe out the agent multi groups relation for this agent */
+    if (wdb_delete_agent_belongs(id) < 0) {
+        return OS_INVALID;
+    }
+
+    /* Update the belongs table if multi group */
+    const char delim[2] = ",";
+
+    if (group) {
+        char *multi_group;
+        char *save_ptr = NULL;
+
+        multi_group = strchr(group, MULTIGROUP_SEPARATOR);
+
+        if (multi_group) {
+            /* Get the first group */
+            multi_group = strtok_r(group, delim, &save_ptr);
+
+            while (multi_group != NULL) {
+                /* Update de groups table */
+                int id_group = wdb_find_group(multi_group);
+
+                if(id_group <= 0 && OS_SUCCESS == wdb_insert_group(multi_group)) {
+                    id_group = wdb_find_group(multi_group);
+                }
+
+                if (OS_SUCCESS != wdb_update_agent_belongs(id_group,id)) {
+                    return OS_INVALID;
+                }
+
+                multi_group = strtok_r(NULL, delim, &save_ptr);
+            }
+        } else {
+            /* Update de groups table */
+            int id_group = wdb_find_group(group);
+
+            if (id_group <= 0 && OS_SUCCESS == wdb_insert_group(group)) {
+                id_group = wdb_find_group(group);
+            }
+
+            if (OS_SUCCESS != wdb_update_agent_belongs(id_group,id)) {
+                return OS_INVALID;
+            }
+        }
+    }
+
+    return OS_SUCCESS;
+}
+
 int wdb_agent_belongs_first_time(){
     int i;
     char *group;
@@ -1223,7 +1232,7 @@
         os_free(agents);
     }
 
-    return 0;
+    return OS_SUCCESS;
 }
 
 time_t get_agent_date_added(int agent_id) {
@@ -1300,51 +1309,4 @@
 
     fclose(fp);
     return 0;
-}
-
-/* Gets the agent last keepalive. Returns this value, 0 on NULL or OS_INVALID on error */
-time_t wdb_get_agent_keepalive (const char *name, const char *ip){
-    char wdbquery[WDBQUERY_SIZE] = "";
-    char wdboutput[WDBOUTPUT_SIZE] = "";
-    time_t output = 0;
-    cJSON *root = NULL;
-    cJSON *json_keepalive = NULL;
-
-    if (!name || !ip) {
-        mdebug1("Empty agent name or ip when trying to get last keepalive. Agent: (%s) IP: (%s)", name, ip);
-        return OS_INVALID;
-    }
-
-    snprintf(wdbquery, sizeof(wdbquery), global_db_commands[WDB_SELECT_KEEPALIVE], name, ip);
-    root = wdbc_query_parse_json(&wdb_sock_agent, wdbquery, wdboutput, sizeof(wdboutput));
-
-    if (!root) {
-        merror("Error querying Wazuh DB to get the last agent keepalive.");
-        return OS_INVALID;
-    }
-
-    json_keepalive = cJSON_GetObjectItem(root->child,"last_keepalive");
-    output = cJSON_IsNumber(json_keepalive) ? json_keepalive->valueint : 0;
-
-    cJSON_Delete(root);
-    return output;
-<<<<<<< HEAD
-=======
-}
-
-cJSON* wdb_get_agent_info(int id) {
-    cJSON *root = NULL;
-    char wdbquery[WDBQUERY_SIZE] = "";
-    char wdboutput[WDBOUTPUT_SIZE] = "";
-
-    sqlite3_snprintf(sizeof(wdbquery), wdbquery, global_db_queries[SQL_GET_AGENT_INFO], id);
-    root = wdbc_query_parse_json(&wdb_sock_agent, wdbquery, wdboutput, sizeof(wdboutput));
-
-    if (!root) {
-        merror("Error querying Wazuh DB to get the agent's %d information.", id);
-        return NULL;
-    }
-
-    return root;
->>>>>>> 13a39ad4
 }