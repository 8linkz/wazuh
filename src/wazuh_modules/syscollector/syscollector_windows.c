/*
 * Wazuh Module for System inventory for Windows
 * Copyright (C) 2017 Wazuh Inc.
 * Aug, 2017.
 *
 * This program is a free software; you can redistribute it
 * and/or modify it under the terms of the GNU General Public
 * License (version 2) as published by the FSF - Free Software
 * Foundation.
 */

#ifdef WIN32

#include "syscollector.h"
#include <winsock2.h>
#include <windows.h>
#include <netioapi.h>
#include <iphlpapi.h>

typedef char* (*CallFunc)(PIP_ADAPTER_ADDRESSES pCurrAddresses, int ID, char * timestamp);
typedef char* (*CallFunc1)(UCHAR ucLocalAddr[]);

#define MALLOC(x) HeapAlloc(GetProcessHeap(), 0, (x))
#define FREE(x) HeapFree(GetProcessHeap(), 0, (x))

hw_info *get_system_windows();

/* From process ID get its name */

char* get_process_name(DWORD pid){

    char *string = NULL;
    FILE *output;
    char *command;
    char *end;
    char read_buff[OS_MAXSTR];
    int status;

    memset(read_buff, 0, OS_MAXSTR);
    os_calloc(OS_MAXSTR, sizeof(char), command);
    snprintf(command, OS_MAXSTR, "wmic process where processID=%lu get Name", pid);
    output = popen(command, "r");
    if (!output) {
        mtwarn(WM_SYS_LOGTAG, "Unable to execute command '%s'.", command);
    } else {
        if (fgets(read_buff, OS_MAXSTR, output)) {
            if (strncmp(read_buff,"Name", 4) == 0) {
                if (!fgets(read_buff, OS_MAXSTR, output)){
                    mtwarn(WM_SYS_LOGTAG, "Unable to get process name.");
                    string = strdup("unknown");
                }
                else if (end = strpbrk(read_buff,"\r\n"), end) {
                    *end = '\0';
                    int i = strlen(read_buff) - 1;
                    while(read_buff[i] == 32){
                        read_buff[i] = '\0';
                        i--;
                    }
                    string = strdup(read_buff);
                }else
                    string = strdup("unknown");
            }
        } else {
            mtdebug1(WM_SYS_LOGTAG, "Unable to get process name (bad header).");
            string = strdup("unknown");
        }

        if (status = pclose(output), status) {
            mtwarn(WM_SYS_LOGTAG, "Command 'wmic' returned %d getting process ID.", status);
        }
    }

    return string;
}

// Get port state

char* get_port_state(int state){

    char *port_state;
    os_calloc(OS_MAXSTR, sizeof(char), port_state);

    switch (state) {
        case MIB_TCP_STATE_CLOSED:
            snprintf(port_state, OS_MAXSTR, "%s", "close");
            break;
        case MIB_TCP_STATE_LISTEN:
            snprintf(port_state, OS_MAXSTR, "%s", "listening");
            break;
        case MIB_TCP_STATE_SYN_SENT:
            snprintf(port_state, OS_MAXSTR, "%s", "syn_sent");
            break;
        case MIB_TCP_STATE_SYN_RCVD:
            snprintf(port_state, OS_MAXSTR, "%s", "syn_recv");
            break;
        case MIB_TCP_STATE_ESTAB:
            snprintf(port_state, OS_MAXSTR, "%s", "established");
            break;
        case MIB_TCP_STATE_FIN_WAIT1:
            snprintf(port_state, OS_MAXSTR, "%s", "fin_wait1");
            break;
        case MIB_TCP_STATE_FIN_WAIT2:
            snprintf(port_state, OS_MAXSTR, "%s", "fin_wait2");
            break;
        case MIB_TCP_STATE_CLOSE_WAIT:
            snprintf(port_state, OS_MAXSTR, "%s", "close_wait");
            break;
        case MIB_TCP_STATE_CLOSING:
            snprintf(port_state, OS_MAXSTR, "%s", "closing");
            break;
        case MIB_TCP_STATE_LAST_ACK:
            snprintf(port_state, OS_MAXSTR, "%s", "last_ack");
            break;
        case MIB_TCP_STATE_TIME_WAIT:
            snprintf(port_state, OS_MAXSTR, "%s", "time_wait");
            break;
        case MIB_TCP_STATE_DELETE_TCB:
            snprintf(port_state, OS_MAXSTR, "%s", "delete_tcp");
            break;
        default:
            snprintf(port_state, OS_MAXSTR, "%s", "unknown");
            break;
    }
    return port_state;
}

// Get opened ports inventory

void sys_ports_windows(const char* LOCATION, int check_all){

    /* Declare and initialize variables */
    PMIB_TCPTABLE_OWNER_PID pTcpTable;
    PMIB_TCP6TABLE_OWNER_PID pTcp6Table;
    PMIB_UDPTABLE_OWNER_PID pUdpTable;
    PMIB_UDP6TABLE_OWNER_PID pUdp6Table;
    DWORD dwSize = 0;
    BOOL bOrder = TRUE;
    DWORD dwRetVal = 0;
    int listening;
    int i = 0;

    // Define time to sleep between messages sent
    int usec = 1000000 / wm_max_eps;

    // Set random ID for each scan

    unsigned int ID1 = os_random();
    unsigned int ID2 = os_random();

    char random_id[OS_MAXSTR];
    snprintf(random_id, OS_MAXSTR - 1, "%u%u", ID1, ID2);

    int ID = atoi(random_id);
    if (ID < 0)
        ID = -ID;

    // Set timestamp

    char *timestamp;
    time_t now;
    struct tm localtm;

    now = time(NULL);
    localtime_r(&now, &localtm);

    os_calloc(OS_MAXSTR, sizeof(char), timestamp);

    snprintf(timestamp,OS_MAXSTR,"%d/%02d/%02d %02d:%02d:%02d",
            localtm.tm_year + 1900, localtm.tm_mon + 1,
            localtm.tm_mday, localtm.tm_hour, localtm.tm_min, localtm.tm_sec);

    char local_addr[NI_MAXHOST];
    char rem_addr[NI_MAXHOST];
    struct in_addr ipaddress;

    TCP_TABLE_CLASS TableClass = TCP_TABLE_OWNER_PID_ALL;
    UDP_TABLE_CLASS TableClassUdp = UDP_TABLE_OWNER_PID;

    mtdebug1(WM_SYS_LOGTAG, "Starting opened ports inventory.");

    /* TCP opened ports inventory */

    pTcpTable = (MIB_TCPTABLE_OWNER_PID *) MALLOC(sizeof(MIB_TCPTABLE_OWNER_PID));

    if (pTcpTable == NULL) {
        mterror(WM_SYS_LOGTAG, "Error allocating memory for 'pTcpTable'.");
        return;
    }

    dwSize = sizeof(MIB_TCPTABLE_OWNER_PID);

    /* Initial call to the function to get the necessary size into the dwSize variable */
    if ((dwRetVal = GetExtendedTcpTable(pTcpTable, &dwSize, bOrder, AF_INET, TableClass, 0)) == ERROR_INSUFFICIENT_BUFFER){
        FREE(pTcpTable);
        pTcpTable = (MIB_TCPTABLE_OWNER_PID *) MALLOC(dwSize);
        if (pTcpTable == NULL){
            mterror(WM_SYS_LOGTAG, "Error allocating memory for 'pTcpTable'.");
            return;
        }
    }

    /* Second call with the right size of the returned table */
    if ((dwRetVal = GetExtendedTcpTable(pTcpTable, &dwSize, bOrder, AF_INET, TableClass, 0)) == NO_ERROR){

        for (i=0; i < (int) pTcpTable->dwNumEntries; i++){

            listening = 0;

            cJSON *object = cJSON_CreateObject();
            cJSON *port = cJSON_CreateObject();
            cJSON_AddStringToObject(object, "type", "port");
            cJSON_AddNumberToObject(object, "ID", ID);
            cJSON_AddStringToObject(object, "timestamp", timestamp);
            cJSON_AddItemToObject(object, "port", port);
            cJSON_AddStringToObject(port, "protocol", "tcp");

            ipaddress.S_un.S_addr = (u_long) pTcpTable->table[i].dwLocalAddr;
            snprintf(local_addr, NI_MAXHOST, "%s", inet_ntoa(ipaddress));

            cJSON_AddStringToObject(port, "local_ip", local_addr);
            cJSON_AddNumberToObject(port, "local_port", ntohs((u_short)pTcpTable->table[i].dwLocalPort));

            ipaddress.S_un.S_addr = (u_long) pTcpTable->table[i].dwRemoteAddr;
            snprintf(rem_addr, NI_MAXHOST, "%s", inet_ntoa(ipaddress));
            cJSON_AddStringToObject(port, "remote_ip", rem_addr);
            cJSON_AddNumberToObject(port, "remote_port", ntohs((u_short)pTcpTable->table[i].dwRemotePort));

            /* Get port state */
            char *port_state;
            port_state = get_port_state((int)pTcpTable->table[i].dwState);
            cJSON_AddStringToObject(port, "state", port_state);
            if (strncmp(port_state, "listening", 9) == 0) {
                listening = 1;
            }
            free(port_state);

            /* Get PID and process name */
            cJSON_AddNumberToObject(port, "PID", pTcpTable->table[i].dwOwningPid);

            char *pid_name;
            pid_name = get_process_name(pTcpTable->table[i].dwOwningPid);
            cJSON_AddStringToObject(port, "process", pid_name);
            free(pid_name);

            if (check_all || listening) {

                char *string;
                string = cJSON_PrintUnformatted(object);
                mtdebug2(WM_SYS_LOGTAG, "sys_ports_windows() sending '%s'", string);
                wm_sendmsg(usec, 0, string, LOCATION, SYSCOLLECTOR_MQ);
                cJSON_Delete(object);
                free(string);

            } else
                cJSON_Delete(object);

        }

    } else {
        printf("Call to GetExtendedTcpTable failed with error: %lu\n", dwRetVal);
        FREE(pTcpTable);
        return;
    }

    if (pTcpTable != NULL) {
        FREE(pTcpTable);
        pTcpTable = NULL;
    }

    /* TCP6 opened ports inventory */

    pTcp6Table = (MIB_TCP6TABLE_OWNER_PID *) MALLOC(sizeof(MIB_TCP6TABLE_OWNER_PID));

    if (pTcp6Table == NULL) {
        mterror(WM_SYS_LOGTAG, "Error allocating memory for 'pTcp6Table'.");
        return;
    }

    dwSize = sizeof(MIB_TCP6TABLE_OWNER_PID);

    /* Initial call to the function to get the necessary size into the dwSize variable */
    if ((dwRetVal = GetExtendedTcpTable(pTcp6Table, &dwSize, bOrder, AF_INET6, TableClass, 0)) == ERROR_INSUFFICIENT_BUFFER){
        FREE(pTcp6Table);
        pTcp6Table = (MIB_TCP6TABLE_OWNER_PID *) MALLOC(dwSize);
        if (pTcp6Table == NULL){
            mterror(WM_SYS_LOGTAG, "Error allocating memory for 'pTcp6Table'.");
            return;
        }
    }

    /* Call inet_ntop function through syscollector DLL */
    CallFunc1 _wm_inet_ntop;
    HINSTANCE sys_library = LoadLibrary("syscollector_win_ext.dll");
    if (sys_library == NULL){
        DWORD error = GetLastError();
        LPSTR messageBuffer = NULL;
        LPSTR end;

        FormatMessage(FORMAT_MESSAGE_ALLOCATE_BUFFER | FORMAT_MESSAGE_FROM_SYSTEM | FORMAT_MESSAGE_IGNORE_INSERTS, NULL, error, 0, (LPTSTR) &messageBuffer, 0, NULL);

        if (end = strchr(messageBuffer, '\r'), end) {
            *end = '\0';
        }

        mterror(WM_SYS_LOGTAG, "Unable to load syscollector_win_ext.dll: %s (%lu)", messageBuffer, error);
        LocalFree(messageBuffer);
        return;
    }else{
        _wm_inet_ntop = (CallFunc1)GetProcAddress(sys_library, "wm_inet_ntop");
    }
    if (!_wm_inet_ntop){
        mterror(WM_SYS_LOGTAG, "Unable to access 'wm_inet_ntop' on syscollector_win_ext.dll.");
        return;
    }

    /* Second call with the right size of the returned table */
    if ((dwRetVal = GetExtendedTcpTable(pTcp6Table, &dwSize, bOrder, AF_INET6, TableClass, 0)) == NO_ERROR){

        for (i=0; i < (int) pTcp6Table->dwNumEntries; i++){

            listening = 0;
            char *laddress = NULL;
            char *raddress = NULL;

            cJSON *object = cJSON_CreateObject();
            cJSON *port = cJSON_CreateObject();
            cJSON_AddStringToObject(object, "type", "port");
            cJSON_AddNumberToObject(object, "ID", ID);
            cJSON_AddStringToObject(object, "timestamp", timestamp);
            cJSON_AddItemToObject(object, "port", port);
            cJSON_AddStringToObject(port, "protocol", "tcp6");

            laddress = _wm_inet_ntop(pTcp6Table->table[i].ucLocalAddr);
            cJSON_AddStringToObject(port, "local_ip", laddress);
            cJSON_AddNumberToObject(port, "local_port", ntohs((u_short)pTcp6Table->table[i].dwLocalPort));

            raddress = _wm_inet_ntop(pTcp6Table->table[i].ucRemoteAddr);
            cJSON_AddStringToObject(port, "remote_ip", raddress);
            cJSON_AddNumberToObject(port, "remote_port", ntohs((u_short)pTcp6Table->table[i].dwRemotePort));

            /* Get port state */
            char *port_state;
            port_state = get_port_state((int)pTcp6Table->table[i].dwState);
            cJSON_AddStringToObject(port, "state", port_state);
            if (strncmp(port_state, "listening", 9) == 0) {
                listening = 1;
            }
            free(port_state);

            /* Get PID and process name */
            cJSON_AddNumberToObject(port, "PID", pTcp6Table->table[i].dwOwningPid);

            char *pid_name;
            pid_name = get_process_name(pTcp6Table->table[i].dwOwningPid);
            cJSON_AddStringToObject(port, "process", pid_name);
            free(pid_name);

            if (check_all || listening) {
                char *string;
                string = cJSON_PrintUnformatted(object);
                mtdebug2(WM_SYS_LOGTAG, "sys_ports_windows() sending '%s'", string);
                wm_sendmsg(usec, 0, string, LOCATION, SYSCOLLECTOR_MQ);
                cJSON_Delete(object);
                free(string);

            } else
                cJSON_Delete(object);


            free(laddress);
            free(raddress);
        }

    } else {
        printf("Call to GetExtendedTcpTable failed with error: %lu\n", dwRetVal);
        FREE(pTcp6Table);
        return;
    }

    if (pTcp6Table != NULL) {
        FREE(pTcp6Table);
        pTcp6Table = NULL;
    }

    if (!check_all) {
        cJSON *object = cJSON_CreateObject();
        cJSON_AddStringToObject(object, "type", "port_end");
        cJSON_AddNumberToObject(object, "ID", ID);
        cJSON_AddStringToObject(object, "timestamp", timestamp);

        char *string;
        string = cJSON_PrintUnformatted(object);
        mtdebug2(WM_SYS_LOGTAG, "sys_ports_windows() sending '%s'", string);
        wm_sendmsg(usec, 0, string, LOCATION, SYSCOLLECTOR_MQ);
        cJSON_Delete(object);
        free(string);
        free(timestamp);
        return;
    }

    /* UDP opened ports inventory */

    pUdpTable = (MIB_UDPTABLE_OWNER_PID *) MALLOC(sizeof(MIB_UDPTABLE_OWNER_PID));

    if (pUdpTable == NULL) {
        mterror(WM_SYS_LOGTAG, "Error allocating memory for 'pUdpTable'.");
        return;
    }

    dwSize = sizeof(MIB_UDPTABLE_OWNER_PID);

    /* Initial call to the function to get the necessary size into the dwSize variable */
    if ((dwRetVal = GetExtendedUdpTable(pUdpTable, &dwSize, bOrder, AF_INET, TableClassUdp, 0)) == ERROR_INSUFFICIENT_BUFFER){
        FREE(pUdpTable);
        pUdpTable = (MIB_UDPTABLE_OWNER_PID *) MALLOC(dwSize);
        if (pUdpTable == NULL){
            mterror(WM_SYS_LOGTAG, "Error allocating memory for 'pUdpTable'.");
            return;
        }
    }

    /* Second call with the right size of the returned table */
    if ((dwRetVal = GetExtendedUdpTable(pUdpTable, &dwSize, bOrder, AF_INET, TableClassUdp, 0)) == NO_ERROR){

        for (i=0; i < (int) pUdpTable->dwNumEntries; i++){

            char *string;

            cJSON *object = cJSON_CreateObject();
            cJSON *port = cJSON_CreateObject();
            cJSON_AddStringToObject(object, "type", "port");
            cJSON_AddNumberToObject(object, "ID", ID);
            cJSON_AddStringToObject(object, "timestamp", timestamp);
            cJSON_AddItemToObject(object, "port", port);
            cJSON_AddStringToObject(port, "protocol", "udp");

            ipaddress.S_un.S_addr = (u_long) pUdpTable->table[i].dwLocalAddr;
            snprintf(local_addr, NI_MAXHOST, "%s", inet_ntoa(ipaddress));

            cJSON_AddStringToObject(port, "local_ip", local_addr);
            cJSON_AddNumberToObject(port, "local_port", ntohs((u_short)pUdpTable->table[i].dwLocalPort));

            /* Get PID and process name */
            cJSON_AddNumberToObject(port, "PID", pUdpTable->table[i].dwOwningPid);

            char *pid_name;
            pid_name = get_process_name(pUdpTable->table[i].dwOwningPid);
            cJSON_AddStringToObject(port, "process", pid_name);
            free(pid_name);

            string = cJSON_PrintUnformatted(object);
            mtdebug2(WM_SYS_LOGTAG, "sys_ports_windows() sending '%s'", string);
            wm_sendmsg(usec, 0, string, LOCATION, SYSCOLLECTOR_MQ);
            cJSON_Delete(object);

            free(string);
        }

    } else {
        printf("Call to GetExtendedUdpTable failed with error: %lu\n", dwRetVal);
        FREE(pUdpTable);
        return;
    }

    if (pUdpTable != NULL) {
        FREE(pUdpTable);
        pUdpTable = NULL;
    }

    /* UDP6 opened ports inventory */

    pUdp6Table = (MIB_UDP6TABLE_OWNER_PID *) MALLOC(sizeof(MIB_UDP6TABLE_OWNER_PID));

    if (pUdp6Table == NULL) {
        mterror(WM_SYS_LOGTAG, "Error allocating memory for 'pUdp6Table'.");
        return;
    }

    dwSize = sizeof(MIB_UDP6TABLE_OWNER_PID);

    /* Initial call to the function to get the necessary size into the dwSize variable */
    if ((dwRetVal = GetExtendedUdpTable(pUdp6Table, &dwSize, bOrder, AF_INET6, TableClassUdp, 0)) == ERROR_INSUFFICIENT_BUFFER){
        FREE(pUdp6Table);
        pUdp6Table = (MIB_UDP6TABLE_OWNER_PID *) MALLOC(dwSize);
        if (pUdp6Table == NULL){
            mterror(WM_SYS_LOGTAG, "Error allocating memory for 'pUdp6Table'.");
            return;
        }
    }

    /* Second call with the right size of the returned table */
    if ((dwRetVal = GetExtendedUdpTable(pUdp6Table, &dwSize, bOrder, AF_INET6, TableClassUdp, 0)) == NO_ERROR){

        for (i=0; i < (int) pUdp6Table->dwNumEntries; i++){

            char *string;
            char *laddress = NULL;

            cJSON *object = cJSON_CreateObject();
            cJSON *port = cJSON_CreateObject();
            cJSON_AddStringToObject(object, "type", "port");
            cJSON_AddNumberToObject(object, "ID", ID);
            cJSON_AddStringToObject(object, "timestamp", timestamp);
            cJSON_AddItemToObject(object, "port", port);
            cJSON_AddStringToObject(port, "protocol", "udp6");

            laddress = _wm_inet_ntop(pUdp6Table->table[i].ucLocalAddr);
            cJSON_AddStringToObject(port, "local_ip", laddress);
            cJSON_AddNumberToObject(port, "local_port", ntohs((u_short)pUdp6Table->table[i].dwLocalPort));

            /* Get PID and process name */
            cJSON_AddNumberToObject(port, "PID", pUdp6Table->table[i].dwOwningPid);

            char *pid_name;
            pid_name = get_process_name(pUdp6Table->table[i].dwOwningPid);
            cJSON_AddStringToObject(port, "process", pid_name);
            free(pid_name);

            string = cJSON_PrintUnformatted(object);
            mtdebug2(WM_SYS_LOGTAG, "sys_ports_windows() sending '%s'", string);
            wm_sendmsg(usec, 0, string, LOCATION, SYSCOLLECTOR_MQ);
            cJSON_Delete(object);

            free(laddress);
            free(string);
        }

    } else {
        printf("Call to GetExtendedUdpTable failed with error: %lu\n", dwRetVal);
        FREE(pUdp6Table);
        return;
    }

    if (pUdp6Table != NULL) {
        FREE(pUdp6Table);
        pUdp6Table = NULL;
    }

    cJSON *object = cJSON_CreateObject();
    cJSON_AddStringToObject(object, "type", "port_end");
    cJSON_AddNumberToObject(object, "ID", ID);
    cJSON_AddStringToObject(object, "timestamp", timestamp);

    char *string;
    string = cJSON_PrintUnformatted(object);
    mtdebug2(WM_SYS_LOGTAG, "sys_ports_windows() sending '%s'", string);
    wm_sendmsg(usec, 0, string, LOCATION, SYSCOLLECTOR_MQ);
    cJSON_Delete(object);
    free(string);
    free(timestamp);

}

// Get installed programs inventory

void sys_programs_windows(const char* LOCATION){

    char *command;
    FILE *output;
    char read_buff[OS_MAXSTR];
    int i;
    int status;

    // Define time to sleep between messages sent
    int usec = 1000000 / wm_max_eps;

    // Set timestamp

    char *timestamp;
    time_t now;
    struct tm localtm;

    now = time(NULL);
    localtime_r(&now, &localtm);

    os_calloc(OS_MAXSTR, sizeof(char), timestamp);

    snprintf(timestamp,OS_MAXSTR,"%d/%02d/%02d %02d:%02d:%02d",
            localtm.tm_year + 1900, localtm.tm_mon + 1,
            localtm.tm_mday, localtm.tm_hour, localtm.tm_min, localtm.tm_sec);

    // Set random ID for each scan

    unsigned int ID1 = os_random();
    unsigned int ID2 = os_random();

    char random_id[OS_MAXSTR];
    snprintf(random_id, OS_MAXSTR - 1, "%u%u", ID1, ID2);

    int ID = atoi(random_id);
    if (ID < 0)
        ID = -ID;

    mtdebug1(WM_SYS_LOGTAG, "Starting installed packages inventory.");

    memset(read_buff, 0, OS_MAXSTR);
    command = "wmic product get Name,Version,Vendor / format:csv";
    output = popen(command, "r");

    if (!output){
        mtwarn(WM_SYS_LOGTAG, "Unable to execute command '%s'", command);
    }else{
        while (fgets(read_buff, OS_MAXSTR, output) && strncmp(read_buff,"Node,Name,Vendor,Version", 24) != 0);

        while(fgets(read_buff, OS_MAXSTR, output)){

            cJSON *object = cJSON_CreateObject();
            cJSON *package = cJSON_CreateObject();
            cJSON_AddStringToObject(object, "type", "package");
            cJSON_AddNumberToObject(object, "ID", ID);
            cJSON_AddStringToObject(object, "timestamp", timestamp);
            cJSON_AddItemToObject(object, "package", package);
            cJSON_AddStringToObject(package, "format", "win");

            char *string;
            char ** parts = NULL;

            parts = OS_StrBreak(',', read_buff, 4);
            cJSON_AddStringToObject(package, "name", parts[1]);
            cJSON_AddStringToObject(package, "vendor", parts[2]);

            char ** version = NULL;

            if (strrchr(parts[3], ',') != 0) {
                char ** aux_version = NULL;
                aux_version = OS_StrBreak(',', parts[3], 2);
                version = OS_StrBreak('\r', aux_version[1], 2);
                for (i=0; aux_version[i]; i++){
                    free(aux_version[i]);
                }
                free(aux_version);
            } else {
                version = OS_StrBreak('\r', parts[3], 2);
            }

            cJSON_AddStringToObject(package, "version", version[0]);
            for (i=0; version[i]; i++){
                free(version[i]);
            }
            for (i=0; parts[i]; i++){
                free(parts[i]);
            }
            free(version);
            free(parts);

            string = cJSON_PrintUnformatted(object);
            mtdebug2(WM_SYS_LOGTAG, "sys_programs_windows() sending '%s'", string);
            wm_sendmsg(usec, 0, string, LOCATION, SYSCOLLECTOR_MQ);
            cJSON_Delete(object);
            free(string);
        }

        if (status = pclose(output), status) {
            mtwarn(WM_SYS_LOGTAG, "Command 'wmic' returned %d getting software inventory.", status);
        }
    }


    cJSON *object = cJSON_CreateObject();
    cJSON_AddStringToObject(object, "type", "package_end");
    cJSON_AddNumberToObject(object, "ID", ID);

    char *string;
    string = cJSON_PrintUnformatted(object);
    mtdebug2(WM_SYS_LOGTAG, "sys_programs_windows() sending '%s'", string);
    wm_sendmsg(usec, 0, string, LOCATION, SYSCOLLECTOR_MQ);
    cJSON_Delete(object);
    free(string);
    free(timestamp);

}

void sys_hw_windows(const char* LOCATION){

    char *string;
    char *command;
    char *end;
    FILE *output;
    size_t buf_length = 1024;
    char read_buff[buf_length];
    int status;

    // Set timestamp

    char *timestamp;
    time_t now;
    struct tm localtm;

    now = time(NULL);
    localtime_r(&now, &localtm);

    os_calloc(OS_MAXSTR, sizeof(char), timestamp);

    snprintf(timestamp,OS_MAXSTR,"%d/%02d/%02d %02d:%02d:%02d",
            localtm.tm_year + 1900, localtm.tm_mon + 1,
            localtm.tm_mday, localtm.tm_hour, localtm.tm_min, localtm.tm_sec);

    // Set random ID for each scan

    unsigned int ID1 = os_random();
    unsigned int ID2 = os_random();

    char random_id[OS_MAXSTR];
    snprintf(random_id, OS_MAXSTR - 1, "%u%u", ID1, ID2);

    int ID = atoi(random_id);
    if (ID < 0)
        ID = -ID;

    mtdebug1(WM_SYS_LOGTAG, "Starting hardware inventory.");

    cJSON *object = cJSON_CreateObject();
    cJSON *hw_inventory = cJSON_CreateObject();
    cJSON_AddStringToObject(object, "type", "hardware");
    cJSON_AddNumberToObject(object, "ID", ID);
    cJSON_AddStringToObject(object, "timestamp", timestamp);
    cJSON_AddItemToObject(object, "inventory", hw_inventory);

    /* Get Serial number */
    char *serial = NULL;
    memset(read_buff, 0, buf_length);
    command = "wmic baseboard get SerialNumber";
    output = popen(command, "r");
    if (!output){
        mtwarn(WM_SYS_LOGTAG, "Unable to execute command '%s'.", command);
    }else{
        if (fgets(read_buff, buf_length, output)) {
            if (strncmp(read_buff ,"SerialNumber", 12) == 0) {
                if (!fgets(read_buff, buf_length, output)){
                    mtwarn(WM_SYS_LOGTAG, "Unable to get Motherboard Serial Number.");
                    serial = strdup("unknown");
                }
                else if (end = strpbrk(read_buff,"\r\n"), end) {
                    *end = '\0';
                    int i = strlen(read_buff) - 1;
                    while(read_buff[i] == 32){
                        read_buff[i] = '\0';
                        i--;
                    }
                    serial = strdup(read_buff);
                }else
                    serial = strdup("unknown");
            }
        } else {
            mtdebug1(WM_SYS_LOGTAG, "Unable to get Motherboard Serial Number (bad header).");
            serial = strdup("unknown");
        }

        if (status = pclose(output), status) {
            mtwarn(WM_SYS_LOGTAG, "Command 'wmic' returned %d getting board serial.", status);
        }
    }

    cJSON_AddStringToObject(hw_inventory, "board_serial", serial);
    free(serial);

    /* Get CPU and memory information */
    hw_info *sys_info;
    if (sys_info = get_system_windows(), sys_info){
        if (sys_info->cpu_name)
            cJSON_AddStringToObject(hw_inventory, "cpu_name", w_strtrim(sys_info->cpu_name));
        if (sys_info->cpu_cores)
            cJSON_AddNumberToObject(hw_inventory, "cpu_cores", sys_info->cpu_cores);
        if (sys_info->cpu_MHz)
            cJSON_AddNumberToObject(hw_inventory, "cpu_MHz", sys_info->cpu_MHz);
        if (sys_info->ram_total)
            cJSON_AddNumberToObject(hw_inventory, "ram_total", sys_info->ram_total);
        if (sys_info->ram_free)
            cJSON_AddNumberToObject(hw_inventory, "ram_free", sys_info->ram_free);

        free(sys_info->cpu_name);
    }

    /* Send interface data in JSON format */
    string = cJSON_PrintUnformatted(object);
    mtdebug2(WM_SYS_LOGTAG, "sys_hw_windows() sending '%s'", string);
    SendMSG(0, string, LOCATION, SYSCOLLECTOR_MQ);
    cJSON_Delete(object);

    free(string);
    free(timestamp);

}

void sys_os_windows(const char* LOCATION){

    char *string;

    // Set timestamp

    char *timestamp;
    time_t now;
    struct tm localtm;

    now = time(NULL);
    localtime_r(&now, &localtm);

    os_calloc(OS_MAXSTR, sizeof(char), timestamp);

    snprintf(timestamp,OS_MAXSTR,"%d/%02d/%02d %02d:%02d:%02d",
            localtm.tm_year + 1900, localtm.tm_mon + 1,
            localtm.tm_mday, localtm.tm_hour, localtm.tm_min, localtm.tm_sec);

    // Set random ID for each scan

    unsigned int ID1 = os_random();
    unsigned int ID2 = os_random();

    char random_id[OS_MAXSTR];
    snprintf(random_id, OS_MAXSTR - 1, "%u%u", ID1, ID2);

    int ID = atoi(random_id);
    if (ID < 0)
        ID = -ID;

    mtdebug1(WM_SYS_LOGTAG, "Starting Operating System inventory.");

    cJSON *object = cJSON_CreateObject();
    cJSON_AddStringToObject(object, "type", "OS");
    cJSON_AddNumberToObject(object, "ID", ID);
    cJSON_AddStringToObject(object, "timestamp", timestamp);

    cJSON *os_inventory = getunameJSON();

    cJSON_AddItemToObject(object, "inventory", os_inventory);

    /* Send interface data in JSON format */
    string = cJSON_PrintUnformatted(object);
    mtdebug2(WM_SYS_LOGTAG, "sys_os_windows() sending '%s'", string);
    SendMSG(0, string, LOCATION, SYSCOLLECTOR_MQ);
    cJSON_Delete(object);

    free(string);
    free(timestamp);
}

/* Network inventory for Windows systems (Vista or later) */
void sys_network_windows(const char* LOCATION){

    mtdebug1(WM_SYS_LOGTAG, "Starting network inventory.");

    CallFunc _get_network_win;

    /* Load DLL with network inventory functions */
    HINSTANCE sys_library = LoadLibrary("syscollector_win_ext.dll");

    if (sys_library != NULL){
        _get_network_win = (CallFunc)GetProcAddress(sys_library, "get_network");

        if (!_get_network_win){
            mterror(WM_SYS_LOGTAG, "Unable to access 'get_network' on syscollector_win_ext.dll.");
            return;
        }else{

            // Define time to sleep between messages sent
            int usec = 1000000 / wm_max_eps;

            // Set random ID and timestamp

            unsigned int ID1 = os_random();
            unsigned int ID2 = os_random();

            char random_id[OS_MAXSTR];
            snprintf(random_id, OS_MAXSTR - 1, "%u%u", ID1, ID2);

            int ID = atoi(random_id);
            if (ID < 0)
                ID = -ID;

            char *timestamp;
            time_t now;
            struct tm localtm;

            now = time(NULL);
            localtime_r(&now, &localtm);

            os_calloc(OS_MAXSTR, sizeof(char), timestamp);

            snprintf(timestamp,OS_MAXSTR,"%d/%02d/%02d %02d:%02d:%02d",
                    localtm.tm_year + 1900, localtm.tm_mon + 1,
                    localtm.tm_mday, localtm.tm_hour, localtm.tm_min, localtm.tm_sec);

            DWORD dwRetVal = 0;

            // Set the flags to pass to GetAdaptersAddresses
            ULONG flags = GAA_FLAG_INCLUDE_PREFIX | GAA_FLAG_INCLUDE_GATEWAYS;

            LPVOID lpMsgBuf = NULL;

            PIP_ADAPTER_ADDRESSES pAddresses = NULL;
            ULONG outBufLen = 0;
            ULONG Iterations = 0;

            PIP_ADAPTER_ADDRESSES pCurrAddresses = NULL;

            // Allocate a 15 KB buffer to start with.
            outBufLen = WORKING_BUFFER_SIZE;

            do {

                pAddresses = (IP_ADAPTER_ADDRESSES *) MALLOC(outBufLen);

                if (pAddresses == NULL) {
                    mterror_exit(WM_SYS_LOGTAG, "Memory allocation failed for IP_ADAPTER_ADDRESSES struct.");
                }

                dwRetVal = GetAdaptersAddresses(AF_UNSPEC, flags, NULL, pAddresses, &outBufLen);

                if (dwRetVal == ERROR_BUFFER_OVERFLOW) {
                    FREE(pAddresses);
                    pAddresses = NULL;
                } else {
                    break;
                }

                Iterations++;

            } while ((dwRetVal == ERROR_BUFFER_OVERFLOW) && (Iterations < MAX_TRIES));

            if (dwRetVal == NO_ERROR) {

                pCurrAddresses = pAddresses;
                while (pCurrAddresses){

                    /* Ignore Loopback interface */
                    if (pCurrAddresses->IfType == IF_TYPE_SOFTWARE_LOOPBACK){
                        pCurrAddresses = pCurrAddresses->Next;
                        continue;
                    }

                    char* string;
                    /* Call function get_network in syscollector_win_ext.dll */
                    string = _get_network_win(pCurrAddresses, ID, timestamp);

                    mtdebug2(WM_SYS_LOGTAG, "sys_network_windows() sending '%s'", string);
                    wm_sendmsg(usec, 0, string, LOCATION, SYSCOLLECTOR_MQ);

                    free(string);

                    pCurrAddresses = pCurrAddresses->Next;
                }
            } else {
                mterror(WM_SYS_LOGTAG, "Call to GetAdaptersAddresses failed with error: %lu", dwRetVal);
                if (dwRetVal == ERROR_NO_DATA)
                    mterror(WM_SYS_LOGTAG, "No addresses were found for the requested parameters.");
                else {

                    if (FormatMessage(FORMAT_MESSAGE_ALLOCATE_BUFFER |
                            FORMAT_MESSAGE_FROM_SYSTEM | FORMAT_MESSAGE_IGNORE_INSERTS,
                            NULL, dwRetVal, MAKELANGID(LANG_NEUTRAL, SUBLANG_DEFAULT),
                            // Default language
                            (LPTSTR) & lpMsgBuf, 0, NULL)) {
                        mterror(WM_SYS_LOGTAG, "Error: %s", (char *)lpMsgBuf);
                        LocalFree(lpMsgBuf);
                        if (pAddresses)
                            FREE(pAddresses);
                    }
                }
            }

            if (pAddresses) {
                FREE(pAddresses);
            }

            FreeLibrary(sys_library);

            cJSON *object = cJSON_CreateObject();
            cJSON_AddStringToObject(object, "type", "network_end");
            cJSON_AddNumberToObject(object, "ID", ID);
            cJSON_AddStringToObject(object, "timestamp", timestamp);

            char *string;
            string = cJSON_PrintUnformatted(object);
            mtdebug2(WM_SYS_LOGTAG, "sys_network_windows() sending '%s'", string);
            wm_sendmsg(usec, 0, string, LOCATION, SYSCOLLECTOR_MQ);
            cJSON_Delete(object);
            free(string);
            free(timestamp);
        }
    }else{
        DWORD error = GetLastError();
        LPSTR messageBuffer = NULL;
        LPSTR end;

        FormatMessage(FORMAT_MESSAGE_ALLOCATE_BUFFER | FORMAT_MESSAGE_FROM_SYSTEM | FORMAT_MESSAGE_IGNORE_INSERTS, NULL, error, 0, (LPTSTR) &messageBuffer, 0, NULL);

        if (end = strchr(messageBuffer, '\r'), end) {
            *end = '\0';
        }

        mterror(WM_SYS_LOGTAG, "Unable to load syscollector_win_ext.dll: %s (%lu)", messageBuffer, error);
        LocalFree(messageBuffer);
    }

}

hw_info *get_system_windows(){

    hw_info *info;
    char *command;
    char *end;
    FILE *output;
    size_t buf_length = 1024;
    char read_buff[buf_length];
    int status;

    os_calloc(1,sizeof(hw_info),info);

    memset(read_buff, 0, buf_length);
    command = "wmic cpu get Name";
    output = popen(command, "r");
    if (!output){
        mtwarn(WM_SYS_LOGTAG, "Unable to execute command '%s'.", command);
        info->cpu_name = strdup("unknown");
    }else{
        if (fgets(read_buff, buf_length, output)) {
            if (strncmp(read_buff ,"Name",4) == 0) {
                if (!fgets(read_buff, buf_length, output)){
                    mtdebug1(WM_SYS_LOGTAG, "Unable to get CPU Name.");
                    info->cpu_name = strdup("unknown");
                }else if(strstr(read_buff, "Error")){
                    mtdebug1(WM_SYS_LOGTAG, "Unable to get CPU Name. Incompatible command.");
                    info->cpu_name = strdup("unknown");
                }else if (end = strpbrk(read_buff,"\r\n"), end) {
                    *end = '\0';
                    int i = strlen(read_buff) - 1;
                    while(read_buff[i] == 32){
                        read_buff[i] = '\0';
                        i--;
                    }
                    info->cpu_name = strdup(read_buff);
                }else
                    info->cpu_name = strdup("unknown");
            }
        } else {
            mtdebug1(WM_SYS_LOGTAG, "Unable to get CPU Name (bad header).");
            info->cpu_name = strdup("unknown");
        }

        if (status = pclose(output), status) {
            mtwarn(WM_SYS_LOGTAG, "Command 'wmic' returned %d getting CPU name.", status);
        }
    }

    memset(read_buff, 0, buf_length);
    char *cores;
    command = "wmic cpu get NumberOfCores";
    output = popen(command, "r");
    if (!output){
        mtwarn(WM_SYS_LOGTAG, "Unable to execute command '%s'.", command);
    }else{
        if (fgets(read_buff, buf_length, output)) {
            if (strncmp(read_buff, "NumberOfCores",13) == 0) {
                if (!fgets(read_buff, buf_length, output)){
                    mtdebug1(WM_SYS_LOGTAG, "Unable to get number of cores.");
                }else if(strstr(read_buff, "Error")){
                    mtdebug1(WM_SYS_LOGTAG, "Unable to get number of cores. Incompatible command.");
                }else if (end = strpbrk(read_buff,"\r\n"), end) {
                    *end = '\0';
                    int i = strlen(read_buff) - 1;
                    while(read_buff[i] == 32){
                        read_buff[i] = '\0';
                        i--;
                    }
                    cores = strdup(read_buff);
                    info->cpu_cores = atoi(cores);
                }
            }
        } else {
            mtdebug1(WM_SYS_LOGTAG, "Unable to get number of cores (bad header).");
        }

        if (status = pclose(output), status) {
            mtwarn(WM_SYS_LOGTAG, "Command 'wmic' returned %d getting number of cores.", status);
        }
    }

    memset(read_buff, 0, buf_length);
    char *frec;
    command = "wmic cpu get CurrentClockSpeed";
    output = popen(command, "r");
    if (!output){
        mtwarn(WM_SYS_LOGTAG, "Unable to execute command '%s'.", command);
    }else{
        if (fgets(read_buff, buf_length, output)) {
            if (strncmp(read_buff, "CurrentClockSpeed",17) == 0) {
                if (!fgets(read_buff, buf_length, output)){
                    mtdebug1(WM_SYS_LOGTAG, "Unable to get CPU clock speed.");
                }else if(strstr(read_buff, "Error")){
                    mtdebug1(WM_SYS_LOGTAG, "Unable to get CPU clock speed. Incompatible command.");
                }else if (end = strpbrk(read_buff,"\r\n"), end) {
                    *end = '\0';
                    int i = strlen(read_buff) - 1;
                    while(read_buff[i] == 32){
                        read_buff[i] = '\0';
                        i--;
                    }
                    frec = strdup(read_buff);
                    info->cpu_MHz = atof(frec);
                }
            }
        } else {
            mtdebug1(WM_SYS_LOGTAG, "Unable to get CPU clock speed (bad header).");
        }

        if (status = pclose(output), status) {
            mtwarn(WM_SYS_LOGTAG, "Command 'wmic' returned %d getting clock speed.", status);
        }
    }

    memset(read_buff, 0, buf_length);
    char *total;
    command = "wmic computersystem get TotalPhysicalMemory";
    output = popen(command, "r");
    if (!output){
        mtwarn(WM_SYS_LOGTAG, "Unable to execute command '%s'.", command);
    }else{
        if (fgets(read_buff, buf_length, output)) {
            if (strncmp(read_buff, "TotalPhysicalMemory", 19) == 0) {
                if (!fgets(read_buff, buf_length, output)){
                    mtdebug1(WM_SYS_LOGTAG, "Unable to get physical memory information.");
                }else if(strstr(read_buff, "Error")){
                    mtdebug1(WM_SYS_LOGTAG, "Unable to get physical memory information. Incompatible command.");
                }else if (end = strpbrk(read_buff,"\r\n"), end) {
                    *end = '\0';
                    int i = strlen(read_buff) - 1;
                    while(read_buff[i] == 32){
                        read_buff[i] = '\0';
                        i--;
                    }
                    total = strdup(read_buff);
                    info->ram_total = (atof(total)) / 1024;
                }
            }
        } else {
            mtdebug1(WM_SYS_LOGTAG, "Unable to get physical memory information (bad header).");
        }
    }

    if (status = pclose(output), status) {
        mtwarn(WM_SYS_LOGTAG, "Command 'wmic' returned %d getting physical memory.", status);
    }

    memset(read_buff, 0, buf_length);
    char *mem_free;
    command = "wmic os get FreePhysicalMemory";
    output = popen(command, "r");
    if (!output){
        mtwarn(WM_SYS_LOGTAG, "Unable to execute command '%s'.", command);
    }else{
        if (fgets(read_buff, buf_length, output)) {
            if (strncmp(read_buff, "FreePhysicalMemory", 18) == 0) {
                if (!fgets(read_buff, buf_length, output)){
                    mtdebug1(WM_SYS_LOGTAG, "Unable to get free memory of the system.");
                }else if(strstr(read_buff, "Error")){
                    mtdebug1(WM_SYS_LOGTAG, "Unable to get free memory of the system. Incompatible command.");
                }else if (end = strpbrk(read_buff,"\r\n"), end) {
                    *end = '\0';
                    int i = strlen(read_buff) - 1;
                    while(read_buff[i] == 32){
                        read_buff[i] = '\0';
                        i--;
                    }
                    mem_free = strdup(read_buff);
                    info->ram_free = atoi(mem_free);
                }
            }
        } else {
            mtdebug1(WM_SYS_LOGTAG, "Unable to get free memory of the system (bad header).");
        }

        if (status = pclose(output), status) {
            mtwarn(WM_SYS_LOGTAG, "Command 'wmic' returned %d getting free memory.", status);
        }
    }

    return info;
}


void sys_proc_windows(const char* LOCATION) {
    char *command;
    FILE *output;
    char read_buff[OS_MAXSTR];
    int status;

    // Define time to sleep between messages sent
    int usec = 1000000 / wm_max_eps;

    // Set timestamp

    char *timestamp;
    time_t now;
    struct tm localtm;

    now = time(NULL);
    localtime_r(&now, &localtm);

    os_calloc(OS_MAXSTR, sizeof(char), timestamp);

    snprintf(timestamp,OS_MAXSTR,"%d/%02d/%02d %02d:%02d:%02d",
            localtm.tm_year + 1900, localtm.tm_mon + 1,
            localtm.tm_mday, localtm.tm_hour, localtm.tm_min, localtm.tm_sec);

    // Set random ID for each scan

    unsigned int ID1 = os_random();
    unsigned int ID2 = os_random();

    char random_id[OS_MAXSTR];
    snprintf(random_id, OS_MAXSTR - 1, "%u%u", ID1, ID2);

    int ID = atoi(random_id);
    if (ID < 0)
        ID = -ID;

    cJSON *item;
    cJSON *proc_array = cJSON_CreateArray();

    mtdebug1(WM_SYS_LOGTAG, "Starting running processes inventory.");

    memset(read_buff, 0, OS_MAXSTR);
    command = "wmic process get ExecutablePath,KernelModeTime,Name,PageFileUsage,ParentProcessId,Priority,ProcessId,SessionId,ThreadCount,UserModeTime,VirtualSize /format:csv";
    output = popen(command, "r");

    if (!output){
        mtwarn(WM_SYS_LOGTAG, "Unable to execute command '%s'", command);
    }else{
        char *string;
        while(fgets(read_buff, OS_MAXSTR, output) && strncmp(read_buff, "Node,ExecutablePath,KernelModeTime,Name,PageFileUsage,ParentProcessId,Priority,ProcessId,SessionId,ThreadCount,UserModeTime,VirtualSize", 132) != 0);

        while(fgets(read_buff, OS_MAXSTR, output)){

            cJSON *object = cJSON_CreateObject();
            cJSON *process = cJSON_CreateObject();
            cJSON_AddStringToObject(object, "type", "process");
            cJSON_AddNumberToObject(object, "ID", ID);
            cJSON_AddStringToObject(object, "timestamp", timestamp);
            cJSON_AddItemToObject(object, "process", process);

            char ** parts = NULL;
            parts = OS_StrBreak(',', read_buff, 12);

            cJSON_AddStringToObject(process,"cmd",parts[1]); // CommandLine
            cJSON_AddNumberToObject(process,"stime",atol(parts[2])); // KernelModeTime
            cJSON_AddStringToObject(process,"name",parts[3]); // Name
            cJSON_AddNumberToObject(process,"size",atoi(parts[4])); // PageFileUsage
            cJSON_AddNumberToObject(process,"ppid",atoi(parts[5])); // ParentProcessId
            cJSON_AddNumberToObject(process,"priority",atoi(parts[6])); // Priority
            cJSON_AddNumberToObject(process,"pid",atoi(parts[7])); // ProcessId
            cJSON_AddNumberToObject(process,"session",atoi(parts[8])); // SessionId
            cJSON_AddNumberToObject(process,"nlwp",atoi(parts[9])); // ThreadCount
            cJSON_AddNumberToObject(process,"stime",atol(parts[10])); // UserModeTime
            cJSON_AddNumberToObject(process,"vm_size",atol(parts[11])); // VirtualSize

            cJSON_AddItemToArray(proc_array, object);
            free(parts);
        }

<<<<<<< HEAD
=======
        cJSON_AddStringToObject(id_msg, "type", "process_list");
        cJSON_AddNumberToObject(id_msg, "ID", ID);
        cJSON_AddStringToObject(id_msg, "timestamp", timestamp);
        cJSON_AddItemToObject(id_msg, "list", id_array);

        string = cJSON_PrintUnformatted(id_msg);
        mtdebug2(WM_SYS_LOGTAG, "sys_proc_windows() sending '%s'", string);
        wm_sendmsg(usec, 0, string, LOCATION, SYSCOLLECTOR_MQ);

>>>>>>> ca26a58c
        cJSON_ArrayForEach(item, proc_array) {
            string = cJSON_PrintUnformatted(item);
            mtdebug2(WM_SYS_LOGTAG, "sys_proc_windows() sending '%s'", string);
            wm_sendmsg(usec, 0, string, LOCATION, SYSCOLLECTOR_MQ);
        }

        free(string);
        cJSON_Delete(proc_array);

        if (status = pclose(output), status) {
            mtwarn(WM_SYS_LOGTAG, "Command 'wmic' returned %d getting process inventory.", status);
        }
    }

    cJSON *object = cJSON_CreateObject();
    cJSON_AddStringToObject(object, "type", "process_end");
    cJSON_AddNumberToObject(object, "ID", ID);
    cJSON_AddStringToObject(object, "timestamp", timestamp);

    char *string;
    string = cJSON_PrintUnformatted(object);
    mtdebug2(WM_SYS_LOGTAG, "sys_proc_windows() sending '%s'", string);
    wm_sendmsg(usec, 0, string, LOCATION, SYSCOLLECTOR_MQ);
    cJSON_Delete(object);
    free(string);
    free(timestamp);
}

#endif<|MERGE_RESOLUTION|>--- conflicted
+++ resolved
@@ -1257,18 +1257,6 @@
             free(parts);
         }
 
-<<<<<<< HEAD
-=======
-        cJSON_AddStringToObject(id_msg, "type", "process_list");
-        cJSON_AddNumberToObject(id_msg, "ID", ID);
-        cJSON_AddStringToObject(id_msg, "timestamp", timestamp);
-        cJSON_AddItemToObject(id_msg, "list", id_array);
-
-        string = cJSON_PrintUnformatted(id_msg);
-        mtdebug2(WM_SYS_LOGTAG, "sys_proc_windows() sending '%s'", string);
-        wm_sendmsg(usec, 0, string, LOCATION, SYSCOLLECTOR_MQ);
-
->>>>>>> ca26a58c
         cJSON_ArrayForEach(item, proc_array) {
             string = cJSON_PrintUnformatted(item);
             mtdebug2(WM_SYS_LOGTAG, "sys_proc_windows() sending '%s'", string);
