/*
 * Wazuh SysCollector
 * Copyright (C) 2015-2020, Wazuh Inc.
 * October 7, 2020.
 *
 * This program is free software; you can redistribute it
 * and/or modify it under the terms of the GNU General Public
 * License (version 2) as published by the FSF - Free Software
 * Foundation.
 */
#include "syscollectorImp.h"
#include <iostream>

Syscollector::Syscollector(const std::chrono::milliseconds& timeout)
: m_timeout{timeout}
, m_running{true}
, m_thread{std::bind(&Syscollector::sync, this)}
{
}


Syscollector::~Syscollector()
{
    m_running = false;
    if (m_thread.joinable())
    {
        m_thread.join();
    }
}

void Syscollector::start()
{
    while(m_running)
    {
<<<<<<< HEAD
        const auto& hw{m_info.hardware()};
        const auto& packages{m_info.packages()};
        std::cout << packages.dump() << std::endl;
        std::cout << hw.dump() << std::endl;
=======
        const auto hw{m_info.hardware()};
        const auto packages{m_info.packages()};
        const auto processes{m_info.processes()};        
        std::cout << packages[0].dump() << std::endl;
        std::cout << hw[0].dump() << std::endl;
        std::cout << processes[0].dump() << std::endl;
>>>>>>> 270288b4
        std::this_thread::sleep_for(m_timeout);
    }
}

void Syscollector::sync()
{
    while(m_running)
    {
        std::this_thread::sleep_for(m_timeout);
    }
}<|MERGE_RESOLUTION|>--- conflicted
+++ resolved
@@ -32,19 +32,12 @@
 {
     while(m_running)
     {
-<<<<<<< HEAD
         const auto& hw{m_info.hardware()};
         const auto& packages{m_info.packages()};
+        const auto& processes{m_info.processes()};        
         std::cout << packages.dump() << std::endl;
         std::cout << hw.dump() << std::endl;
-=======
-        const auto hw{m_info.hardware()};
-        const auto packages{m_info.packages()};
-        const auto processes{m_info.processes()};        
-        std::cout << packages[0].dump() << std::endl;
-        std::cout << hw[0].dump() << std::endl;
-        std::cout << processes[0].dump() << std::endl;
->>>>>>> 270288b4
+        std::cout << processes.dump() << std::endl;
         std::this_thread::sleep_for(m_timeout);
     }
 }
