--- conflicted
+++ resolved
@@ -17,25 +17,17 @@
 class SysInfo
 {
 public:
-	SysInfo() = default;
-	virtual ~SysInfo() = default;
-	nlohmann::json hardware();
-	nlohmann::json packages();
+    SysInfo() = default;
+    virtual ~SysInfo() = default;
+    nlohmann::json hardware();
+    nlohmann::json packages();
 private:
-<<<<<<< HEAD
-    virtual std::string getSerialNumber();
-    virtual std::string getCpuName();
-    virtual int getCpuMHz();
-    virtual int getCpuCores();
-    virtual void getMemory(nlohmann::json& info);
-	virtual nlohmann::json getPackages();
-=======
     virtual std::string getSerialNumber() const;
     virtual std::string getCpuName() const;
     virtual int getCpuMHz() const;
     virtual int getCpuCores() const;
     virtual void getMemory(nlohmann::json& info) const;
->>>>>>> 69c25369
+    virtual nlohmann::json getPackages();
 };
 
 
