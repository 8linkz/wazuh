--- conflicted
+++ resolved
@@ -565,7 +565,6 @@
             version = (char *)sqlite3_column_text(stmt, 8);
             operation = (char *)sqlite3_column_text(stmt, 9);
             operation_value = (char *)sqlite3_column_text(stmt, 10);
-<<<<<<< HEAD
             second_operation = (char *)sqlite3_column_text(stmt, 11);
             second_operation_value = (char *)sqlite3_column_text(stmt, 12);
             pending = sqlite3_column_int(stmt, 13);
@@ -573,12 +572,7 @@
             cvss3 = (char *)sqlite3_column_text(stmt, 15);
             patch = (char *)sqlite3_column_text(stmt, 16);
 
-            if (!updated || *updated == '\0') {
-=======
-            pending = sqlite3_column_int(stmt, 11);
-
             if (!(updated && *updated)) {
->>>>>>> 5ee8eb62
                 updated = published;
             }
 
