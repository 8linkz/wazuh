/*
 * Wazuh Module to analyze system vulnerabilities
 * Copyright (C) 2018 Wazuh Inc.
 * January 4, 2018.
 *
 * This program is a free software; you can redistribute it
 * and/or modify it under the terms of the GNU General Public
 * License (version 2) as published by the FSF - Free Software
 * Foundation.
 */

#ifndef WIN32

#include "wmodules.h"
#include "wm_vuln_detector_db.h"
#include "external/sqlite/sqlite3.h"
#include "addagent/manage_agents.h"
#include <netinet/tcp.h>
#include <openssl/ssl.h>
#include <os_net/os_net.h>

#if defined(__MACH__) || defined(__FreeBSD__) || defined(__OpenBSD__)
#define SOL_TCP     6
#endif

static void * wm_vuldet_main(wm_vuldet_t * vulnerability_detector);
static void wm_vuldet_destroy(wm_vuldet_t * vulnerability_detector);
static int wm_vuldet_updatedb(update_node **updates);
static char * wm_vuldet_xml_preparser(char *path, distribution dist);
static int wm_vuldet_update_feed(update_node *update);
static int wm_vuldet_fetch_feed(update_node *update, const char *OS, int *need_update);
static int wm_vuldet_xml_parser(OS_XML *xml, XML_NODE node, wm_vuldet_db *parsed_oval, update_node *update, vu_logic condition);
static int wm_vuldet_json_parser(cJSON *json_feed, wm_vuldet_db *uparsed_vulnerabilities, update_node *update);
static void wm_vuldet_add_rvulnerability(wm_vuldet_db *ctrl_block);
static void wm_vuldet_add_vulnerability_info(wm_vuldet_db *ctrl_block);
static char *wm_vuldet_extract_advisories(cJSON *advisories);
static const char *wm_vuldet_decode_package_version(char *raw, const char **OS, char **package_name, char **package_version);
static int wm_vuldet_check_db();
static int wm_vuldet_insert(wm_vuldet_db *parsed_oval);
static int wm_vuldet_remove_OS_table(sqlite3 *db, char *TABLE, const char *OS);
static int wm_vuldet_sql_error(sqlite3 *db, sqlite3_stmt *stmt);
static int wm_vuldet_get_software_info(agent_software *agent, sqlite3 *db, OSHash *agents_triag, unsigned long ignore_time);
static int wm_vuldet_report_agent_vulnerabilities(agent_software *agents, sqlite3 *db, int max);
static int wm_vuldet_check_agent_vulnerabilities(agent_software *agents, OSHash *agents_triag, unsigned long ignore_time);
static int wm_checks_package_vulnerability(char *version, const char *operation, char *operation_value);
static int wm_vuldet_step(sqlite3_stmt *stmt);
static int wm_vuldet_create_file(const char *path, const char *source);
static int wm_vuldet_check_update_period(update_node *upd);
static int wm_vuldet_check_update(update_node *upd, const char *dist);
static int wm_vuldet_run_update(update_node *upd, const char *dist_tag, const char *dist_ext);
static int wm_vuldet_compare(char *version_it, char *cversion_it);
static const char *wm_vuldet_set_oval(const char *os_name, const char *os_version, update_node **updates, distribution *wm_vuldet_set_oval);
static int wm_vunlnerability_detector_set_agents_info(agent_software **agents_software, update_node **updates);
static int check_timestamp(const char *OS, char *timst, char *ret_timst);
static cJSON *wm_vuldet_dump(const wm_vuldet_t * vulnerability_detector);
static char *wm_vuldet_build_url(char *pattern, char *value);
static void wm_vuldet_adapt_title(char *title, char *cve);

int *vu_queue;
const wm_context WM_VULNDETECTOR_CONTEXT = {
    "vulnerability-detector",
    (wm_routine)wm_vuldet_main,
    (wm_routine)wm_vuldet_destroy,
    (cJSON * (*)(const void *))wm_vuldet_dump
};

const char *vu_dist_tag[] = {
    "UBUNTU",
    "DEBIAN",
    "REDHAT",
    "CENTOS",
    "AMAZLINUX",
    "WINDOWS",
    "MACOS",
    "PRECISE",
    "TRUSTY",
    "XENIAL",
    "BIONIC",
    "JESSIE",
    "STRETCH",
    "WHEEZY",
    "RHEL5",
    "RHEL6",
    "RHEL7",
    "WXP",
    "W7",
    "W8",
    "W81",
    "W10",
    "WS2008",
    "WS2008R2",
    "WS2012",
    "WS2012R2",
    "WS2016",
    "MACOSX",
    "UNKNOWN"
};

const char *vu_dist_ext[] = {
    "Ubuntu",
    "Debian",
    "Red Hat Enterprise Linux",
    "CentOS",
    "Amazon Linux",
    "Microsoft Windows",
    "Apple Mac OS",
    "Ubuntu Precise",
    "Ubuntu Trusty",
    "Ubuntu Xenial",
    "Ubuntu Bionic",
    "Debian Jessie",
    "Debian Stretch",
    "Debian Wheezy",
    "Red Hat Enterprise Linux 5",
    "Red Hat Enterprise Linux 6",
    "Red Hat Enterprise Linux 7",
    "Windows XP",
    "Windows 7",
    "Windows 8",
    "Windows 8.1",
    "Windows 10",
    "Windows Server 2008",
    "Windows Server 2008 R2",
    "Windows Server 2012",
    "Windows Server 2012 R2",
    "Windows Server 2016",
    "Mac OS X",
    "Unknown OS"
};

const char *unknown_value = "Unknown";

const char *wm_vuldet_set_oval(const char *os_name, const char *os_version, update_node **updates, distribution *agent_dist) {
    const char *retval = NULL;
    int i;

    for (i = 0; i < OS_SUPP_SIZE; i++) {
        if (updates[i] && updates[i]->allowed_OS_list) {
            int j;
            char *allowed_os;
            char *allowed_ver;
            for (allowed_os = *updates[i]->allowed_OS_list, allowed_ver = *updates[i]->allowed_ver_list, j = 0; allowed_os; ++j) {
                if (strcasestr(os_name, allowed_os) && strcasestr(os_version, allowed_ver)) {
                    retval = updates[i]->dist_tag;
                    *agent_dist = updates[i]->dist_ref;
                    i = OS_SUPP_SIZE;
                    break;
                }
                allowed_os = updates[i]->allowed_OS_list[j];
                allowed_ver = updates[i]->allowed_ver_list[j];
            }
        }
    }

    return retval;
}

int wm_vuldet_check_update_period(update_node *upd) {
    return upd && (upd->last_update + (time_t) upd->interval) < time(NULL);
}
int wm_vuldet_check_update(update_node *upd, const char *dist) {
    int need_update = 1;
    return wm_vuldet_fetch_feed(upd, dist, &need_update) || (need_update && wm_vuldet_update_feed(upd));
}

int wm_vuldet_create_file(const char *path, const char *source) {
    const char *ROOT = "root";
    const char *sql;
    const char *tail;
    sqlite3 *db;
    sqlite3_stmt *stmt = NULL;
    int result;
    uid_t uid;
    gid_t gid;

    if (sqlite3_open_v2(path, &db, SQLITE_OPEN_READWRITE | SQLITE_OPEN_CREATE, NULL)) {
        mterror(WM_VULNDETECTOR_LOGTAG, VU_CREATE_DB_ERROR);
        return wm_vuldet_sql_error(db, stmt);
    }

    for (sql = source; sql && *sql; sql = tail) {
        if (sqlite3_prepare_v2(db, sql, -1, &stmt, &tail) != SQLITE_OK) {
            mterror(WM_VULNDETECTOR_LOGTAG, VU_CREATE_DB_ERROR);
            return wm_vuldet_sql_error(db, stmt);
        }

        result = wm_vuldet_step(stmt);

        switch (result) {
        case SQLITE_MISUSE:
        case SQLITE_ROW:
        case SQLITE_DONE:
            break;
        default:
            mterror(WM_VULNDETECTOR_LOGTAG, VU_CREATE_DB_ERROR);
            return wm_vuldet_sql_error(db, stmt);
        }

        sqlite3_finalize(stmt);
    }

    sqlite3_close_v2(db);

    uid = Privsep_GetUser(ROOT);
    gid = Privsep_GetGroup(GROUPGLOBAL);

    if (uid == (uid_t) - 1 || gid == (gid_t) - 1) {
        mterror(WM_VULNDETECTOR_LOGTAG, USER_ERROR, ROOT, GROUPGLOBAL);
        return OS_INVALID;
    }

    if (chown(path, uid, gid) < 0) {
        mterror(WM_VULNDETECTOR_LOGTAG, CHOWN_ERROR, path, errno, strerror(errno));
        return OS_INVALID;
    }

    if (chmod(path, 0660) < 0) {
        mterror(WM_VULNDETECTOR_LOGTAG, CHMOD_ERROR, path, errno, strerror(errno));
        return OS_INVALID;
    }

    return 0;
}

int wm_vuldet_step(sqlite3_stmt *stmt) {
    int attempts;
    int result;
    for (attempts = 0; (result = sqlite3_step(stmt)) == SQLITE_BUSY; attempts++) {
        if (attempts == MAX_SQL_ATTEMPTS) {
            mterror(WM_VULNDETECTOR_LOGTAG, VU_MAX_ACC_EXC);
            return OS_INVALID;
        }
    }
    return result;
}

int wm_checks_package_vulnerability(char *version, const char *operation, char *operation_value) {
    int size;
    int v_result, r_result;
    int epoch, c_epoch;
    char version_cl[KEY_SIZE];
    char cversion_cl[KEY_SIZE];
    char *version_it, *release_it;
    char *cversion_it, *crelease_it;

    if (operation_value) {
        // Copy the original values
        if (size = snprintf(version_cl, KEY_SIZE, "%s", version), size >= KEY_SIZE) {
            return OS_INVALID;
        }
        if (size = snprintf(cversion_cl, KEY_SIZE, "%s", operation_value), size >= KEY_SIZE) {
            return OS_INVALID;
        }

        // Check EPOCH
        if (version_it = strchr(version_cl, ':'), version_it) {
            *(version_it++) = '\0';
            epoch = strtol(version_cl, NULL, 10);
        } else {
            version_it = version_cl;
            epoch = 0;
        }
        if (cversion_it = strchr(cversion_cl, ':'), cversion_it) {
            *(cversion_it++) = '\0';
            c_epoch = strtol(cversion_cl, NULL, 10);
        } else {
            cversion_it = cversion_cl;
            c_epoch = 0;
        }

        // Separate the version from the revision
        if (release_it = strchr(version_it, '-'), release_it) {
            if (*(release_it++) = '\0', *release_it == '\0') {
                release_it = NULL;
            }
        }

        if (crelease_it = strchr(cversion_it, '-'), crelease_it) {
            if (*(crelease_it++) = '\0', *crelease_it == '\0') {
                crelease_it = NULL;
            }
        }

        // Check version
        if (v_result = wm_vuldet_compare(version_it, cversion_it), v_result == VU_ERROR_CMP) {
            return VU_ERROR_CMP;
        }
        // Check release
        if (r_result = wm_vuldet_compare(release_it, crelease_it), r_result == VU_ERROR_CMP) {
            return VU_ERROR_CMP;
        }

        if (!strcmp(operation, "less than")) {
            if (epoch > c_epoch) {
                return VU_NOT_VULNERABLE;
            } else if (epoch < c_epoch) {
                return VU_VULNERABLE;
            }

            if (v_result == VU_LESS) {
                return VU_VULNERABLE;
            } else if (v_result == VU_HIGHER) {
                return VU_NOT_VULNERABLE;
            }

            if (r_result == VU_LESS) {
                return VU_VULNERABLE;
            }
        } else if (!strcmp(operation, "greater than or equal")) {
            if (epoch > c_epoch) {
                return VU_VULNERABLE;
            } else if (epoch < c_epoch) {
                return VU_NOT_VULNERABLE;
            }

            if (v_result == VU_LESS) {
                return VU_NOT_VULNERABLE;
            } else if (v_result == VU_HIGHER) {
                return VU_VULNERABLE;
            }

            if (r_result != VU_LESS) {
                return VU_VULNERABLE;
            }
        } else if (!strcmp(operation, "less than or equal")) {
            if (epoch < c_epoch) {
                return VU_VULNERABLE;
            } else if (epoch > c_epoch) {
                return VU_NOT_VULNERABLE;
            }

            if (v_result == VU_HIGHER) {
                return VU_NOT_VULNERABLE;
            } else if (v_result == VU_LESS) {
                return VU_VULNERABLE;
            }

            if (r_result != VU_HIGHER) {
                return VU_VULNERABLE;
            }
        } else if (!strcmp(operation, "equal") || !strcmp(operation, "equals")) {
            if (epoch != c_epoch) {
                return VU_NOT_VULNERABLE;
            }

            if (v_result != VU_EQUAL) {
                return VU_NOT_VULNERABLE;
            }

            if (r_result == VU_EQUAL) {
                return VU_VULNERABLE;
            }
        } else if (!strcmp(operation, "exists")) {
            return VU_VULNERABLE;
        } else {
            mtdebug1(WM_VULNDETECTOR_LOGTAG, VU_OPERATION_NOT_REC, operation);
            return VU_NOT_VULNERABLE;
        }
        // The OVALs supported only contemplate the operation "less than" and "exists"
        return VU_NOT_VULNERABLE;
    }
    return VU_NOT_FIXED;
}

int wm_vuldet_compare(char *version_it, char *cversion_it) {
    char *found;
    int i, j, it;
    int version_found, cversion_found;
    int version_value, cversion_value;

    if (version_it && !cversion_it) {
        return VU_HIGHER;
    } else if (!version_it && cversion_it) {
        return VU_LESS;
    } else if (!version_it && !cversion_it) {
        return VU_EQUAL;
    }

    (found = strchr(version_it, '~'))? *found = '\0' : 0;
    (found = strchr(version_it, '-'))? *found = '\0' : 0;
    (found = strchr(version_it, '+'))? *found = '\0' : 0;
    (found = strchr(cversion_it, '~'))? *found = '\0' : 0;
    (found = strchr(cversion_it, '-'))? *found = '\0' : 0;
    (found = strchr(cversion_it, '+'))? *found = '\0' : 0;

    // For RedHat/CentOS packages
    (found = strstr(version_it, ".el"))? *found = '\0' : 0;
    (found = strstr(cversion_it, ".el"))? *found = '\0' : 0;

    // For Ubuntu packages
    (found = strstr(version_it, "ubuntu"))? *found = '\0' : 0;
    (found = strstr(cversion_it, "ubuntu"))? *found = '\0' : 0;

    // For Amazon Linux packages
    (found = strstr(version_it, ".amzn"))? *found = '\0' : 0;
    (found = strstr(cversion_it, ".amzn"))? *found = '\0' : 0;

    // Check version
    if (strcmp(version_it, cversion_it)) {
        for (it = 0, i = 0, j = 0, version_found = 0, cversion_found = 0; it < VU_MAX_VER_COMP_IT; it++) {
            if (!version_found) {
                if (version_it[i] == '\0') {
                    version_found = 3;
                } else if (!isdigit(version_it[i])) {
                    if (i) {
                        // There is a number to compare
                        version_found = 1;
                    } else {
                        if (isalpha(version_it[i]) && !isalpha(version_it[i + 1])) {
                            // There is an individual letter to compare
                            version_found = 2;
                        } else {
                            // Skip characters that are not comparable
                            for (; *version_it != '\0' && !isdigit(*version_it); version_it++);
                            i = 0;
                        }
                    }
                } else {
                    i++;
                }
            }

            if (!cversion_found) {
                if (cversion_it[j] == '\0') {
                    cversion_found = 3;
                } else if (!isdigit(cversion_it[j])) {
                    if (j) {
                        // There is a number to compare
                        cversion_found = 1;
                    } else {
                        if (isalpha(cversion_it[j]) && !isalpha(cversion_it[j + 1])) {
                            // There is an individual letter to compare
                            cversion_found = 2;
                        } else {
                            // Skip characters that are not comparable
                            for (; *cversion_it != '\0' && !isdigit(*cversion_it); cversion_it++);
                            j = 0;
                        }
                    }
                } else {
                    j++;
                }
            }

            if (version_found && cversion_found) {
                if (version_found == 2 && version_found == cversion_found) {
                    // Check version letter
                    version_value = *version_it;
                    cversion_value = *cversion_it;
                } else {
                    version_value = strtol(version_it, NULL, 10);
                    cversion_value = strtol(cversion_it, NULL, 10);
                }
                if (version_value > cversion_value) {
                    return VU_HIGHER;
                } else if (version_value < cversion_value) {
                    return VU_LESS;
                } else if (version_found != cversion_found) {
                    // The version with more digits is higher
                    if (version_found < cversion_found) {
                        return VU_HIGHER;
                    } else {
                        return VU_LESS;
                    }
                } else if (version_found > 2) {
                    // The version is over
                    break;
                }
                version_found = 0;
                cversion_found = 0;
                version_it = &version_it[i ? i : 1];
                cversion_it = &cversion_it[j ? j : 1];
                i = 0;
                j = 0;
            }
        }
        if (it == VU_MAX_VER_COMP_IT) {
            return VU_ERROR_CMP;
        }
    }

    return VU_EQUAL;
}

char *wm_vuldet_build_url(char *pattern, char *value) {
    size_t size;
    char *retval;

    os_calloc(VUL_BUILD_REF_MAX + 1, sizeof(char), retval);
    size = snprintf(retval, VUL_BUILD_REF_MAX, pattern, value);
    os_realloc(retval, size + 1, retval);

    return retval;
}

cJSON *wm_vuldet_decode_advisories(char *advisories) {
    cJSON *json_advisories = cJSON_CreateObject();
    char *found;
    char *str_base = advisories;

    while (str_base && *str_base) {
        char *patch_url;
        if (found = strchr(str_base, ','), found) {
            *(found++) = '\0';
        }

        patch_url = wm_vuldet_build_url(VU_BUILD_REF_RHSA, str_base);
        cJSON_AddItemToObject(json_advisories, str_base, cJSON_CreateString(patch_url));
        str_base = found;
        free(patch_url);
    }

    return json_advisories;
}

int wm_vuldet_report_agent_vulnerabilities(agent_software *agents, sqlite3 *db, int max) {
    sqlite3_stmt *stmt = NULL;
    char alert_msg[OS_MAXSTR];
    char header[OS_SIZE_256];
    char condition[OS_SIZE_1024 + 1];
    const char *query;
    agent_software *agents_it;
    cJSON *alert = NULL;
    cJSON *alert_cve = NULL;
    char *str_json;
    char *cve;
    char *title;
    char *severity;
    char *published;
    char *updated;
    char *reference;
    char *rationale;
    int i;
    char send_queue;
    int sql_result;

    // Define time to sleep between messages sent
    int usec = 1000000 / wm_max_eps;

    if (alert = cJSON_CreateObject(), !alert) {
        return OS_INVALID;
    }

    for (agents_it = agents, i = 0; agents_it && i < max; agents_it = agents_it->prev, i++) {

        if (!agents_it->info) {
            continue;
        }

        mtdebug1(WM_VULNDETECTOR_LOGTAG, VU_START_AG_AN, agents_it->agent_id);

        if (agents_it->dist != DIS_REDHAT) {
            query = vu_queries[VU_JOIN_QUERY];
        } else {
            query = vu_queries[VU_JOIN_RH_QUERY];
        }

        if (sqlite3_prepare_v2(db, query, -1, &stmt, NULL) != SQLITE_OK) {
            cJSON_free(alert);
            return OS_INVALID;
        }
        sqlite3_bind_text(stmt, 1, agents_it->agent_OS, -1, NULL);
        sqlite3_bind_int(stmt, 2,  strtol(agents_it->agent_id, NULL, 10));

        while (sql_result = wm_vuldet_step(stmt), sql_result == SQLITE_ROW) {
            char *package;
            char *version;
            char *operation, *second_operation;
            char *operation_value, *second_operation_value;
            int pending = 0;
            char *cvss;
            char *cvss3;
            char *cvss_vector;
            char *bugzilla_reference;
            char *cwe;
            char *advisories;
            char state[50];
            int v_type;

            cve = (char *)sqlite3_column_text(stmt, 0);
            package = (char *)sqlite3_column_text(stmt, 1);
            title = (char *)sqlite3_column_text(stmt, 2);
            severity = (char *)sqlite3_column_text(stmt, 3);
            published = (char *)sqlite3_column_text(stmt, 4);
            updated = (char *)sqlite3_column_text(stmt, 5);
            reference = (char *)sqlite3_column_text(stmt, 6);
            rationale = (char *)sqlite3_column_text(stmt, 7);
            version = (char *)sqlite3_column_text(stmt, 8);
            operation = (char *)sqlite3_column_text(stmt, 9);
            operation_value = (char *)sqlite3_column_text(stmt, 10);
            second_operation = (char *)sqlite3_column_text(stmt, 11);
            second_operation_value = (char *)sqlite3_column_text(stmt, 12);
            pending = sqlite3_column_int(stmt, 13);
            cvss = (char *)sqlite3_column_text(stmt, 14);
            cvss3 = (char *)sqlite3_column_text(stmt, 15);
            cvss_vector = (char *)sqlite3_column_text(stmt, 16);
            bugzilla_reference = (char *)sqlite3_column_text(stmt, 17);
            cwe = (char *)sqlite3_column_text(stmt, 18);
            advisories = (char *)sqlite3_column_text(stmt, 19);

            *condition = '\0';
            if (pending) {
                snprintf(state, 30, "Pending confirmation");
            } else {
                if (v_type = wm_checks_package_vulnerability(version, operation, operation_value), v_type == OS_INVALID) {
                    goto error;
                }
                if (v_type == VU_NOT_FIXED) {
                    snprintf(state, 15, "Unfixed");
                    mtdebug2(WM_VULNDETECTOR_LOGTAG, VU_PACK_VULN, package, cve);
                } else if (v_type == VU_NOT_VULNERABLE) {
                    mtdebug2(WM_VULNDETECTOR_LOGTAG, VU_NOT_VULN, package, agents_it->agent_id, cve, version, operation, operation_value);
                    continue;
                } else if (v_type == VU_ERROR_CMP) {
                    mtdebug1(WM_VULNDETECTOR_LOGTAG, "The '%s' and '%s' versions of '%s' package could not be compared. Possible false positive.", version, operation_value, package);
                    snprintf(condition, OS_SIZE_1024, "Could not compare package versions (%s %s).", operation, operation_value);
                } else {
                    snprintf(state, 15, "Fixed");
                    if (!second_operation || *second_operation == '0') {
                        mtdebug2(WM_VULNDETECTOR_LOGTAG, VU_PACK_VER_VULN, package, agents_it->agent_id, cve, version, operation, operation_value);
                    } else {
                        // The first condition is vulnerable, but the second also has to be
                        if (v_type = wm_checks_package_vulnerability(version, second_operation, second_operation_value), v_type == OS_INVALID) {
                            goto error;
                        } else if (v_type == VU_VULNERABLE) {
                            mtdebug2(WM_VULNDETECTOR_LOGTAG, VU_DOUBLE_VULN, package, agents_it->agent_id, cve, version, operation, operation_value, second_operation, second_operation_value);
                        } else {
                            mtdebug2(WM_VULNDETECTOR_LOGTAG, VU_DOUBLE_NOT_VULN, package, agents_it->agent_id, cve, version, operation, operation_value, second_operation, second_operation_value);
                            continue;
                        }
                    }
                }
            }

            if (alert_cve = cJSON_CreateObject(), alert_cve) {
                cJSON * j_package = cJSON_CreateObject();
                cJSON * j_cvss = NULL;

                if (cvss || cvss3 || cvss_vector) {
                    j_cvss = cJSON_CreateObject();
                    cJSON_AddStringToObject(j_cvss, "cvss_score", cvss);
                    cJSON_AddStringToObject(j_cvss, "cvss_scoring_vector", cvss_vector);
                    cJSON_AddStringToObject(j_cvss, "cvss3_score", cvss3);
                }

                cJSON_AddItemToObject(alert, "vulnerability", alert_cve);
                cJSON_AddStringToObject(alert_cve, "cve", cve);
                cJSON_AddStringToObject(alert_cve, "title", title && *title ? title : rationale);
                cJSON_AddStringToObject(alert_cve, "severity", (severity) ? severity : unknown_value);
                cJSON_AddStringToObject(alert_cve, "published", published);
                if (updated) cJSON_AddStringToObject(alert_cve, "updated", updated);
                if (*state) cJSON_AddStringToObject(alert_cve, "state", state);
                if (j_cvss) cJSON_AddItemToObject(alert_cve, "cvss", j_cvss);
                cJSON_AddItemToObject(alert_cve, "package", j_package);
                cJSON_AddStringToObject(j_package, "name", package);
                cJSON_AddStringToObject(j_package, "version", version);
                if (!pending) {
                    if (*condition != '\0') {
                        cJSON_AddStringToObject(j_package, "condition", condition);
                    } else if (operation_value) {
                        snprintf(condition, OS_SIZE_1024, "%s %s", operation, operation_value);
                        cJSON_AddStringToObject(j_package, "condition", condition);
                    } else {
                        cJSON_AddStringToObject(j_package, "condition", operation);
                    }
                }
                if (advisories && *advisories) {
                    cJSON_AddItemToObject(alert_cve, "advisories", wm_vuldet_decode_advisories(advisories));
                }
                if (cwe) cJSON_AddStringToObject(alert_cve, "cwe_reference", cwe);
                if (bugzilla_reference) cJSON_AddStringToObject(alert_cve, "bugzilla_reference", bugzilla_reference);
                if (reference) {
                    cJSON_AddStringToObject(alert_cve, "reference", reference);
                } else {
                    // Skip rationale if reference is provided
                    cJSON_AddStringToObject(alert_cve, "rationale", rationale);
                }
            } else {
                cJSON_Delete(alert);
                goto error;
            }

            str_json = cJSON_PrintUnformatted(alert);

            // Send an alert as a manager if there is no IP assigned
            if (agents_it->agent_ip) {
                snprintf(header, OS_SIZE_256, VU_ALERT_HEADER, atoi(agents_it->agent_id), agents_it->agent_name, agents_it->agent_ip);
                snprintf(alert_msg, OS_MAXSTR, VU_ALERT_JSON, str_json);
                send_queue = SECURE_MQ;
            } else {
                snprintf(header, OS_SIZE_256, "%s", VU_WM_NAME);
                snprintf(alert_msg, OS_MAXSTR, "%s", str_json);
                send_queue = LOCALFILE_MQ;
            }
            free(str_json);

            if (wm_sendmsg(usec, *vu_queue, alert_msg, header, send_queue) < 0) {
                mterror(WM_VULNDETECTOR_LOGTAG, QUEUE_ERROR, DEFAULTQUEUE, strerror(errno));
                if ((*vu_queue = StartMQ(DEFAULTQUEUE, WRITE)) < 0) {
                    mterror_exit(WM_VULNDETECTOR_LOGTAG, QUEUE_FATAL, DEFAULTQUEUE);
                }
            }

            cJSON_Delete(alert_cve);
            alert->child = NULL;
        }

        sqlite3_finalize(stmt);
        mtdebug1(WM_VULNDETECTOR_LOGTAG, VU_AGENT_FINISH, agents_it->agent_id);
    }

    cJSON_Delete(alert);

    return 0;
error:
    if (stmt) {
        sqlite3_finalize(stmt);
    }
    return OS_INVALID;
}


int wm_vuldet_check_agent_vulnerabilities(agent_software *agents, OSHash *agents_triag, unsigned long ignore_time) {
    agent_software *agents_it;
    sqlite3 *db;
    sqlite3_stmt *stmt = NULL;
    int result;
    int i;

    if (!agents) {
        mtdebug1(WM_VULNDETECTOR_LOGTAG, VU_AG_NO_TARGET);
        return 0;
    } else if (wm_vuldet_check_db()) {
        mterror(WM_VULNDETECTOR_LOGTAG, VU_CHECK_DB_ERROR);
        return OS_INVALID;
    } else if (sqlite3_open_v2(CVE_DB, &db, SQLITE_OPEN_READWRITE, NULL) != SQLITE_OK) {
        return wm_vuldet_sql_error(db, stmt);
    }

    if (sqlite3_prepare_v2(db, vu_queries[VU_REMOVE_AGENTS_TABLE], -1, &stmt, NULL) != SQLITE_OK) {
        return wm_vuldet_sql_error(db, stmt);
    }
    if (wm_vuldet_step(stmt) != SQLITE_DONE) {
        return wm_vuldet_sql_error(db, stmt);
    }
    sqlite3_finalize(stmt);

    for (i = 1, agents_it = agents;; i++) {
        mtdebug1(WM_VULNDETECTOR_LOGTAG, VU_AGENT_START, agents_it->agent_id);
        if (result = wm_vuldet_get_software_info(agents_it, db, agents_triag, ignore_time), result == OS_INVALID) {
            mterror(WM_VULNDETECTOR_LOGTAG, VU_GET_SOFTWARE_ERROR, agents_it->agent_id);
        }

        if (result != 2) {  // There exists packages for the agent
            if (VU_AGENT_REQUEST_LIMIT && i == VU_AGENT_REQUEST_LIMIT) {
                if (wm_vuldet_report_agent_vulnerabilities(agents_it, db, i) == OS_INVALID) {
                    mterror(WM_VULNDETECTOR_LOGTAG, VU_REPORT_ERROR, agents_it->agent_id);
                    mtinfo(WM_VULNDETECTOR_LOGTAG, VU_SQL_ERROR, sqlite3_errmsg(db));
                }
                i = 0;
                if (sqlite3_prepare_v2(db, vu_queries[VU_REMOVE_AGENTS_TABLE], -1, &stmt, NULL) != SQLITE_OK) {
                    return wm_vuldet_sql_error(db, stmt);
                }
                if (wm_vuldet_step(stmt) != SQLITE_DONE) {
                    return wm_vuldet_sql_error(db, stmt);
                }
                sqlite3_finalize(stmt);
            }
        }
        if (agents_it->next) {
            agents_it = agents_it->next;
        } else {
            break;
        }
    }

    if (!VU_AGENT_REQUEST_LIMIT) {
        if (wm_vuldet_report_agent_vulnerabilities(agents_it, db, i) == OS_INVALID) {
            mterror(WM_VULNDETECTOR_LOGTAG, VU_REPORT_ERROR, agents_it->agent_id);
            mtinfo(WM_VULNDETECTOR_LOGTAG, VU_SQL_ERROR, sqlite3_errmsg(db));
        }
    }

    sqlite3_close_v2(db);
    return 0;
}

int wm_vuldet_sql_error(sqlite3 *db, sqlite3_stmt *stmt) {
    mterror(WM_VULNDETECTOR_LOGTAG, VU_SQL_ERROR, sqlite3_errmsg(db));
    if (stmt) {
        sqlite3_finalize(stmt);
    }
    sqlite3_close_v2(db);
    return OS_INVALID;
}

int wm_vuldet_remove_OS_table(sqlite3 *db, char *TABLE, const char *OS) {
    sqlite3_stmt *stmt = NULL;
    char sql[MAX_QUERY_SIZE];
    size_t size;

    if (size = snprintf(sql, MAX_QUERY_SIZE, vu_queries[VU_REMOVE_OS], TABLE), sql[size - 1] != ';') {
        return OS_INVALID;
    }

    if (sqlite3_prepare_v2(db, sql, -1, &stmt, NULL) != SQLITE_OK) {
        return wm_vuldet_sql_error(db, stmt);
    }

    sqlite3_bind_text(stmt, 1, OS, -1, NULL);

    if (wm_vuldet_step(stmt) != SQLITE_DONE) {
        return wm_vuldet_sql_error(db, stmt);
    }
    sqlite3_finalize(stmt);

    return 0;
}

int wm_vuldet_insert(wm_vuldet_db *parsed_oval) {
    sqlite3 *db;
    sqlite3_stmt *stmt = NULL;
    int result;
    const char *query;
    char *id;
    char *replace;
    char *second_replace;
    char operation_n;
    oval_metadata *met_it = &parsed_oval->metadata;
    vulnerability *vul_it = parsed_oval->vulnerabilities;
    rh_vulnerability *rvul_it = parsed_oval->rh_vulnerabilities;
    info_state *state_it = parsed_oval->info_states;
    info_test *test_it = parsed_oval->info_tests;
    info_cve *info_it = parsed_oval->info_cves;

    if (sqlite3_open_v2(CVE_DB, &db, SQLITE_OPEN_READWRITE, NULL) != SQLITE_OK) {
        return wm_vuldet_sql_error(db, stmt);
    }
    if (wm_vuldet_remove_OS_table(db, CVE_TABLE, parsed_oval->OS)                          ||
        wm_vuldet_remove_OS_table(db, METADATA_TABLE, parsed_oval->OS)                     ||
        wm_vuldet_remove_OS_table(db, CVE_INFO_TABLE, parsed_oval->OS)                     ||
        (rvul_it && wm_vuldet_remove_OS_table(db, CVE_TABLE, vu_dist_tag[DIS_RHEL5])) ||
        (rvul_it && wm_vuldet_remove_OS_table(db, CVE_TABLE, vu_dist_tag[DIS_RHEL6])) ||
        (rvul_it && wm_vuldet_remove_OS_table(db, CVE_TABLE, vu_dist_tag[DIS_RHEL7]))) {
        return wm_vuldet_sql_error(db, stmt);
    }

    sqlite3_exec(db, vu_queries[BEGIN_T], NULL, NULL, NULL);

    mtdebug2(WM_VULNDETECTOR_LOGTAG, VU_UPDATE_VU);

    // Adds the vulnerabilities
    while (vul_it) {
        // If you do not have this field, it has been discarded by the preparser and the OS is not affected
        if (vul_it->state_id) {
            if (sqlite3_prepare_v2(db, vu_queries[VU_INSERT_CVE], -1, &stmt, NULL) != SQLITE_OK) {
                return wm_vuldet_sql_error(db, stmt);
            }

            sqlite3_bind_text(stmt, 1, vul_it->cve_id, -1, NULL);
            sqlite3_bind_text(stmt, 2, parsed_oval->OS, -1, NULL);
            sqlite3_bind_text(stmt, 3, vul_it->package_name, -1, NULL);
            sqlite3_bind_int(stmt, 4, vul_it->pending);
            sqlite3_bind_text(stmt, 5, vul_it->state_id, -1, NULL);
            sqlite3_bind_text(stmt, 6, NULL, -1, NULL);
            sqlite3_bind_text(stmt, 7, vul_it->second_state_id, -1, NULL);
            sqlite3_bind_text(stmt, 8, NULL, -1, NULL);
            sqlite3_bind_text(stmt, 9, NULL, -1, NULL);

            if (result = wm_vuldet_step(stmt), result != SQLITE_DONE && result != SQLITE_CONSTRAINT) {
                return wm_vuldet_sql_error(db, stmt);
            }
            sqlite3_finalize(stmt);
        }

        vulnerability *vul_aux = vul_it;
        vul_it = vul_it->prev;
        free(vul_aux->cve_id);
        free(vul_aux->state_id);
        free(vul_aux->second_state_id);
        free(vul_aux->package_name);
        free(vul_aux);
    }

    while (rvul_it) {
        if (sqlite3_prepare_v2(db, vu_queries[VU_INSERT_CVE], -1, &stmt, NULL) != SQLITE_OK) {
            return wm_vuldet_sql_error(db, stmt);
        }

        sqlite3_bind_text(stmt, 1, rvul_it->cve_id, -1, NULL);
        sqlite3_bind_text(stmt, 2, rvul_it->OS, -1, NULL);
        sqlite3_bind_text(stmt, 3, rvul_it->package_name, -1, NULL);
        sqlite3_bind_int(stmt, 4, 0);
        sqlite3_bind_text(stmt, 5, "less than or equal", -1, NULL);
        sqlite3_bind_text(stmt, 6, rvul_it->package_version, -1, NULL);
        sqlite3_bind_text(stmt, 7, NULL, -1, NULL);
        sqlite3_bind_text(stmt, 8, NULL, -1, NULL);

        if (result = wm_vuldet_step(stmt), result != SQLITE_DONE) {
            return wm_vuldet_sql_error(db, stmt);
        }
        sqlite3_finalize(stmt);

        rh_vulnerability *rvul_aux = rvul_it;
        rvul_it = rvul_it->prev;
        free(rvul_aux->cve_id);
        free(rvul_aux->package_name);
        free(rvul_aux->package_version);
        free(rvul_aux);
    }

    if (test_it) {
        mtdebug2(WM_VULNDETECTOR_LOGTAG, VU_INS_TEST_SEC);
    }

    // Links vulnerabilities to their conditions
    while (test_it) {
        id = test_it->id;
        replace = test_it->state;
        second_replace = test_it->second_state;
        if (second_replace || !replace) {
            // 1 test -> 1 or 2 states
            query = vu_queries[VU_UPDATE_DOUBLE_CVE];
            if (sqlite3_prepare_v2(db, query, -1, &stmt, NULL) != SQLITE_OK) {
                return wm_vuldet_sql_error(db, stmt);
            }
            if (replace) {
                sqlite3_bind_text(stmt, 1, replace, -1, NULL);
                sqlite3_bind_text(stmt, 2, second_replace, -1, NULL);
                sqlite3_bind_text(stmt, 3, id, -1, NULL);
            } else {
                sqlite3_bind_text(stmt, 1, "exists", -1, NULL);
                sqlite3_bind_text(stmt, 2, NULL, -1, NULL);
                sqlite3_bind_text(stmt, 3, id, -1, NULL);
            }

            if (result = wm_vuldet_step(stmt), result != SQLITE_DONE && result != SQLITE_CONSTRAINT) {
                return wm_vuldet_sql_error(db, stmt);
            }
            sqlite3_finalize(stmt);

        } else {
            // Only Windows uses dual conditions
            query = vu_queries[VU_UPDATE_CVE];
            operation_n = 0;

set_op:
            if (sqlite3_prepare_v2(db, query, -1, &stmt, NULL) != SQLITE_OK) {
                return wm_vuldet_sql_error(db, stmt);
            }
            sqlite3_bind_text(stmt, 1, replace, -1, NULL);
            sqlite3_bind_text(stmt, 2, id, -1, NULL);
            if (result = wm_vuldet_step(stmt), result != SQLITE_DONE && result != SQLITE_CONSTRAINT) {
                return wm_vuldet_sql_error(db, stmt);
            }
            sqlite3_finalize(stmt);

            if (!operation_n) {
                operation_n = 1;
                query = vu_queries[VU_UPDATE_CVE_SEC];
                goto set_op;
            }
        }

        info_test *test_aux = test_it;
        test_it = test_it->prev;
        free(test_aux->id);
        free(test_aux->state);
        free(test_aux->second_state);
        free(test_aux);
    }

    if (state_it) {
        mtdebug2(WM_VULNDETECTOR_LOGTAG, VU_UPDATE_VU_CO);
    }

    // Sets the operators and values
    while (state_it) {
        query = vu_queries[VU_UPDATE_CVE_VAL];
        operation_n = 0;
        if (sqlite3_prepare_v2(db, query, -1, &stmt, NULL) != SQLITE_OK) {
            return wm_vuldet_sql_error(db, stmt);
        }
        sqlite3_bind_text(stmt, 1, state_it->operation, -1, NULL);
        sqlite3_bind_text(stmt, 2, state_it->operation_value, -1, NULL);
        sqlite3_bind_text(stmt, 3, state_it->id, -1, NULL);
        if (result = wm_vuldet_step(stmt), result != SQLITE_DONE && result != SQLITE_CONSTRAINT) {
            return wm_vuldet_sql_error(db, stmt);
        }
        sqlite3_finalize(stmt);

        info_state *state_aux = state_it;
        state_it = state_it->prev;
        free(state_aux->id);
        free(state_aux->operation);
        free(state_aux->operation_value);
        free(state_aux->arch_value);
        free(state_aux);
    }

    if (info_it) {
        mtdebug2(WM_VULNDETECTOR_LOGTAG, VU_UPDATE_VU_INFO);
    }

    while (info_it) {
        if (sqlite3_prepare_v2(db, vu_queries[VU_INSERT_CVE_INFO], -1, &stmt, NULL) != SQLITE_OK) {
            return wm_vuldet_sql_error(db, stmt);
        }

        sqlite3_bind_text(stmt, 1, info_it->cveid, -1, NULL);
        sqlite3_bind_text(stmt, 2, info_it->title, -1, NULL);
        sqlite3_bind_text(stmt, 3, (info_it->severity) ? info_it->severity : unknown_value, -1, NULL);
        sqlite3_bind_text(stmt, 4, info_it->published, -1, NULL);
        sqlite3_bind_text(stmt, 5, info_it->updated, -1, NULL);
        sqlite3_bind_text(stmt, 6, info_it->reference, -1, NULL);
        sqlite3_bind_text(stmt, 7, parsed_oval->OS, -1, NULL);
        sqlite3_bind_text(stmt, 8, info_it->description, -1, NULL);
        sqlite3_bind_text(stmt, 9, info_it->cvss, -1, NULL);
        sqlite3_bind_text(stmt, 10, info_it->cvss_vector, -1, NULL);
        sqlite3_bind_text(stmt, 11, info_it->cvss3, -1, NULL);
        sqlite3_bind_text(stmt, 12, info_it->bugzilla_reference, -1, NULL);
        sqlite3_bind_text(stmt, 13, info_it->cwe, -1, NULL);
        sqlite3_bind_text(stmt, 14, info_it->advisories, -1, NULL);

        if (result = wm_vuldet_step(stmt), result != SQLITE_DONE && result != SQLITE_CONSTRAINT) {
            return wm_vuldet_sql_error(db, stmt);
        }
        sqlite3_finalize(stmt);
        info_cve *info_aux = info_it;
        info_it = info_it->prev;
        free(info_aux->cveid);
        free(info_aux->title);
        free(info_aux->severity);
        free(info_aux->published);
        free(info_aux->updated);
        free(info_aux->reference);
        free(info_aux->description);
        free(info_aux->cvss);
        free(info_aux->cvss_vector);
        free(info_aux->bugzilla_reference);
        free(info_aux->advisories);
        free(info_aux->cwe);
        free(info_aux);
    }

    if (sqlite3_prepare_v2(db, vu_queries[VU_INSERT_METADATA], -1, &stmt, NULL) != SQLITE_OK) {
        return wm_vuldet_sql_error(db, stmt);
    }
    sqlite3_bind_text(stmt, 1, parsed_oval->OS, -1, NULL);
    sqlite3_bind_text(stmt, 2, met_it->product_name, -1, NULL);
    sqlite3_bind_text(stmt, 3, met_it->product_version, -1, NULL);
    sqlite3_bind_text(stmt, 4, met_it->schema_version, -1, NULL);
    sqlite3_bind_text(stmt, 5, met_it->timestamp, -1, NULL);
    if (result = wm_vuldet_step(stmt), result != SQLITE_DONE && result != SQLITE_CONSTRAINT) {
        return wm_vuldet_sql_error(db, stmt);
    }
    sqlite3_finalize(stmt);

    free(met_it->product_name);
    free(met_it->product_version);
    free(met_it->schema_version);
    free(met_it->timestamp);

    sqlite3_exec(db, vu_queries[END_T], NULL, NULL, NULL);
    sqlite3_close_v2(db);
    return 0;
}

int wm_vuldet_check_db() {
    if (wm_vuldet_create_file(CVE_DB, schema_vuln_detector_sql)) {
        return OS_INVALID;
    }
    return 0;
}

void wm_vuldet_add_rvulnerability(wm_vuldet_db *ctrl_block) {
    rh_vulnerability *new;
    os_calloc(1, sizeof(rh_vulnerability), new);

    if (ctrl_block->rh_vulnerabilities) {
        new->prev = ctrl_block->rh_vulnerabilities;
    }
    ctrl_block->rh_vulnerabilities = new;
}

void wm_vuldet_add_vulnerability_info(wm_vuldet_db *ctrl_block) {
    info_cve *new;
    os_calloc(1, sizeof(info_cve), new);

    if (ctrl_block->info_cves) {
        new->prev = ctrl_block->info_cves;
    }
    ctrl_block->info_cves = new;
}

char * wm_vuldet_xml_preparser(char *path, distribution dist) {
    FILE *input, *output = NULL;
    char buffer[OS_MAXSTR];
    parser_state state = V_OVALDEFINITIONS;
    char *found;
    char *tmp_file;
    static const char *exclude_tags[] = {
        // Debian
        "oval:org.debian.oval:tst:1\"",
        "oval:org.debian.oval:tst:2\""
    };

    os_strdup(CVE_FIT_TEMP_FILE, tmp_file);

    if (input = fopen((!path)?CVE_TEMP_FILE:path, "r" ), !input) {
        mterror(WM_VULNDETECTOR_LOGTAG, VU_OPEN_FILE_ERROR, (!path)?CVE_TEMP_FILE:path);
        free(tmp_file);
        tmp_file = NULL;
        goto free_mem;
    } else if (output = fopen(tmp_file, "w" ), !output) {
        mterror(WM_VULNDETECTOR_LOGTAG, VU_OPEN_FILE_ERROR, tmp_file);
        free(tmp_file);
        tmp_file = NULL;
        goto free_mem;
    }

    while (fgets(buffer, OS_MAXSTR, input)) {
        if (dist == DIS_UBUNTU) { //5.11.1
            switch (state) {
                case V_OBJECTS:
                    if (found = strstr(buffer, "</objects>"), found) {
                        state = V_OVALDEFINITIONS;
                    }
                    continue;
                break;
                case V_DEFINITIONS:
                    if ((found = strstr(buffer, "is not affected")) &&
                              (found = strstr(buffer, "negate")) &&
                        strstr(found, "true")) {
                        continue;
                    } else if (strstr(buffer, "a decision has been made to ignore it")) {
                        continue;
                    } else if (found = strstr(buffer, "</definitions>"), found) {
                        state = V_OVALDEFINITIONS;
                        //continue;
                    }
                break;
                default:
                    if (strstr(buffer, "<objects>")) {
                        state = V_OBJECTS;
                        continue;
                    } else if (strstr(buffer, "<definitions>")) {
                      state = V_DEFINITIONS;
                      //continue;
                  }
            }
        } else if (dist == DIS_DEBIAN) { //5.3
            switch (state) {
                case V_OVALDEFINITIONS:
                    if (found = strstr(buffer, "?>"), found) {
                        state = V_STATES;
                    }
                    continue;
                break;
                case V_OBJECTS:
                    if (found = strstr(buffer, "</objects>"), found) {
                        state = V_STATES;
                    }
                    continue;
                break;
                case V_DEFINITIONS:
                    if (strstr(buffer, exclude_tags[0]) ||
                        strstr(buffer, exclude_tags[1])) {
                        continue;
                    } else if (found = strstr(buffer, "</definitions>"), found) {
                        state = V_STATES;
                    }
                break;
                default:
                    if (strstr(buffer, "<objects>")) {
                        state = V_OBJECTS;
                        continue;
                    } else if (strstr(buffer, "<definitions>")) {
                      state = V_DEFINITIONS;
                    } else if (strstr(buffer, "<tests>")) {
                      state = V_TESTS;
                    }
            }
<<<<<<< HEAD
=======
        } else if (dist == DIS_REDHAT) { //5.10
            switch (state) {
                case V_OVALDEFINITIONS:
                    if (found = strstr(buffer, "?>"), found) {
                        state = V_STATES;
                    }
                    continue;
                break;
                case V_OBJECTS:
                    if (found = strstr(buffer, "</objects>"), found) {
                        state = V_STATES;
                    }
                    continue;
                break;
                case V_DEFINITIONS:
                    if (strstr(buffer, "is signed with")) {
                        continue;
                    } else if (strstr(buffer, "</definitions>")) {
                        state = V_STATES;
                    }
                break;
                case V_DESCRIPTION:
                    if (strstr(buffer, "</description>")) {
                        state = V_DEFINITIONS;
                    }
                    continue;
                break;
                case V_TESTS:
                    if (strstr(buffer, "is signed with")) {
                        state = V_SIGNED_TEST;
                        continue;
                    } else if (strstr(buffer, "</tests>")) {
                        state = V_STATES;
                    }
                break;
                case V_SIGNED_TEST:
                    if (strstr(buffer, "</red-def:rpminfo_test>")) {
                        state = V_TESTS;
                    }
                    continue;
                break;
                default:
                    if (strstr(buffer, "<objects>")) {
                        state = V_OBJECTS;
                        continue;
                    } else if (strstr(buffer, "<definitions>")) {
                      state = V_DEFINITIONS;
                    } else if (strstr(buffer, "<tests>")) {
                      state = V_TESTS;
                    }
            }
>>>>>>> cd495793
        } else {
            free(tmp_file);
            tmp_file = NULL;
            goto free_mem;
        }
        fwrite(buffer, 1, strlen(buffer), output);
    }

free_mem:
    if (input) {
        fclose(input);
    }
    if (output) {
        fclose(output);
    }
    return tmp_file;
}

char *wm_vuldet_extract_advisories(cJSON *advisories) {
    char *advisories_str = NULL;
    char *str_it;
    size_t size;

    if (advisories) {
        for (; advisories; advisories = advisories->next) {
            if (!advisories_str) {
                if (w_strdup(advisories->valuestring, advisories_str)) {
                    return NULL;
                }
                size = strlen(advisories_str);
            } else {
                os_realloc(advisories_str, size + strlen(advisories->valuestring) + 2, advisories_str);
                str_it = size + advisories_str;
                size = snprintf(str_it, strlen(advisories->valuestring) + 2, ",%s", advisories->valuestring) + size;
            }
        }
    }

    return advisories_str;
}

void wm_vuldet_adapt_title(char *title, char *cve) {
    // Remove unnecessary line jumps and  spaces
    size_t size;
    int offset;

    for (size = strlen(title) - 1; size > 0 && title[size] == ' '; size -= 1) {
        title[size] = '\0';
    }

    if (title[size] == '\n') {
        title[size--] = '\0';
    }

    offset = title[0] == '\n' ? 1 : 0;
    if(size > 1 && !strncmp(title + offset, cve, strlen(cve))) {
        offset += strlen(cve) + 1;
    }
    strncpy(title, title + offset, strlen(title + offset));
}

int wm_vuldet_xml_parser(OS_XML *xml, XML_NODE node, wm_vuldet_db *parsed_oval, update_node *update, vu_logic condition) {
    int i, j;
    int retval = 0;
    int check = 0;
    char double_condition = 0;
    vulnerability *vuln;
    char *found;
    XML_NODE chld_node = NULL;
    distribution dist = update->dist_ref;
    static const char *XML_OVAL_DEFINITIONS = "oval_definitions";
    static const char *XML_GENERATOR = "generator";
    static const char *XML_DEFINITIONS = "definitions";
    static const char *XML_DEFINITION = "definition";
    static const char *XML_TITLE = "title";
    static const char *XML_CLASS = "class";
    static const char *XML_VULNERABILITY = "vulnerability"; //ub 15.11.1
    static const char *XML_METADATA = "metadata";
    static const char *XML_OVAL_DEF_METADATA = "oval-def:metadata";
    static const char *XML_CRITERIA = "criteria";
    static const char *XML_REFERENCE = "reference";
    static const char *XML_REF_ID = "ref_id";
    static const char *XML_REF_URL = "ref_url";
    static const char *XML_OPERATOR = "operator";
    static const char *XML_OR = "OR";
    static const char *XML_AND = "AND";
    static const char *XML_COMMENT = "comment";
    static const char *XML_CRITERION = "criterion";
    static const char *XML_TEST_REF = "test_ref";
    static const char *XML_TESTS = "tests";
    static const char *XML_DPKG_LINUX_INFO_TEST = "linux-def:dpkginfo_test";
    static const char *XML_DPKG_INFO_TEST = "dpkginfo_test";
    static const char *XML_ID = "id";
    static const char *XML_LINUX_STATE = "linux-def:state";
    static const char *XML_STATE = "state";
    static const char *XML_STATE_REF = "state_ref";
    static const char *XML_STATES = "states";
    static const char *XML_DPKG_LINUX_INFO_STATE = "linux-def:dpkginfo_state";
    static const char *XML_DPKG_INFO_STATE = "dpkginfo_state";
    static const char *XML_LINUX_DEF_EVR = "linux-def:evr";
    static const char *XML_EVR = "evr";
    static const char *XML_OPERATION = "operation";
    static const char *XML_DATATYPE = "datatype";
    static const char *XML_OVAL_PRODUCT_NAME = "oval:product_name";
    static const char *XML_OVAL_PRODUCT_VERSION = "oval:product_version";
    static const char *XML_OVAL_SCHEMA_VERSION = "oval:schema_version";
    static const char *XML_OVAL_TIMESTAMP = "oval:timestamp";
    static const char *XML_ADVIDSORY = "advisory";
    static const char *XML_SEVERITY = "severity";
    static const char *XML_PUBLIC_DATE = "public_date";
    static const char *XML_UPDATED = "updated";
    static const char *XML_DESCRIPTION = "description";
    static const char *XML_DATE = "date";
    static const char *XML_DATES = "dates";
    static const char *XML_OVAL_DEF_DATES = "oval-def:dates";
    static const char *XML_DEBIAN = "debian";
    static const char *XML_OVAL_REPOSITORY = "oval_repository";
    static const char *XML_OVAL_DEF_OV_REPO = "oval-def:oval_repository";

    for (i = 0; node[i]; i++) {
        chld_node = NULL;
        if (!node[i]->element) {
            mterror(WM_VULNDETECTOR_LOGTAG, XML_ELEMNULL);
            return OS_INVALID;
        }

        if ((dist == DIS_UBUNTU && !strcmp(node[i]->element, XML_DPKG_LINUX_INFO_STATE)) ||
            (dist == DIS_DEBIAN && !strcmp(node[i]->element, XML_DPKG_INFO_STATE))) {
            if (chld_node = OS_GetElementsbyNode(xml, node[i]), !chld_node) {
                goto invalid_elem;
            }
            for (j = 0; node[i]->attributes[j]; j++) {
                if (!strcmp(node[i]->attributes[j], XML_ID)) {
                    info_state *infos;
                    os_calloc(1, sizeof(info_state), infos);
                    os_strdup(node[i]->values[j], infos->id);
                    infos->operation = infos->operation_value = NULL;
                    infos->prev = parsed_oval->info_states;
                    parsed_oval->info_states = infos;
                    if (wm_vuldet_xml_parser(xml, chld_node, parsed_oval, update, condition) == OS_INVALID) {
                        goto end;
                    }
                }
            }
        } else if ((dist == DIS_UBUNTU && !strcmp(node[i]->element, XML_DPKG_LINUX_INFO_TEST)) ||
                   (dist == DIS_DEBIAN && !strcmp(node[i]->element, XML_DPKG_INFO_TEST))) {
            if (chld_node = OS_GetElementsbyNode(xml, node[i]), !chld_node) {
                goto invalid_elem;
            }
            info_test *infot;
            os_calloc(1, sizeof(info_test), infot);
            infot->state = NULL;
            infot->second_state = NULL;
            infot->prev = parsed_oval->info_tests;
            parsed_oval->info_tests = infot;

            for (j = 0; node[i]->attributes[j]; j++) {
                if (!strcmp(node[i]->attributes[j], XML_ID)) {
                    os_strdup(node[i]->values[j], parsed_oval->info_tests->id);
                }
            }
            if (wm_vuldet_xml_parser(xml, chld_node, parsed_oval, update, VU_PACKG) == OS_INVALID) {
                goto end;
            }
        } else if ((dist == DIS_UBUNTU && !strcmp(node[i]->element, XML_LINUX_DEF_EVR)) ||
                   (dist == DIS_DEBIAN && !strcmp(node[i]->element, XML_EVR))) {
            if (node[i]->attributes) {
                for (j = 0; node[i]->attributes[j]; j++) {
                    if (!strcmp(node[i]->attributes[j], XML_OPERATION)) {
                        os_strdup(node[i]->values[j], parsed_oval->info_states->operation);
                        os_strdup(node[i]->content, parsed_oval->info_states->operation_value);
                    }
                }
                if (!parsed_oval->info_states->operation && !strcmp(*node[i]->attributes, XML_DATATYPE) && !strcmp(*node[i]->values, "version")) {
                    os_strdup("equal", parsed_oval->info_states->operation);
                    os_strdup(node[i]->content, parsed_oval->info_states->operation_value);
                }

            }
        } else if ((condition == VU_PACKG) &&
                   ((dist == DIS_UBUNTU && !strcmp(node[i]->element, XML_LINUX_STATE)) ||
                   (dist == DIS_DEBIAN && !strcmp(node[i]->element, XML_STATE)))) {
            // Windows oval has multi-state tests
            for (j = 0; node[i]->attributes[j]; j++) {
                if (!strcmp(node[i]->attributes[j], XML_STATE_REF)) {
                    if (!parsed_oval->info_tests->state) {
                        os_strdup(node[i]->values[j], parsed_oval->info_tests->state);
                    } else if (!parsed_oval->info_tests->second_state) {
                        os_strdup(node[i]->values[j], parsed_oval->info_tests->second_state);
                    }
                }
            }
        } else if (!strcmp(node[i]->element, XML_DEFINITION)) {
            if (chld_node = OS_GetElementsbyNode(xml, node[i]), !chld_node) {
                goto invalid_elem;
            }
            for (j = 0; node[i]->attributes[j]; j++) {
                if (!strcmp(node[i]->attributes[j], XML_CLASS)) {
                    if (!strcmp(node[i]->values[j], XML_VULNERABILITY)) {
                        vulnerability *vuln;
                        info_cve *cves;
                        os_calloc(1, sizeof(vulnerability), vuln);
                        os_calloc(1, sizeof(info_cve), cves);

                        vuln->cve_id = NULL;
                        vuln->state_id = NULL;
                        vuln->second_state_id = NULL;
                        vuln->pending = 0;
                        vuln->package_name = NULL;
                        vuln->prev = parsed_oval->vulnerabilities;
                        cves->cveid = NULL;
                        cves->title = NULL;
                        cves->severity = NULL;
                        cves->published = NULL;
                        cves->updated = NULL;
                        cves->reference = NULL;
                        cves->flags = 0;
                        cves->prev = parsed_oval->info_cves;

                        parsed_oval->vulnerabilities = vuln;
                        parsed_oval->info_cves = cves;

                        if (wm_vuldet_xml_parser(xml, chld_node, parsed_oval, update, condition) == OS_INVALID) {
                            retval = OS_INVALID;
                            goto end;
                        }
                    }
                }
            }
        } else if (!strcmp(node[i]->element, XML_REFERENCE)) {
            for (j = 0; node[i]->attributes[j]; j++) {
                if (!parsed_oval->info_cves->reference && !strcmp(node[i]->attributes[j], XML_REF_URL)) {
                    os_strdup(node[i]->values[j], parsed_oval->info_cves->reference);
                } else if (!strcmp(node[i]->attributes[j], XML_REF_ID)){
                    if (!parsed_oval->info_cves->cveid) {
                        os_strdup(node[i]->values[j], parsed_oval->info_cves->cveid);
                    }
                    if (!parsed_oval->vulnerabilities->cve_id) {
                        os_strdup(node[i]->values[j], parsed_oval->vulnerabilities->cve_id);
                    }
                }
            }
        } else if (!strcmp(node[i]->element, XML_TITLE)) {
                os_strdup(node[i]->content, parsed_oval->info_cves->title);
                // Debian Wheezy OVAL has its CVE of the title
                if (dist == DIS_DEBIAN && !strcmp(parsed_oval->OS, vu_dist_tag[DIS_WHEEZY])) {
                    if (!parsed_oval->info_cves->cveid) {
                        os_strdup(node[i]->content, parsed_oval->info_cves->cveid);
                    }
                    if (!parsed_oval->vulnerabilities->cve_id) {
                        os_strdup(node[i]->content, parsed_oval->vulnerabilities->cve_id);
                    }
                }
        } else if (!strcmp(node[i]->element, XML_CRITERIA)) {
            if (!node[i]->attributes) {
                if (chld_node = OS_GetElementsbyNode(xml, node[i]), !chld_node) {
                    goto invalid_elem;
                }
                if (wm_vuldet_xml_parser(xml, chld_node, parsed_oval, update, condition) == OS_INVALID) {
                    retval = OS_INVALID;
                    goto end;
                }
            } else {
                char operator_found = 0;
                for (j = 0; node[i]->attributes[j]; j++) {
                    if (!strcmp(node[i]->attributes[j], XML_OPERATOR)) {
                        int result = VU_TRUE;
                        operator_found = 1;
                        if (!strcmp(node[i]->values[j], XML_OR)) {
                            if (chld_node = OS_GetElementsbyNode(xml, node[i]), !chld_node) {
                                continue;
                            } else if (result = wm_vuldet_xml_parser(xml, chld_node, parsed_oval, update, VU_OR), result == OS_INVALID) {
                                retval = OS_INVALID;
                                goto end;
                            }
                            if (result == VU_TRUE) {
                                retval = VU_TRUE;
                                check = 1;
                            }

                        } else if (!strcmp(node[i]->values[j], XML_AND)) {
                            if (chld_node = OS_GetElementsbyNode(xml, node[i]), !chld_node) {
                                continue;
                            } else if (result = wm_vuldet_xml_parser(xml, chld_node, parsed_oval, update, VU_AND), result == OS_INVALID) {
                                retval = OS_INVALID;
                                goto end;
                            }
                        } else {
                            mterror(WM_VULNDETECTOR_LOGTAG, VU_INVALID_OPERATOR, node[i]->values[j]);
                            retval = OS_INVALID;
                            goto end;
                        }

                        if (result == VU_FALSE) {
                            if (condition == VU_AND) {
                                retval = VU_FALSE;
                                goto end;
                            } else if (condition == VU_OR && !check) {
                                retval = VU_FALSE;
                            }
                        }
                    }
                }
                // Checks for version comparasions without operators
                if (!operator_found && node[i]->attributes     &&
                    !strcmp(*node[i]->attributes, XML_COMMENT) &&
                    !strcmp(*node[i]->values, "file version")) {
                    if (chld_node = OS_GetElementsbyNode(xml, node[i]), !chld_node) {
                        continue;
                    } else if (wm_vuldet_xml_parser(xml, chld_node, parsed_oval, update, VU_AND) == OS_INVALID) {
                        retval = OS_INVALID;
                        goto end;
                    }
                }
            }
        } else if (!strcmp(node[i]->element, XML_CRITERION)) {
            for (j = 0; node[i]->attributes[j]; j++) {
                if (!strcmp(node[i]->attributes[j], XML_TEST_REF)) {
                    static const char pending_state[] = "tst:10\"";

                    if (parsed_oval->vulnerabilities->state_id) {
                        if (double_condition != 2) {
                            os_calloc(1, sizeof(vulnerability), vuln);
                            os_strdup(parsed_oval->vulnerabilities->cve_id, vuln->cve_id);
                            vuln->prev = parsed_oval->vulnerabilities;
                            vuln->state_id = NULL;
                            vuln->second_state_id = NULL;
                            vuln->package_name = NULL;
                            parsed_oval->vulnerabilities = vuln;

                            if (strstr(node[i]->values[j], pending_state)) {
                                vuln->pending = 1;
                            } else {
                                vuln->pending = 0;
                            }
                            os_strdup(node[i]->values[j], vuln->state_id);
                        } else {
                            // It is a double condition
                            os_strdup(node[i]->values[j], parsed_oval->vulnerabilities->second_state_id);
                            double_condition = 0;
                        }
                    } else {
                        if (strstr(node[i]->values[j], pending_state)) {
                            parsed_oval->vulnerabilities->pending = 1;
                        } else {
                            parsed_oval->vulnerabilities->pending = 0;
                        }
                        os_strdup(node[i]->values[j], parsed_oval->vulnerabilities->state_id);
                    }
                } else if (!strcmp(node[i]->attributes[j], XML_COMMENT)) {
                    char success = 0;

                    // If the package of the condition has been extracted, we are checking another condition
                    if (parsed_oval->vulnerabilities->package_name) {
                        os_calloc(1, sizeof(vulnerability), vuln);
                        os_strdup(parsed_oval->vulnerabilities->cve_id, vuln->cve_id);
                        vuln->prev = parsed_oval->vulnerabilities;
                        vuln->state_id = NULL;
                        vuln->second_state_id = NULL;
                        vuln->package_name = NULL;
                        parsed_oval->vulnerabilities = vuln;
                    }

                    switch (dist) {
                        case DIS_UBUNTU:
                            if (found = strstr(node[i]->values[j], "'"), found) {
                                char *base = ++found;
                                if (found = strstr(found, "'"), found) {
                                    *found = '\0';
                                    os_strdup(base, parsed_oval->vulnerabilities->package_name);
                                    success = 1;
                                }
                            }
                        break;
                        case DIS_DEBIAN:
                            if (found = strstr(node[i]->values[j], " DPKG is earlier than"), found) {
                               *found = '\0';
                               os_strdup(node[i]->values[j], parsed_oval->vulnerabilities->package_name);
                               success = 1;
                            }
                        break;
                        default:
                        break;
                    }

                    if (!success) {
                        mterror(WM_VULNDETECTOR_LOGTAG, VU_PACKAGE_NAME_ERROR);
                        goto end;
                    }
                }
            }
        } else if (!strcmp(node[i]->element, XML_DESCRIPTION)) {
            os_strdup(node[i]->content, parsed_oval->info_cves->description);
        } else if (!strcmp(node[i]->element, XML_OVAL_PRODUCT_VERSION)) {
            os_strdup(node[i]->content, parsed_oval->metadata.product_version);
        } else if (!strcmp(node[i]->element, XML_OVAL_PRODUCT_NAME)) {
            os_strdup(node[i]->content, parsed_oval->metadata.product_name);
        } else if (!strcmp(node[i]->element, XML_DATE)) {
            os_strdup(node[i]->content, parsed_oval->info_cves->published);
        } else if (!strcmp(node[i]->element, XML_OVAL_TIMESTAMP)) {
            os_strdup(node[i]->content, parsed_oval->metadata.timestamp);
            if (found = strstr(parsed_oval->metadata.timestamp, "T"), found) {
                *found = ' ';
            }
        } else if (!strcmp(node[i]->element, XML_OVAL_SCHEMA_VERSION)) {
            os_strdup(node[i]->content, parsed_oval->metadata.schema_version);
        } else if (!strcmp(node[i]->element, XML_SEVERITY)) {
            if (*node[i]->content != '\0') {
                if (!strcmp(node[i]->content, VU_MODERATE)) {
                    os_strdup(VU_MEDIUM, parsed_oval->info_cves->severity);
                } else if (!strcmp(node[i]->content, VU_IMPORTANT)) {
                    os_strdup(VU_HIGH, parsed_oval->info_cves->severity);
                } else {
                    os_strdup(node[i]->content, parsed_oval->info_cves->severity);
                }
            } else {
                parsed_oval->info_cves->severity = NULL;
            }
        } else if (!strcmp(node[i]->element, XML_UPDATED)) {
            if (node[i]->attributes) {
                for (j = 0; node[i]->attributes[j]; j++) {
                    if (!strcmp(node[i]->attributes[j], XML_DATE)) {
                        os_strdup(node[i]->values[j], parsed_oval->info_cves->updated);
                    }
                }
            }
        } else if (dist == DIS_UBUNTU && !strcmp(node[i]->element, XML_PUBLIC_DATE)) {
            os_strdup(node[i]->content, parsed_oval->info_cves->published);
        } else if (!strcmp(node[i]->element, XML_OVAL_DEFINITIONS)  ||
                   !strcmp(node[i]->element, XML_DEFINITIONS)       ||
                   !strcmp(node[i]->element, XML_METADATA)          ||
                   !strcmp(node[i]->element, XML_OVAL_DEF_METADATA) ||
                   !strcmp(node[i]->element, XML_TESTS)             ||
                   !strcmp(node[i]->element, XML_STATES)            ||
                   !strcmp(node[i]->element, XML_ADVIDSORY)         ||
                   !strcmp(node[i]->element, XML_DEBIAN)            ||
                   !strcmp(node[i]->element, XML_GENERATOR)         ||
                   !strcmp(node[i]->element, XML_OVAL_REPOSITORY)   ||
                   !strcmp(node[i]->element, XML_OVAL_DEF_OV_REPO)  ||
                   !strcmp(node[i]->element, XML_DATES)             ||
                   !strcmp(node[i]->element, XML_OVAL_DEF_DATES)) {
            if (chld_node = OS_GetElementsbyNode(xml, node[i]), !chld_node) {
                goto invalid_elem;
            } else if (wm_vuldet_xml_parser(xml, chld_node, parsed_oval, update, condition) == OS_INVALID) {
                retval = OS_INVALID;
                goto end;
            }
        }

        OS_ClearNode(chld_node);
        chld_node = NULL;
    }


end:
    OS_ClearNode(chld_node);
    return retval;

invalid_elem:
    mterror(WM_VULNDETECTOR_LOGTAG, XML_INVELEM, node[i]->element);
    return OS_INVALID;
}

int wm_vuldet_update_feed(update_node *update) {
    OS_XML xml;
    XML_NODE node = NULL;
    XML_NODE chld_node = NULL;
    char *tmp_file = NULL;
    wm_vuldet_db parsed_vulnerabilities;
    const char *OS_VERSION;
    char *path;
    char success = 0;
    cJSON *json_feed = NULL;

    memset(&parsed_vulnerabilities, 0, sizeof(wm_vuldet_db));
    OS_VERSION = update->dist_tag;
    parsed_vulnerabilities.OS = OS_VERSION;

    if (update->json_format) {
        // It is the Red Hat feed in JSON format
        if (json_feed =  json_fread(update->path ? update->path : CVE_FIT_TEMP_FILE, 0), !json_feed) {
            mterror(WM_VULNDETECTOR_LOGTAG, VU_PARSED_FEED_ERROR, vu_dist_ext[DIS_REDHAT]);
            goto free_mem;
        }
        if (wm_vuldet_json_parser(json_feed, &parsed_vulnerabilities, update)) {
            goto free_mem;
        }
    } else {
        memset(&xml, 0, sizeof(xml));

        path = update->path;
        mtdebug2(WM_VULNDETECTOR_LOGTAG, VU_UPDATE_PRE);
        if (tmp_file = wm_vuldet_xml_preparser(path, update->dist_ref), !tmp_file) {
            goto free_mem;
        }

        mtdebug2(WM_VULNDETECTOR_LOGTAG, VU_UPDATE_PAR);
        if (OS_ReadXML(tmp_file, &xml) < 0) {
            mterror(WM_VULNDETECTOR_LOGTAG, VU_LOAD_CVE_ERROR, OS_VERSION, xml.err);
            goto free_mem;
        }

        if (node = OS_GetElementsbyNode(&xml, NULL), !node) {
            goto free_mem;
        };

        // Reduces a level of recurrence
        if (chld_node = OS_GetElementsbyNode(&xml, *node), !chld_node) {
            goto free_mem;
        }

        if (wm_vuldet_xml_parser(&xml, chld_node, &parsed_vulnerabilities, update, 0) == OS_INVALID) {
            goto free_mem;
        }
    }

    if (wm_vuldet_check_db()) {
        mterror(WM_VULNDETECTOR_LOGTAG, VU_CHECK_DB_ERROR);
        goto free_mem;
    }

    mtdebug2(WM_VULNDETECTOR_LOGTAG, VU_START_REFRESH_DB, update->dist_ext);

    if (wm_vuldet_insert(&parsed_vulnerabilities)) {
        mterror(WM_VULNDETECTOR_LOGTAG, VU_REFRESH_DB_ERROR, OS_VERSION);
        goto free_mem;
    }
    mtdebug2(WM_VULNDETECTOR_LOGTAG, VU_STOP_REFRESH_DB, update->dist_ext);

    success = 1;
free_mem:
    if (json_feed) {
        cJSON_free(json_feed);
    }
    if (tmp_file) {
        free(tmp_file);
    }
    if (!update->json_format) {
        OS_ClearNode(node);
        OS_ClearNode(chld_node);
        OS_ClearXML(&xml);
    }
    if (remove(CVE_TEMP_FILE) < 0) {
        mtdebug2(WM_VULNDETECTOR_LOGTAG, "remove(%s): %s", CVE_TEMP_FILE, strerror(errno));
    }
    if (remove(CVE_FIT_TEMP_FILE) < 0) {
        mtdebug2(WM_VULNDETECTOR_LOGTAG, "remove(%s): %s", CVE_FIT_TEMP_FILE, strerror(errno));
    }

    if (success) {
        return 0;
    } else {
        return OS_INVALID;
    }
}

const char *wm_vuldet_decode_package_version(char *raw, const char **OS, char **package_name, char **package_version) {
    static OSRegex *reg = NULL;
    static char *package_regex = "(-\\d+:)|(-\\d+.)|(-\\d+\\w+)";
    const char *retv = NULL;
    char *found;

    if (!reg) {
        os_calloc(1, sizeof(OSRegex), reg);
        OSRegex_Compile(package_regex, reg, OS_RETURN_SUBSTRING);
    }

    if (retv = OSRegex_Execute(raw, reg), retv) {
        if (found = strstr(raw, *reg->d_sub_strings), !found) {
            goto error;
        }
        *found = '\0';
        w_strdup(found + 1, *package_version);
        w_strdup(raw, *package_name);

        if (strstr(*package_version, ".el7")) {
            *OS = vu_dist_tag[DIS_RHEL7];
        } else if (strstr(*package_version, ".el6")) {
            *OS = vu_dist_tag[DIS_RHEL6];
        } else if (strstr(*package_version, ".el5")) {
            *OS = vu_dist_tag[DIS_RHEL5];
        }

        return retv;
    }

error:
    return NULL;
}

int check_timestamp(const char *OS, char *timst, char *ret_timst) {
    int retval = VU_TIMESTAMP_FAIL;
    char stored_timestamp[KEY_SIZE];
    int i;
    sqlite3_stmt *stmt = NULL;
    sqlite3 *db = NULL;

    if (sqlite3_open_v2(CVE_DB, &db, SQLITE_OPEN_READWRITE, NULL) != SQLITE_OK) {
        goto end;
    } else {
        if (sqlite3_prepare_v2(db, vu_queries[TIMESTAMP_QUERY], -1, &stmt, NULL) != SQLITE_OK) {
            goto end;
        }
        sqlite3_bind_text(stmt, 1, OS, -1, NULL);
        if (wm_vuldet_step(stmt) == SQLITE_ROW) {
            snprintf(stored_timestamp, KEY_SIZE, "%s", sqlite3_column_text(stmt, 0));
            for (i = 0; stored_timestamp[i] != '\0'; i++) {
                 if (stored_timestamp[i] == '-' ||
                 stored_timestamp[i] == ' ' ||
                     stored_timestamp[i] == ':' ||
                     stored_timestamp[i] == 'T') {
                    continue;
                 }
                 if (stored_timestamp[i] < timst[i]) {
                     retval = VU_TIMESTAMP_OUTDATED;
                     goto end;
                 }
            }
            retval = VU_TIMESTAMP_UPDATED;
            snprintf(ret_timst, OS_SIZE_256, "%s", stored_timestamp);
        } else {
            retval = VU_TIMESTAMP_OUTDATED;
        }
    }
end:
    if (db) {
        sqlite3_close_v2(db);
    }
    if (stmt) {
        sqlite3_finalize(stmt);
    }
    return retval;
}

int wm_vuldet_fetch_feed(update_node *update, const char *OS, int *need_update) {
    char repo[OS_SIZE_2048 + 1] = { '\0' };
    static const char *timestamp_tag = "timestamp>";
    char timestamp[OS_SIZE_256 + 1];
<<<<<<< HEAD
    char buffer[OS_MAXSTR + 1];
=======
    char buffer[OS_SIZE_256];
>>>>>>> cd495793
    int i;
    char *low_repo;
    FILE *fp = NULL;
    FILE *fp_output = NULL;
    unsigned char success = 0;
    char *found;
    int attempts;
    *need_update = 1;

    if (update->dist_ref == DIS_REDHAT) {
        update->json_format = 1;
    }

    if (update->path) {
        mtdebug1(WM_VULNDETECTOR_LOGTAG, VU_LOCAL_FETCH, update->path);
        return 0;
    }

    if (!update->url) {
        if (update->dist_ref == DIS_UBUNTU) {
            os_strdup(update->version, low_repo);
            for(i = 0; low_repo[i] != '\0'; i++) {
                low_repo[i] = tolower(low_repo[i]);
            }
            snprintf(repo, OS_SIZE_2048, CANONICAL_REPO, low_repo);
            free(low_repo);
        } else if (update->dist_ref == DIS_DEBIAN) {
            os_strdup(update->version, low_repo);
            for(i = 0; low_repo[i] != '\0'; i++) {
                low_repo[i] = tolower(low_repo[i]);
            }
            snprintf(repo, OS_SIZE_2048, DEBIAN_REPO, low_repo);
            free(low_repo);
        } else if (update->dist_ref != DIS_REDHAT) {
            mterror(WM_VULNDETECTOR_LOGTAG, VU_OS_VERSION_ERROR);
            return OS_INVALID;
        }
    } else {
        snprintf(repo, OS_SIZE_2048, "%s", update->url);
    }

<<<<<<< HEAD
    if (update->dist_ref == DIS_REDHAT) {
        int page = 1;
        int attempt = 0;
        char first_line;

        if (*repo != '\0') {
            if (wurl_request(repo, CVE_FIT_TEMP_FILE)) {
                goto end;
            }
        } else {
            if (fp_output = fopen(CVE_FIT_TEMP_FILE, "w"), !fp_output) {
                goto end;
            }

            fwrite("[", 1, 1, fp_output);

            while (page) {
                if (!attempt) {
                    snprintf(repo, OS_SIZE_2048, RED_HAT_REPO, update->update_from_year, RED_HAT_REPO_REQ_SIZE, page);
                } else if (attempt == RED_HAT_REPO_MAX_ATTEMPTS) {
                    mterror(WM_VULNDETECTOR_LOGTAG, VU_API_REQ_INV, repo, RED_HAT_REPO_MAX_ATTEMPTS);
                    goto end;
                }
                if (wurl_request(repo, CVE_TEMP_FILE)) {
                    attempt++;
                    mtdebug1(WM_VULNDETECTOR_LOGTAG, VU_API_REQ_INV, repo, attempt * 5);
                    sleep(attempt * 5);
                    continue;
                }

                if (fp = fopen(CVE_TEMP_FILE, "r"), !fp) {
                    goto end;
                }

                first_line = 1;
                while (fgets(buffer, OS_MAXSTR, fp)) {
                    if (found = strstr(buffer, "}]"), found) {
                        *(++found) = '\0';
                    }

                    if (first_line) {
                        if (!strcmp(buffer, "[]")) {
                            page = -1;
                            break;
                        }
                        first_line = 0;
                        if (page > 1) {
                            *buffer = ',';
                            found = buffer;
                        } else {
                            found = buffer + sizeof(char);
                        }
                    } else {
                        found = buffer;
                    }
                    fwrite(found, 1, strlen(found), fp_output);
                }

                w_fclose(fp);
                attempt = 0;
                page++;
            }
            fwrite("]", 1, 1, fp_output);
        }

        success = 1;
        goto end;
    }

    if (wurl_request(repo, CVE_TEMP_FILE)) {
        goto end;
=======

    for (attempts = 0;; attempts++) {
        if (!wurl_request(repo, CVE_TEMP_FILE)) {
            break;
        } else if (attempts == WM_VULNDETECTOR_DOWN_ATTEMPTS) {
            goto end;
        }
        mdebug1(VU_DOWNLOAD_FAIL, attempts);
        sleep(attempts);
>>>>>>> cd495793
    }

    if (fp = fopen(CVE_TEMP_FILE, "r"), !fp) {
        goto end;
    }

<<<<<<< HEAD
     while (fgets(buffer, OS_SIZE_256, fp)) {
=======
    while (fgets(buffer, OS_SIZE_256, fp)) {
>>>>>>> cd495793
        if (found = strstr(buffer, timestamp_tag), found) {
            char *close_tag;
            found+=strlen(timestamp_tag);

            if (close_tag = strstr(found, "<"), !close_tag) {
                goto end;
            }
            *close_tag = '\0';

            switch (check_timestamp(OS, found, timestamp)) {
                case VU_TIMESTAMP_FAIL:
                    mtdebug1(WM_VULNDETECTOR_LOGTAG, VU_DB_TIMESTAMP_OVAL_ERROR, OS);
                    goto end;
                break;
                case VU_TIMESTAMP_UPDATED:
                    mtdebug1(WM_VULNDETECTOR_LOGTAG, VU_UPDATE_DATE, OS, timestamp);
                    *need_update = 0;
                break;
                case VU_TIMESTAMP_OUTDATED:
                    mtdebug1(WM_VULNDETECTOR_LOGTAG, VU_DB_TIMESTAMP_OVAL, OS);
                break;
            }
            break;
        }
    }

    success = 1;
end:
    if (fp) {
        fclose(fp);
    }
    if (fp_output) {
        fclose(fp_output);
    }
    if (success) {
        return 0;
    } else {
        mterror(WM_VULNDETECTOR_LOGTAG, VU_FETCH_ERROR, OS);
        return OS_INVALID;
    }
}

int wm_vuldet_run_update(update_node *upd, const char *dist_tag, const char *dist_ext) {
    if (wm_vuldet_check_update_period(upd)) {
        mtinfo(WM_VULNDETECTOR_LOGTAG, VU_STARTING_UPDATE, dist_ext);
        if (wm_vuldet_check_update(upd, dist_tag)) {
            if (!upd->attempted) {
                upd->last_update = time(NULL) - upd->interval + WM_VULNDETECTOR_RETRY_UPDATE;
                upd->attempted = 1;
                mtdebug1(WM_VULNDETECTOR_LOGTAG, VU_UPDATE_RETRY, upd->dist, upd->version, (long unsigned)WM_VULNDETECTOR_RETRY_UPDATE);
            } else {
                upd->last_update = time(NULL);
                upd->attempted = 0;
                mtdebug1(WM_VULNDETECTOR_LOGTAG, VU_UPDATE_RETRY, upd->dist, upd->version, upd->interval);
            }
            return OS_INVALID;
        } else {
            mtdebug1(WM_VULNDETECTOR_LOGTAG, VU_OVA_UPDATED, dist_ext);
            upd->last_update = time(NULL);
        }
    }
    return 0;
}


int wm_vuldet_updatedb(update_node **updates) {
    if (wm_vuldet_check_db()) {
        mterror(WM_VULNDETECTOR_LOGTAG, VU_CHECK_DB_ERROR);
        return OS_INVALID;
    }
        // Ubuntu
    if (wm_vuldet_run_update(updates[CVE_BIONIC],   vu_dist_tag[DIS_BIONIC],   vu_dist_ext[DIS_BIONIC])   ||
        wm_vuldet_run_update(updates[CVE_XENIAL],   vu_dist_tag[DIS_XENIAL],   vu_dist_ext[DIS_XENIAL])   ||
        wm_vuldet_run_update(updates[CVE_TRUSTY],   vu_dist_tag[DIS_TRUSTY],   vu_dist_ext[DIS_TRUSTY])   ||
        wm_vuldet_run_update(updates[CVE_PRECISE],   vu_dist_tag[DIS_PRECISE],  vu_dist_ext[DIS_PRECISE]) ||
        // Debian
        wm_vuldet_run_update(updates[CVE_STRETCH],  vu_dist_tag[DIS_STRETCH],  vu_dist_ext[DIS_STRETCH])  ||
        wm_vuldet_run_update(updates[CVE_JESSIE],   vu_dist_tag[DIS_JESSIE],   vu_dist_ext[DIS_JESSIE])   ||
        wm_vuldet_run_update(updates[CVE_WHEEZY],   vu_dist_tag[DIS_WHEEZY],   vu_dist_ext[DIS_WHEEZY])   ||
        // RedHat
        wm_vuldet_run_update(updates[CVE_REDHAT],    vu_dist_tag[DIS_REDHAT],    vu_dist_ext[DIS_REDHAT])) {
        return OS_INVALID;
    }

    mtinfo(WM_VULNDETECTOR_LOGTAG, VU_ENDING_UPDATE);
    return 0;
}

int wm_vuldet_json_parser(cJSON *json_feed, wm_vuldet_db *parsed_vulnerabilities, update_node *update) {
    cJSON *json_it;
    cJSON *cve_content;
    distribution ref = update->dist_ref;
    time_t l_time;
    struct tm *tm_time;
    // RH Security API - CVE LIST VALUES
    static char *JSON_CVE = "CVE";
    static char *JSON_SEVERITY = "severity";
    static char *JSON_PUBLIC_DATE = "public_date";
    static char *JSON_ADVISORIES = "advisories";
    static char *JSON_BUGZILLA = "bugzilla";
    static char *JSON_BUGZILLA_DESCRIPTION = "bugzilla_description";
    static char *JSON_CVSS_SCORE = "cvss_score";
    static char *JSON_CVSS_SCORING_VECTOR = "cvss_scoring_vector";
    static char *JSON_CWE = "CWE";
    static char *JSON_AFFECTED_PACKAGES = "affected_packages";
    static char *JSON_RESOURCE_URL = "resource_url";
    static char *JSON_CVSS3_SCORE = "cvss3_score";
    // Metadata values
    static char *rh_product_name = "Red Hat Security Data";
    static char *rh_product_version = "1.0";
    char *m_product_name = NULL;
    char *m_product_version = NULL;
    char *m_schema_version = NULL;
    char m_timestamp[27] = { '\0' };

    if (ref == DIS_REDHAT) {
        for (json_it  = json_feed->child; json_it; json_it = json_it->next) {
            char *tmp_cve = NULL;
            char *tmp_severity = NULL;
            char *tmp_public_date = NULL;
            cJSON *tmp_advisories = NULL;
            char *tmp_bugzilla = NULL;
            char *tmp_bugzilla_description = NULL;
            double tmp_cvss_score = -1;
            char *tmp_cvss_scoring_vector = NULL;
            char *tmp_cwe = NULL;
            cJSON *tmp_affected_packages = NULL;
            double tmp_cvss3_score = -1;

            time(&l_time);
            tm_time = localtime(&l_time);
            strftime(m_timestamp, 26, "%Y-%m-%d %H:%M:%S", tm_time);
            m_product_name = rh_product_name;
            m_product_version = rh_product_version;

            for (cve_content  = json_it->child; cve_content; cve_content = cve_content->next) {
                if (!strcmp(cve_content->string, JSON_CVE)) {
                    tmp_cve = cve_content->valuestring;
                } else if (!strcmp(cve_content->string, JSON_SEVERITY)) {
                    tmp_severity = cve_content->valuestring;
                } else if (!strcmp(cve_content->string, JSON_PUBLIC_DATE)) {
                    tmp_public_date = cve_content->valuestring;
                } else if (!strcmp(cve_content->string, JSON_ADVISORIES)) {
                    tmp_advisories = cve_content->child;
                } else if (!strcmp(cve_content->string, JSON_BUGZILLA)) {
                    tmp_bugzilla = cve_content->valuestring;
                } else if (!strcmp(cve_content->string, JSON_BUGZILLA_DESCRIPTION)) {
                    tmp_bugzilla_description = cve_content->valuestring;
                } else if (!strcmp(cve_content->string, JSON_CVSS_SCORE)) {
                    if (cve_content->type != cJSON_NULL) {
                        tmp_cvss_score = cve_content->valuedouble;
                    }
                } else if (!strcmp(cve_content->string, JSON_CVSS_SCORING_VECTOR)) {
                    tmp_cvss_scoring_vector = cve_content->valuestring;
                } else if (!strcmp(cve_content->string, JSON_CWE)) {
                    tmp_cwe = cve_content->valuestring;
                } else if (!strcmp(cve_content->string, JSON_AFFECTED_PACKAGES)) {
                    tmp_affected_packages = cve_content->child;
                } else if (!strcmp(cve_content->string, JSON_RESOURCE_URL)) {
                } else if (!strcmp(cve_content->string, JSON_CVSS3_SCORE)) {
                    if (cve_content->type != cJSON_NULL) {
                        tmp_cvss3_score = cve_content->valuedouble;
                    }
                } else {
                    mtdebug2(WM_VULNDETECTOR_LOGTAG, VU_UNEXP_JSON_KEY, cve_content->string);
                }
            }

            wm_vuldet_adapt_title(tmp_bugzilla_description, tmp_cve);

            if (tmp_affected_packages) {
                // Fill in vulnerability information
                wm_vuldet_add_vulnerability_info(parsed_vulnerabilities);
                if (w_strdup(tmp_cve, parsed_vulnerabilities->info_cves->cveid)) continue;
                w_strdup(tmp_severity, parsed_vulnerabilities->info_cves->severity);
                w_strdup(tmp_public_date, parsed_vulnerabilities->info_cves->published);
                parsed_vulnerabilities->info_cves->reference = wm_vuldet_build_url(VU_BUILD_REF_CVE_RH, tmp_cve);
                w_strdup(tmp_bugzilla_description, parsed_vulnerabilities->info_cves->description);
                parsed_vulnerabilities->info_cves->cvss = (tmp_cvss_score != -1) ? w_double_str(tmp_cvss_score) : NULL;
                parsed_vulnerabilities->info_cves->cvss3 = (tmp_cvss3_score != -1) ? w_double_str(tmp_cvss3_score) : NULL;
                w_strdup(tmp_cvss_scoring_vector, parsed_vulnerabilities->info_cves->cvss_vector);
                parsed_vulnerabilities->info_cves->bugzilla_reference = wm_vuldet_build_url(VU_BUILD_REF_BUGZ, tmp_bugzilla);
                parsed_vulnerabilities->info_cves->advisories = wm_vuldet_extract_advisories(tmp_advisories);
                w_strdup(tmp_cwe, parsed_vulnerabilities->info_cves->cwe);

                // Set the vulnerability - package relationship
                for (; tmp_affected_packages; tmp_affected_packages = tmp_affected_packages->next) {
                    wm_vuldet_add_rvulnerability(parsed_vulnerabilities);
                    w_strdup(tmp_cve, parsed_vulnerabilities->rh_vulnerabilities->cve_id);
                    if (!wm_vuldet_decode_package_version(tmp_affected_packages->valuestring,
                        &parsed_vulnerabilities->rh_vulnerabilities->OS,
                        &parsed_vulnerabilities->rh_vulnerabilities->package_name,
                        &parsed_vulnerabilities->rh_vulnerabilities->package_version)) {
                        mterror(WM_VULNDETECTOR_LOGTAG, VU_VER_EXTRACT_ERROR, parsed_vulnerabilities->rh_vulnerabilities->package_name);
                        continue;
                    } else if (!parsed_vulnerabilities->rh_vulnerabilities->OS) {
                        // The operating system of the package could not be specified. It will be added for all
                        char *pname = parsed_vulnerabilities->rh_vulnerabilities->package_name;
                        char *pversion = parsed_vulnerabilities->rh_vulnerabilities->package_version;
                        parsed_vulnerabilities->rh_vulnerabilities->OS = vu_dist_tag[DIS_RHEL7];

                        wm_vuldet_add_rvulnerability(parsed_vulnerabilities);
                        os_strdup(tmp_cve, parsed_vulnerabilities->rh_vulnerabilities->cve_id);
                        os_strdup(pname, parsed_vulnerabilities->rh_vulnerabilities->package_name);
                        os_strdup(pversion, parsed_vulnerabilities->rh_vulnerabilities->package_version);
                        parsed_vulnerabilities->rh_vulnerabilities->OS = vu_dist_tag[DIS_RHEL6];

                        wm_vuldet_add_rvulnerability(parsed_vulnerabilities);
                        os_strdup(tmp_cve, parsed_vulnerabilities->rh_vulnerabilities->cve_id);
                        os_strdup(pname, parsed_vulnerabilities->rh_vulnerabilities->package_name);
                        os_strdup(pversion, parsed_vulnerabilities->rh_vulnerabilities->package_version);
                        parsed_vulnerabilities->rh_vulnerabilities->OS = vu_dist_tag[DIS_RHEL5];
                    }
                }
            }
        }
    }

    // Insert metadata values
    w_strdup(m_product_name, parsed_vulnerabilities->metadata.product_name);
    w_strdup(m_product_version, parsed_vulnerabilities->metadata.product_version);
    w_strdup(m_schema_version, parsed_vulnerabilities->metadata.schema_version);
    os_strdup(m_timestamp, parsed_vulnerabilities->metadata.timestamp);

    return 0;
}


int wm_vuldet_get_software_info(agent_software *agent, sqlite3 *db, OSHash *agents_triag, unsigned long ignore_time) {
    int sock = 0;
    unsigned int i;
    int size;
    char buffer[OS_MAXSTR];
    char json_str[OS_MAXSTR];
    char scan_id[OS_SIZE_1024];
    int request = VU_SOFTWARE_REQUEST;
    char *found;
    int retval;
    sqlite3_stmt *stmt = NULL;
    cJSON *obj = NULL;
    cJSON *package_list = NULL;
    last_scan *scan;
    int result;

    mtdebug1(WM_VULNDETECTOR_LOGTAG, VU_AGENT_SOFTWARE_REQ, agent->agent_id);

    for (i = 0; i < VU_MAX_WAZUH_DB_ATTEMPS && (sock = OS_ConnectUnixDomain(WDB_LOCAL_SOCK_PATH, SOCK_STREAM, OS_MAXSTR)) < 0; i++) {
        mterror(WM_VULNDETECTOR_LOGTAG, "Unable to connect to socket '%s'. Waiting %d seconds.", WDB_LOCAL_SOCK_PATH, i);
        sleep(i);
    }

    if (i == VU_MAX_WAZUH_DB_ATTEMPS) {
        mterror(WM_VULNDETECTOR_LOGTAG, "Unable to connect to socket '%s'.", WDB_LOCAL_SOCK_PATH);
        return OS_INVALID;
    }

    // Request the ID of the last scan
    size = snprintf(buffer, OS_MAXSTR, vu_queries[VU_SYSC_SCAN_REQUEST], agent->agent_id);
    if (OS_SendSecureTCP(sock, size + 1, buffer) || (size = OS_RecvSecureTCP(sock, buffer, OS_MAXSTR)) < 1) {
        close(sock);
        mterror(WM_VULNDETECTOR_LOGTAG, VU_SYSC_SCAN_REQUEST_ERROR, agent->agent_id);
        return OS_INVALID;
    }

    buffer[size] = '\0';
    if (!strncmp(buffer, "ok", 2)) {
        buffer[0] = buffer[1] = ' ';
        // Check empty answers
        if ((found = strchr(buffer, '[')) && *(++found) != '\0' && *found == ']') {
            mtdebug1(WM_VULNDETECTOR_LOGTAG , VU_NO_SYSC_SCANS, agent->agent_id);
            retval = 2;
            goto end;
        }
        size = snprintf(json_str, OS_MAXSTR, "{\"data\":%s}", buffer);
        json_str[size] = '\0';
    } else {
        retval = OS_INVALID;
        goto end;
    }

    if (obj = cJSON_Parse(json_str), obj && cJSON_IsObject(obj)) {
        cJSON_GetObjectItem(obj, "data");
    } else {
        retval = OS_INVALID;
        goto end;
    }

    size = snprintf(scan_id, OS_SIZE_1024, "%i", (int) cJSON_GetObjectItem(obj, "data")->child->child->valuedouble);
    scan_id[size] = '\0';

    cJSON_Delete(obj);
    obj = NULL;

    // Check to see if the scan has already been reported
    if (scan = OSHash_Get(agents_triag, agent->agent_id), scan) {
            if ((scan->last_scan_time + (time_t) ignore_time) < time(NULL)) {
                scan->last_scan_time = time(NULL);
                request = VU_SOFTWARE_FULL_REQ;
            } else if (!strcmp(scan_id, scan->last_scan_id)) {
                // Nothing to do
                close(sock);
                mtdebug2(WM_VULNDETECTOR_LOGTAG, VU_SYS_CHECKED, agent->agent_id, scan_id);
                return 0;
            } else {
                free(scan->last_scan_id);
                os_strdup(scan_id, scan->last_scan_id);
            }
    } else {
        os_calloc(1, sizeof(last_scan), scan);
        os_strdup(scan_id, scan->last_scan_id);
        scan->last_scan_time = time(NULL);
        OSHash_Add(agents_triag, agent->agent_id, scan);
        request = VU_SOFTWARE_FULL_REQ; // Check all at the first time
    }

    // Request and store packages
    i = 0;
    size = snprintf(buffer, OS_MAXSTR, vu_queries[request], agent->agent_id, scan_id, VU_MAX_PACK_REQ, i);
    if (OS_SendSecureTCP(sock, size + 1, buffer)) {
        mterror(WM_VULNDETECTOR_LOGTAG, VU_SOFTWARE_REQUEST_ERROR, agent->agent_id);
        close(sock);
        return OS_INVALID;
    }

    while (size = OS_RecvSecureTCP(sock, buffer, OS_MAXSTR), size) {
        if (size > 0) {
            if (size < 10) {
                break;
            }
            buffer[size] = '\0';
            if (!strncmp(buffer, "ok", 2)) {
                buffer[0] = buffer[1] = ' ';
                size = snprintf(json_str, OS_MAXSTR, "{\"data\":%s}", buffer);
                json_str[size] = '\0';
            } else {
                retval = OS_INVALID;
                goto end;
            }
            if (obj) {
                cJSON *new_obj;
                cJSON *data;
                if (new_obj = cJSON_Parse(json_str), !new_obj) {
                    retval = OS_INVALID;
                    goto end;
                } else if (!cJSON_IsObject(new_obj)) {
                    free(new_obj);
                    retval = OS_INVALID;
                    goto end;
                }
                data = cJSON_GetObjectItem(new_obj, "data");
                if (data) {
                    cJSON_AddItemToArray(package_list, data->child);
                    free(data->string);
                    free(data);
                }
                free(new_obj);
            } else if (obj = cJSON_Parse(json_str), obj && cJSON_IsObject(obj)) {
                package_list = cJSON_GetObjectItem(obj, "data");
                if (!package_list) {
                    retval = OS_INVALID;
                    goto end;
                }
            } else {
                retval = OS_INVALID;
                goto end;
            }

            i += VU_MAX_PACK_REQ;
            size = snprintf(buffer, OS_MAXSTR, vu_queries[request], agent->agent_id, scan_id, VU_MAX_PACK_REQ, i);
            if (OS_SendSecureTCP(sock, size + 1, buffer)) {
                mterror(WM_VULNDETECTOR_LOGTAG, VU_SOFTWARE_REQUEST_ERROR, agent->agent_id);
                retval = OS_INVALID;
                goto end;
            }
        } else {
            retval = OS_INVALID;
            goto end;
        }
    }

    // Avoid checking the same packages again
    size = snprintf(buffer, OS_MAXSTR, vu_queries[VU_SYSC_UPDATE_SCAN], agent->agent_id, scan_id);
    if (OS_SendSecureTCP(sock, size + 1, buffer) || (size = OS_RecvSecureTCP(sock, buffer, OS_MAXSTR)) < 1) {
        mterror(WM_VULNDETECTOR_LOGTAG, VU_SOFTWARE_REQUEST_ERROR, agent->agent_id);
        retval = OS_INVALID;
        goto end;
    }

    close(sock);
    sock = 0;

    if (package_list) {
        cJSON *name;
        cJSON *version;
        cJSON *architecture;
        sqlite3_exec(db, vu_queries[BEGIN_T], NULL, NULL, NULL);
        for (package_list = package_list->child; package_list; package_list = package_list->next) {
            if (sqlite3_prepare_v2(db, vu_queries[VU_INSERT_AGENTS], -1, &stmt, NULL) != SQLITE_OK) {
                close(sock);
                return wm_vuldet_sql_error(db, stmt);
            }
            if ((name = cJSON_GetObjectItem(package_list, "name")) &&
                (version = cJSON_GetObjectItem(package_list, "version")) &&
                (architecture = cJSON_GetObjectItem(package_list, "architecture"))) {

                sqlite3_bind_text(stmt, 1, agent->agent_id, -1, NULL);
                sqlite3_bind_text(stmt, 2, name->valuestring, -1, NULL);
                sqlite3_bind_text(stmt, 3, version->valuestring, -1, NULL);
                sqlite3_bind_text(stmt, 4, architecture->valuestring, -1, NULL);

                if (result = wm_vuldet_step(stmt), result != SQLITE_DONE && result != SQLITE_CONSTRAINT) {
                    close(sock);
                    return wm_vuldet_sql_error(db, stmt);
                }
            }
            sqlite3_finalize(stmt);

        }
        sqlite3_exec(db, vu_queries[END_T], NULL, NULL, NULL);
        agent->info = 1;
    } else {
        mtdebug1(WM_VULNDETECTOR_LOGTAG, VU_NO_SOFTWARE, agent->agent_id);
    }

    retval = 0;
end:
    if (obj) {
        cJSON_Delete(obj);
    }
    if (sock) {
        close(sock);
    }
    return retval;
}

void * wm_vuldet_main(wm_vuldet_t * vulnerability_detector) {
    time_t time_sleep = 0;
    wm_vuldet_flags *flags = &vulnerability_detector->flags;
    update_node **updates = vulnerability_detector->updates;
    int i;

    if (!flags->enabled) {
        mtdebug1(WM_VULNDETECTOR_LOGTAG, "Module disabled. Exiting...");
        pthread_exit(NULL);
    }

    for (i = 0; vulnerability_detector->queue_fd = StartMQ(DEFAULTQPATH, WRITE), vulnerability_detector->queue_fd < 0 && i < WM_MAX_ATTEMPTS; i++) {
        sleep(WM_MAX_WAIT);
    }

    if (i == WM_MAX_ATTEMPTS) {
        mterror(WM_VULNDETECTOR_LOGTAG, "Can't connect to queue.");
        pthread_exit(NULL);
    }

    vu_queue = &vulnerability_detector->queue_fd;

    SSL_library_init();
    SSL_load_error_strings();
    OpenSSL_add_all_algorithms();


    for (i = 0; SSL_library_init() < 0 && i < WM_MAX_ATTEMPTS; i++) {
        sleep(WM_MAX_WAIT);
    }

    if (i == WM_MAX_ATTEMPTS) {
        mterror(WM_VULNDETECTOR_LOGTAG, VU_SSL_LIBRARY_ERROR);
        pthread_exit(NULL);
    }

    if (flags->run_on_start) {
        vulnerability_detector->last_detection = 0;
        for (i = 0; i < OS_SUPP_SIZE; i++) {
            if (updates[i]) {
                updates[i]->last_update = 0;
            }
        }
    } else {
        vulnerability_detector->last_detection = time(NULL);
        for (i = 0; i < OS_SUPP_SIZE; i++) {
            if (updates[i]) {
                updates[i]->last_update = time(NULL);
            }
        }
    }

    if (vulnerability_detector->agents_triag = OSHash_Create(), !vulnerability_detector->agents_triag) {
        mterror(WM_VULNDETECTOR_LOGTAG, VU_CREATE_HASH_ERRO);
        pthread_exit(NULL);
    }

    while (1) {
        // Update CVE databases
        if (flags->u_flags.update &&
            wm_vuldet_updatedb(vulnerability_detector->updates)) {
                mterror(WM_VULNDETECTOR_LOGTAG, VU_OVAL_UPDATE_ERROR);
        }

        if ((vulnerability_detector->last_detection + (time_t) vulnerability_detector->detection_interval) < time(NULL)) {
            mtinfo(WM_VULNDETECTOR_LOGTAG, VU_START_SCAN);

            if (wm_vunlnerability_detector_set_agents_info(&vulnerability_detector->agents_software, updates)) {
                mterror(WM_VULNDETECTOR_LOGTAG, VU_NO_AGENT_ERROR);
            } else {
                if (wm_vuldet_check_agent_vulnerabilities(vulnerability_detector->agents_software, vulnerability_detector->agents_triag, vulnerability_detector->ignore_time)) {
                    mterror(WM_VULNDETECTOR_LOGTAG, VU_AG_CHECK_ERR);
                } else {
                    mtinfo(WM_VULNDETECTOR_LOGTAG, VU_END_SCAN);
                }
                agent_software *agent;
                for (agent = vulnerability_detector->agents_software; agent;) {
                    agent_software *agent_aux = agent->next;
                    free(agent->agent_id);
                    free(agent->agent_name);
                    free(agent->agent_OS);
                    free(agent->arch);
                    free(agent->agent_ip);
                    free(agent);

                    if (agent_aux) {
                        agent = agent_aux;
                    } else {
                        break;
                    }
                }
                vulnerability_detector->agents_software = NULL;
            }

            vulnerability_detector->last_detection = time(NULL);
        }

        time_t t_now = time(NULL);
        time_sleep = (vulnerability_detector->last_detection + vulnerability_detector->detection_interval) - t_now;
        if (time_sleep <= 0) {
            time_sleep = 1;
            i = OS_SUPP_SIZE;
        } else {
            i = 0;
        }

        // Check the remaining time for all updates and adjust the sleep time
        for (; i < OS_SUPP_SIZE; i++) {
            if (updates[i]) {
                time_t t_diff = (updates[i]->last_update + updates[i]->interval) - t_now;
                // Stop checking if we have any pending updates
                if (t_diff <= 0) {
                    time_sleep = 1;
                    break;
                } else if (t_diff < time_sleep) {
                    time_sleep = t_diff;
                }
            }
        }

        mtdebug2(WM_VULNDETECTOR_LOGTAG, "Sleeping for %lu seconds...", time_sleep);
        sleep(time_sleep);
    }

}

int wm_vunlnerability_detector_set_agents_info(agent_software **agents_software, update_node **updates) {
    agent_software *agents = NULL;
    agent_software *f_agent = NULL;
    char global_db[OS_FLSIZE + 1];
    sqlite3 *db;
    sqlite3_stmt *stmt = NULL;
    int dist_error;
    char *id;
    char *name;
    char *ip;
    char *os_name;
    char *os_version;
    char *arch;
    const char *agent_os;
    distribution agent_dist;

    snprintf(global_db, OS_FLSIZE, "%s%s/%s", isChroot() ? "/" : "", WDB_DIR, WDB_GLOB_NAME);

    if (sqlite3_open_v2(global_db, &db, SQLITE_OPEN_READONLY, NULL) != SQLITE_OK) {
        mterror(WM_VULNDETECTOR_LOGTAG, VU_GLOBALDB_OPEN_ERROR);
        return wm_vuldet_sql_error(db, stmt);
    }

    // Extracts the operating system of the agents
    if (sqlite3_prepare_v2(db, vu_queries[VU_GLOBALDB_REQUEST], -1, &stmt, NULL) != SQLITE_OK) {
        return wm_vuldet_sql_error(db, stmt);
    }

    sqlite3_bind_int(stmt, 1, DISCON_TIME);

    while (wm_vuldet_step(stmt) == SQLITE_ROW) {
        dist_error = -1;
        os_name = (char *) sqlite3_column_text(stmt, 0);
        os_version = (char *) sqlite3_column_text(stmt,1);
        name = (char *) sqlite3_column_text(stmt, 2);
        id = (char *) sqlite3_column_text(stmt, 3);

        if (!os_name) {
            if (name) {
                mtdebug1(WM_VULNDETECTOR_LOGTAG, VU_AG_NEVER_CON, name);
            }
            continue;
        } else if (!os_version) {
            mtdebug1(WM_VULNDETECTOR_LOGTAG, VU_AGENT_UNSOPPORTED, name);
            continue;
        }

        if (strcasestr(os_name, vu_dist_ext[DIS_UBUNTU])) {
            if (strstr(os_version, "18")) {
                agent_os = vu_dist_tag[DIS_BIONIC];
            } else if (strstr(os_version, "16")) {
                agent_os = vu_dist_tag[DIS_XENIAL];
            } else if (strstr(os_version, "14")) {
                agent_os = vu_dist_tag[DIS_TRUSTY];
            } else if (strstr(os_version, "12")) {
                agent_os = vu_dist_tag[DIS_PRECISE];
            } else {
                dist_error = DIS_UBUNTU;
            }
            agent_dist = DIS_UBUNTU;
        } else if (strcasestr(os_name, vu_dist_ext[DIS_DEBIAN])) {
            if (strstr(os_version, "7")) {
                agent_os = vu_dist_tag[DIS_WHEEZY];
            } else if (strstr(os_version, "8")) {
                agent_os = vu_dist_tag[DIS_JESSIE];
            } else if (strstr(os_version, "9")) {
                agent_os = vu_dist_tag[DIS_STRETCH];
            } else {
                dist_error = DIS_DEBIAN;
            }
            agent_dist = DIS_DEBIAN;
        }  else if (strcasestr(os_name, vu_dist_ext[DIS_REDHAT])) {
            if (strstr(os_version, "7")) {
                agent_os = vu_dist_tag[DIS_RHEL7];
            } else if (strstr(os_version, "6")) {
                agent_os = vu_dist_tag[DIS_RHEL6];
            } else if (strstr(os_version, "5")) {
                agent_os = vu_dist_tag[DIS_RHEL5];
            } else {
                dist_error = DIS_REDHAT;
            }
            agent_dist = DIS_REDHAT;
        } else if (strcasestr(os_name, vu_dist_ext[DIS_CENTOS])) {
            if (strstr(os_version, "7")) {
                agent_os = vu_dist_tag[DIS_RHEL7];
            } else if (strstr(os_version, "6")) {
                agent_os = vu_dist_tag[DIS_RHEL6];
            } else if (strstr(os_version, "5")) {
                agent_os = vu_dist_tag[DIS_RHEL5];
            } else {
                dist_error = DIS_CENTOS;
            }
            agent_dist = DIS_REDHAT;
        } else if (strcasestr(os_name, vu_dist_ext[DIS_AMAZL])) {
            agent_os = vu_dist_tag[DIS_RHEL7];
            agent_dist = DIS_REDHAT;
        } else {
            // Operating system not supported in any of its versions
            dist_error = -2;
        }

        if (dist_error != -1) {
            // Check if the agent OS can be matched with a OVAL
            if (agent_os = wm_vuldet_set_oval(os_name, os_version, updates, &agent_dist), !agent_os) {
                if (dist_error == -2) {
                    mtdebug1(WM_VULNDETECTOR_LOGTAG, VU_AGENT_UNSOPPORTED, name);
                    continue;
                } else {
                    mtdebug1(WM_VULNDETECTOR_LOGTAG, VU_UNS_OS_VERSION, vu_dist_ext[dist_error], name);
                    continue;
                }
            }
        }

        ip = (char *) sqlite3_column_text(stmt, 4);
        arch = (char *) sqlite3_column_text(stmt, 5);

        if (agents) {
            os_malloc(sizeof(agent_software), agents->next);
            agents->next->prev = agents;
            agents = agents->next;
        } else {
            os_malloc(sizeof(agent_software), agents);
            agents->prev = NULL;
            f_agent = agents;
        }

        os_strdup(id, agents->agent_id);
        if (strcmp(ip, "127.0.0.1")) {
            os_strdup(ip, agents->agent_ip);
        } else {
            agents->agent_ip = NULL;
        }
        os_strdup(name, agents->agent_name);
        os_strdup(agent_os, agents->agent_OS);
        os_strdup(arch, agents->arch);
        agents->dist = agent_dist;
        agents->info = 0;
        agents->next = NULL;
    }
    sqlite3_finalize(stmt);
    *agents_software = f_agent;
    sqlite3_close_v2(db);
    return 0;
}

void wm_vuldet_destroy(wm_vuldet_t * vulnerability_detector) {
    agent_software *agent;
    update_node **update;
    int i, j;

    if (vulnerability_detector->agents_triag) {
        OSHash_Free(vulnerability_detector->agents_triag);
    }

    for (i = 0, update = vulnerability_detector->updates; i < OS_SUPP_SIZE; i++) {
        if (update[i]) {
            free(update[i]->dist);
            free(update[i]->version);
            free(update[i]->url);
            free(update[i]->path);
            if (update[i]->allowed_OS_list) {
                for (j = 0; update[i]->allowed_OS_list[j]; j++) {
                    free(update[i]->allowed_OS_list[j]);
                }
                free(update[i]->allowed_OS_list);
            }
            free(update[i]);
        }
    }

    for (agent = vulnerability_detector->agents_software; agent;) {
        agent_software *agent_aux = agent->next;
        free(agent->agent_id);
        free(agent->agent_name);
        free(agent->agent_OS);
        free(agent->agent_ip);
        free(agent);

        if (agent_aux) {
            agent = agent_aux;
        } else {
            break;
        }
    }
    free(vulnerability_detector);
}


cJSON *wm_vuldet_dump(const wm_vuldet_t * vulnerability_detector){

    cJSON *root = cJSON_CreateObject();
    cJSON *wm_vd = cJSON_CreateObject();
    unsigned int i;

    if (vulnerability_detector->flags.enabled) cJSON_AddStringToObject(wm_vd,"disabled","no"); else cJSON_AddStringToObject(wm_vd,"disabled","yes");
    if (vulnerability_detector->flags.run_on_start) cJSON_AddStringToObject(wm_vd,"run_on_start","yes"); else cJSON_AddStringToObject(wm_vd,"run_on_start","no");
    cJSON_AddNumberToObject(wm_vd,"interval",vulnerability_detector->detection_interval);
    cJSON_AddNumberToObject(wm_vd,"ignore_time",vulnerability_detector->ignore_time);
    cJSON *feeds = cJSON_CreateArray();
    for (i = 0; i < OS_SUPP_SIZE; i++) {
        if (vulnerability_detector->updates[i]) {
            cJSON *feed = cJSON_CreateObject();
            if (vulnerability_detector->updates[i]->dist) cJSON_AddStringToObject(feed,"name",vulnerability_detector->updates[i]->dist);
            if (vulnerability_detector->updates[i]->version) cJSON_AddStringToObject(feed,"version",vulnerability_detector->updates[i]->version);
            if (vulnerability_detector->updates[i]->url) {
                cJSON *alt = cJSON_CreateObject();
                cJSON_AddStringToObject(alt,"url",vulnerability_detector->updates[i]->url);
                if (vulnerability_detector->updates[i]->port > 0)
                    cJSON_AddNumberToObject(alt,"port",vulnerability_detector->updates[i]->port);

                cJSON_AddItemToObject(feed,"alternative",alt);
            }
            cJSON_AddNumberToObject(feed,"interval",vulnerability_detector->updates[i]->interval);
            cJSON_AddItemToArray(feeds,feed);
        }
    }
    if (cJSON_GetArraySize(feeds) > 0) cJSON_AddItemToObject(wm_vd,"feeds",feeds);

    cJSON_AddItemToObject(root,"vulnerability-detector",wm_vd);

    return root;

}

#endif<|MERGE_RESOLUTION|>--- conflicted
+++ resolved
@@ -1095,7 +1095,7 @@
 
 char * wm_vuldet_xml_preparser(char *path, distribution dist) {
     FILE *input, *output = NULL;
-    char buffer[OS_MAXSTR];
+    char buffer[OS_MAXSTR + 1];
     parser_state state = V_OVALDEFINITIONS;
     char *found;
     char *tmp_file;
@@ -1181,60 +1181,6 @@
                       state = V_TESTS;
                     }
             }
-<<<<<<< HEAD
-=======
-        } else if (dist == DIS_REDHAT) { //5.10
-            switch (state) {
-                case V_OVALDEFINITIONS:
-                    if (found = strstr(buffer, "?>"), found) {
-                        state = V_STATES;
-                    }
-                    continue;
-                break;
-                case V_OBJECTS:
-                    if (found = strstr(buffer, "</objects>"), found) {
-                        state = V_STATES;
-                    }
-                    continue;
-                break;
-                case V_DEFINITIONS:
-                    if (strstr(buffer, "is signed with")) {
-                        continue;
-                    } else if (strstr(buffer, "</definitions>")) {
-                        state = V_STATES;
-                    }
-                break;
-                case V_DESCRIPTION:
-                    if (strstr(buffer, "</description>")) {
-                        state = V_DEFINITIONS;
-                    }
-                    continue;
-                break;
-                case V_TESTS:
-                    if (strstr(buffer, "is signed with")) {
-                        state = V_SIGNED_TEST;
-                        continue;
-                    } else if (strstr(buffer, "</tests>")) {
-                        state = V_STATES;
-                    }
-                break;
-                case V_SIGNED_TEST:
-                    if (strstr(buffer, "</red-def:rpminfo_test>")) {
-                        state = V_TESTS;
-                    }
-                    continue;
-                break;
-                default:
-                    if (strstr(buffer, "<objects>")) {
-                        state = V_OBJECTS;
-                        continue;
-                    } else if (strstr(buffer, "<definitions>")) {
-                      state = V_DEFINITIONS;
-                    } else if (strstr(buffer, "<tests>")) {
-                      state = V_TESTS;
-                    }
-            }
->>>>>>> cd495793
         } else {
             free(tmp_file);
             tmp_file = NULL;
@@ -1873,11 +1819,7 @@
     char repo[OS_SIZE_2048 + 1] = { '\0' };
     static const char *timestamp_tag = "timestamp>";
     char timestamp[OS_SIZE_256 + 1];
-<<<<<<< HEAD
     char buffer[OS_MAXSTR + 1];
-=======
-    char buffer[OS_SIZE_256];
->>>>>>> cd495793
     int i;
     char *low_repo;
     FILE *fp = NULL;
@@ -1919,7 +1861,6 @@
         snprintf(repo, OS_SIZE_2048, "%s", update->url);
     }
 
-<<<<<<< HEAD
     if (update->dist_ref == DIS_REDHAT) {
         int page = 1;
         int attempt = 0;
@@ -1989,10 +1930,6 @@
         goto end;
     }
 
-    if (wurl_request(repo, CVE_TEMP_FILE)) {
-        goto end;
-=======
-
     for (attempts = 0;; attempts++) {
         if (!wurl_request(repo, CVE_TEMP_FILE)) {
             break;
@@ -2001,18 +1938,13 @@
         }
         mdebug1(VU_DOWNLOAD_FAIL, attempts);
         sleep(attempts);
->>>>>>> cd495793
     }
 
     if (fp = fopen(CVE_TEMP_FILE, "r"), !fp) {
         goto end;
     }
 
-<<<<<<< HEAD
-     while (fgets(buffer, OS_SIZE_256, fp)) {
-=======
-    while (fgets(buffer, OS_SIZE_256, fp)) {
->>>>>>> cd495793
+    while (fgets(buffer, OS_MAXSTR, fp)) {
         if (found = strstr(buffer, timestamp_tag), found) {
             char *close_tag;
             found+=strlen(timestamp_tag);
