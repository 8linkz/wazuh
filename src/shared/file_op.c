/* Copyright (C) 2009 Trend Micro Inc.
 * All rights reserved.
 *
 * This program is a free software; you can redistribute it
 * and/or modify it under the terms of the GNU General Public
 * License (version 2) as published by the FSF - Free Software
 * Foundation
 */

/* Functions to handle operation with files
 */

#include "shared.h"
#include "version_op.h"

#ifndef WIN32
#include <regex.h>
#else
#include <aclapi.h>
#endif

/* Vista product information */
#ifdef WIN32

#ifndef PRODUCT_UNLICENSED
#define PRODUCT_UNLICENSED 0xABCDABCD
#endif
#ifndef PRODUCT_UNLICENSED_C
#define PRODUCT_UNLICENSED_C "Product Unlicensed "
#endif

#ifndef PRODUCT_BUSINESS
#define PRODUCT_BUSINESS 0x00000006
#endif
#ifndef PRODUCT_BUSINESS_C
#define PRODUCT_BUSINESS_C "Business Edition "
#endif

#ifndef PRODUCT_BUSINESS_N
#define PRODUCT_BUSINESS_N 0x00000010
#endif
#ifndef PRODUCT_BUSINESS_N_C
#define PRODUCT_BUSINESS_N_C "Business Edition "
#endif

#ifndef PRODUCT_CLUSTER_SERVER
#define PRODUCT_CLUSTER_SERVER 0x00000012
#endif
#ifndef PRODUCT_CLUSTER_SERVER_C
#define PRODUCT_CLUSTER_SERVER_C "Cluster Server Edition "
#endif

#ifndef PRODUCT_CLUSTER_SERVER_V
#define PRODUCT_CLUSTER_SERVER_V 0x00000040
#endif
#ifndef PRODUCT_CLUSTER_SERVER_V_C
#define PRODUCT_CLUSTER_SERVER_V_C "Server Hyper Core V "
#endif

#ifndef PRODUCT_DATACENTER_SERVER
#define PRODUCT_DATACENTER_SERVER 0x00000008
#endif
#ifndef PRODUCT_DATACENTER_SERVER_C
#define PRODUCT_DATACENTER_SERVER_C "Datacenter Edition (full) "
#endif

#ifndef PRODUCT_DATACENTER_SERVER_CORE
#define PRODUCT_DATACENTER_SERVER_CORE 0x0000000C
#endif
#ifndef PRODUCT_DATACENTER_SERVER_CORE_C
#define PRODUCT_DATACENTER_SERVER_CORE_C "Datacenter Edition (core) "
#endif

#ifndef PRODUCT_DATACENTER_SERVER_CORE_V
#define PRODUCT_DATACENTER_SERVER_CORE_V 0x00000027
#endif
#ifndef PRODUCT_DATACENTER_SERVER_CORE_V_C
#define PRODUCT_DATACENTER_SERVER_CORE_V_C "Datacenter Edition (core) "
#endif

#ifndef PRODUCT_DATACENTER_SERVER_V
#define PRODUCT_DATACENTER_SERVER_V 0x00000025
#endif
#ifndef PRODUCT_DATACENTER_SERVER_V_C
#define PRODUCT_DATACENTER_SERVER_V_C "Datacenter Edition (full) "
#endif

#ifndef PRODUCT_ENTERPRISE
#define PRODUCT_ENTERPRISE 0x00000004
#endif
#ifndef PRODUCT_ENTERPRISE_C
#define PRODUCT_ENTERPRISE_C "Enterprise Edition "
#endif

#ifndef PRODUCT_ENTERPRISE_N
#define PRODUCT_ENTERPRISE_N 0x0000001B
#endif
#ifndef PRODUCT_ENTERPRISE_N_C
#define PRODUCT_ENTERPRISE_N_C "Enterprise Edition "
#endif

#ifndef PRODUCT_ENTERPRISE_SERVER
#define PRODUCT_ENTERPRISE_SERVER 0x0000000A
#endif
#ifndef PRODUCT_ENTERPRISE_SERVER_C
#define PRODUCT_ENTERPRISE_SERVER_C "Enterprise Edition (full) "
#endif

#ifndef PRODUCT_ENTERPRISE_SERVER_CORE
#define PRODUCT_ENTERPRISE_SERVER_CORE 0x0000000E
#endif
#ifndef PRODUCT_ENTERPRISE_SERVER_CORE_C
#define PRODUCT_ENTERPRISE_SERVER_CORE_C "Enterprise Edition (core) "
#endif

#ifndef PRODUCT_ENTERPRISE_SERVER_CORE_V
#define PRODUCT_ENTERPRISE_SERVER_CORE_V 0x00000029
#endif
#ifndef PRODUCT_ENTERPRISE_SERVER_CORE_V_C
#define PRODUCT_ENTERPRISE_SERVER_CORE_V_C "Enterprise Edition (core) "
#endif

#ifndef PRODUCT_ENTERPRISE_SERVER_IA64
#define PRODUCT_ENTERPRISE_SERVER_IA64 0x0000000F
#endif
#ifndef PRODUCT_ENTERPRISE_SERVER_IA64_C
#define PRODUCT_ENTERPRISE_SERVER_IA64_C "Enterprise Edition for Itanium-based Systems "
#endif

#ifndef PRODUCT_ENTERPRISE_SERVER_V
#define PRODUCT_ENTERPRISE_SERVER_V 0x00000026
#endif
#ifndef PRODUCT_ENTERPRISE_SERVER_V_C
#define PRODUCT_ENTERPRISE_SERVER_V_C "Enterprise Edition (full) "
#endif

#ifndef PRODUCT_HOME_BASIC
#define PRODUCT_HOME_BASIC 0x00000002
#endif
#ifndef PRODUCT_HOME_BASIC_C
#define PRODUCT_HOME_BASIC_C "Home Basic Edition "
#endif

#ifndef PRODUCT_HOME_BASIC_N
#define PRODUCT_HOME_BASIC_N 0x00000005
#endif
#ifndef PRODUCT_HOME_BASIC_N_C
#define PRODUCT_HOME_BASIC_N_C "Home Basic Edition "
#endif

#ifndef PRODUCT_HOME_PREMIUM
#define PRODUCT_HOME_PREMIUM 0x00000003
#endif
#ifndef PRODUCT_HOME_PREMIUM_C
#define PRODUCT_HOME_PREMIUM_C "Home Premium Edition "
#endif

#ifndef PRODUCT_HOME_PREMIUM_N
#define PRODUCT_HOME_PREMIUM_N 0x0000001A
#endif
#ifndef PRODUCT_HOME_PREMIUM_N_C
#define PRODUCT_HOME_PREMIUM_N_C "Home Premium Edition "
#endif

#ifndef PRODUCT_HOME_SERVER
#define PRODUCT_HOME_SERVER 0x00000013
#endif
#ifndef PRODUCT_HOME_SERVER_C
#define PRODUCT_HOME_SERVER_C "Home Server Edition "
#endif

#ifndef PRODUCT_MEDIUMBUSINESS_SERVER_MANAGEMENT
#define PRODUCT_MEDIUMBUSINESS_SERVER_MANAGEMENT 0x0000001E
#endif
#ifndef PRODUCT_MEDIUMBUSINESS_SERVER_MANAGEMENT_C
#define PRODUCT_MEDIUMBUSINESS_SERVER_MANAGEMENT_C "Essential Business Server Management Server "
#endif

#ifndef PRODUCT_MEDIUMBUSINESS_SERVER_MESSAGING
#define PRODUCT_MEDIUMBUSINESS_SERVER_MESSAGING 0x00000020
#endif
#ifndef PRODUCT_MEDIUMBUSINESS_SERVER_MESSAGING_C
#define PRODUCT_MEDIUMBUSINESS_SERVER_MESSAGING_C "Essential Business Server Messaging Server "
#endif

#ifndef PRODUCT_MEDIUMBUSINESS_SERVER_SECURITY
#define PRODUCT_MEDIUMBUSINESS_SERVER_SECURITY 0x0000001F
#endif
#ifndef PRODUCT_MEDIUMBUSINESS_SERVER_SECURITY_C
#define PRODUCT_MEDIUMBUSINESS_SERVER_SECURITY_C "Essential Business Server Security Server "
#endif

#ifndef PRODUCT_SERVER_FOR_SMALLBUSINESS
#define PRODUCT_SERVER_FOR_SMALLBUSINESS 0x00000018
#endif
#ifndef PRODUCT_SERVER_FOR_SMALLBUSINESS_C
#define PRODUCT_SERVER_FOR_SMALLBUSINESS_C "Small Business Edition "
#endif

#ifndef PRODUCT_SMALLBUSINESS_SERVER
#define PRODUCT_SMALLBUSINESS_SERVER 0x00000009
#endif
#ifndef PRODUCT_SMALLBUSINESS_SERVER_C
#define PRODUCT_SMALLBUSINESS_SERVER_C "Small Business Server "
#endif

#ifndef PRODUCT_SMALLBUSINESS_SERVER_PREMIUM
#define PRODUCT_SMALLBUSINESS_SERVER_PREMIUM 0x00000019
#endif
#ifndef PRODUCT_SMALLBUSINESS_SERVER_PREMIUM_C
#define PRODUCT_SMALLBUSINESS_SERVER_PREMIUM_C "Small Business Server Premium Edition "
#endif

#ifndef PRODUCT_STANDARD_SERVER
#define PRODUCT_STANDARD_SERVER 0x00000007
#endif
#ifndef PRODUCT_STANDARD_SERVER_C
#define PRODUCT_STANDARD_SERVER_C "Standard Edition "
#endif

#ifndef PRODUCT_STANDARD_SERVER_CORE
#define PRODUCT_STANDARD_SERVER_CORE 0x0000000D
#endif
#ifndef PRODUCT_STANDARD_SERVER_CORE_C
#define PRODUCT_STANDARD_SERVER_CORE_C "Standard Edition (core) "
#endif

#ifndef PRODUCT_STANDARD_SERVER_CORE_V
#define PRODUCT_STANDARD_SERVER_CORE_V 0x00000028
#endif
#ifndef PRODUCT_STANDARD_SERVER_CORE_V_C
#define PRODUCT_STANDARD_SERVER_CORE_V_C "Standard Edition "
#endif

#ifndef PRODUCT_STANDARD_SERVER_V
#define PRODUCT_STANDARD_SERVER_V 0x00000024
#endif
#ifndef PRODUCT_STANDARD_SERVER_V_C
#define PRODUCT_STANDARD_SERVER_V_C "Standard Edition "
#endif

#ifndef PRODUCT_STARTER
#define PRODUCT_STARTER 0x0000000B
#endif
#ifndef PRODUCT_STARTER_C
#define PRODUCT_STARTER_C "Starter Edition "
#endif

#ifndef PRODUCT_STORAGE_ENTERPRISE_SERVER
#define PRODUCT_STORAGE_ENTERPRISE_SERVER 0x00000017
#endif
#ifndef PRODUCT_STORAGE_ENTERPRISE_SERVER_C
#define PRODUCT_STORAGE_ENTERPRISE_SERVER_C "Storage Server Enterprise Edition "
#endif

#ifndef PRODUCT_STORAGE_EXPRESS_SERVER
#define PRODUCT_STORAGE_EXPRESS_SERVER 0x00000014
#endif
#ifndef PRODUCT_STORAGE_EXPRESS_SERVER_C
#define PRODUCT_STORAGE_EXPRESS_SERVER_C "Storage Server Express Edition "
#endif

#ifndef PRODUCT_STORAGE_STANDARD_SERVER
#define PRODUCT_STORAGE_STANDARD_SERVER 0x00000015
#endif
#ifndef PRODUCT_STORAGE_STANDARD_SERVER_C
#define PRODUCT_STORAGE_STANDARD_SERVER_C "Storage Server Standard Edition "
#endif

#ifndef PRODUCT_STORAGE_WORKGROUP_SERVER
#define PRODUCT_STORAGE_WORKGROUP_SERVER 0x00000016
#endif
#ifndef PRODUCT_STORAGE_WORKGROUP_SERVER_C
#define PRODUCT_STORAGE_WORKGROUP_SERVER_C "Storage Server Workgroup Edition "
#endif

#ifndef PRODUCT_ULTIMATE
#define PRODUCT_ULTIMATE 0x00000001
#endif
#ifndef PRODUCT_ULTIMATE_C
#define PRODUCT_ULTIMATE_C "Ultimate Edition "
#endif

#ifndef PRODUCT_ULTIMATE_N
#define PRODUCT_ULTIMATE_N 0x0000001C
#endif
#ifndef PRODUCT_ULTIMATE_N_C
#define PRODUCT_ULTIMATE_N_C "Ultimate Edition "
#endif

#ifndef PRODUCT_WEB_SERVER
#define PRODUCT_WEB_SERVER 0x00000011
#endif
#ifndef PRODUCT_WEB_SERVER_C
#define PRODUCT_WEB_SERVER_C "Web Server Edition "
#endif

#ifndef PRODUCT_WEB_SERVER_CORE
#define PRODUCT_WEB_SERVER_CORE 0x0000001D
#endif
#ifndef PRODUCT_WEB_SERVER_CORE_C
#define PRODUCT_WEB_SERVER_CORE_C "Web Server Edition "
#endif

#ifndef PRODUCT_ESSENTIALBUSINESS_SERVER_ADDL
#define PRODUCT_ESSENTIALBUSINESS_SERVER_ADDL 0x0000003C
#endif
#ifndef PRODUCT_ESSENTIALBUSINESS_SERVER_ADDL_C
#define PRODUCT_ESSENTIALBUSINESS_SERVER_ADDL_C "Essential Server Solution Additional "
#endif

#ifndef PRODUCT_ESSENTIALBUSINESS_SERVER_ADDLSVC
#define PRODUCT_ESSENTIALBUSINESS_SERVER_ADDLSVC 0x0000003E
#endif
#ifndef PRODUCT_ESSENTIALBUSINESS_SERVER_ADDLSVC_C
#define PRODUCT_ESSENTIALBUSINESS_SERVER_ADDLSVC_C "Essential Server Solution Additional SVC "
#endif

#ifndef PRODUCT_ESSENTIALBUSINESS_SERVER_MGMT
#define PRODUCT_ESSENTIALBUSINESS_SERVER_MGMT 0x0000003B
#endif
#ifndef PRODUCT_ESSENTIALBUSINESS_SERVER_MGMT_C
#define PRODUCT_ESSENTIALBUSINESS_SERVER_MGMT_C "Essential Server Solution Management "
#endif

#ifndef PRODUCT_ESSENTIALBUSINESS_SERVER_MGMTSVC
#define PRODUCT_ESSENTIALBUSINESS_SERVER_MGMTSVC 0x0000003D
#endif
#ifndef PRODUCT_ESSENTIALBUSINESS_SERVER_MGMTSVC_C
#define PRODUCT_ESSENTIALBUSINESS_SERVER_MGMTSVC_C "Essential Server Solution Management SVC "
#endif

#ifndef PRODUCT_HOME_PREMIUM_SERVER
#define PRODUCT_HOME_PREMIUM_SERVER 0x00000022
#endif
#ifndef PRODUCT_HOME_PREMIUM_SERVER_C
#define PRODUCT_HOME_PREMIUM_SERVER_C "Home Server 2011 "
#endif

#ifndef PRODUCT_HYPERV
#define PRODUCT_HYPERV 0x0000002A
#endif
#ifndef PRODUCT_HYPERV_C
#define PRODUCT_HYPERV_C "Hyper-V Server "
#endif

#ifndef PRODUCT_MULTIPOINT_PREMIUM_SERVER
#define PRODUCT_MULTIPOINT_PREMIUM_SERVER 0x0000004D
#endif
#ifndef PRODUCT_MULTIPOINT_PREMIUM_SERVER_C
#define PRODUCT_MULTIPOINT_PREMIUM_SERVER_C "MultiPoint Server Premium (full installation) "
#endif

#ifndef PRODUCT_MULTIPOINT_STANDARD_SERVER
#define PRODUCT_MULTIPOINT_STANDARD_SERVER 0x0000004C
#endif
#ifndef PRODUCT_MULTIPOINT_STANDARD_SERVER_C
#define PRODUCT_MULTIPOINT_STANDARD_SERVER_C "MultiPoint Server Standard (full installation) "
#endif

#ifndef PRODUCT_STANDARD_SERVER_SOLUTIONS
#define PRODUCT_STANDARD_SERVER_SOLUTIONS 0x00000034
#endif
#ifndef PRODUCT_STANDARD_SERVER_SOLUTIONS_C
#define PRODUCT_STANDARD_SERVER_SOLUTIONS_C "Server Solutions Premium "
#endif

#ifndef PRODUCT_STORAGE_WORKGROUP_SERVER_CORE
#define PRODUCT_STORAGE_WORKGROUP_SERVER_CORE 0x0000002D
#endif
#ifndef PRODUCT_STORAGE_WORKGROUP_SERVER_CORE_C
#define PRODUCT_STORAGE_WORKGROUP_SERVER_CORE_C "Storage Server Workgroup (core installation) "
#endif

#define mkstemp(x) 0
#define mkdir(x, y) mkdir(x)
#endif /* WIN32 */

const char *__local_name = "unset";

/* Set the name of the starting program */
void OS_SetName(const char *name)
{
    __local_name = name;
    return;
}

time_t File_DateofChange(const char *file)
{
    struct stat file_status;

    if (stat(file, &file_status) < 0) {
        return (-1);
    }

    return (file_status.st_mtime);
}

ino_t File_Inode(const char *file)
{
    struct stat buffer;
    return stat(file, &buffer) ? 0 : buffer.st_ino;
}

int IsDir(const char *file)
{
    struct stat file_status;
    if (stat(file, &file_status) < 0) {
        return (-1);
    }
    if (S_ISDIR(file_status.st_mode)) {
        return (0);
    }
    return (-1);
}

int IsFile(const char *file)
{
    struct stat buf;
	return (!stat(file, &buf) && S_ISREG(buf.st_mode)) ? 0 : -1;
}

off_t FileSize(const char * path) {
    struct stat buf;
    return stat(path, &buf) ? -1 : buf.st_size;
}

int CreatePID(const char *name, int pid)
{
    char file[256];
    FILE *fp;

    if (isChroot()) {
        snprintf(file, 255, "%s/%s-%d.pid", OS_PIDFILE, name, pid);
    } else {
        snprintf(file, 255, "%s%s/%s-%d.pid", DEFAULTDIR,
                 OS_PIDFILE, name, pid);
    }

    fp = fopen(file, "a");
    if (!fp) {
        return (-1);
    }

    fprintf(fp, "%d\n", pid);

    if (chmod(file, 0640) != 0) {
        fclose(fp);
        return (-1);
    }

    fclose(fp);

    return (0);
}

char *GetRandomNoise()
{
    FILE *fp;
    char buf[2048 + 1];
    size_t n;

    /* Reading urandom */
    fp = fopen("/dev/urandom", "r");
    if(!fp)
    {
        return(NULL);
    }

    n = fread(buf, 1, 2048, fp);
    fclose(fp);

    if (n == 2048) {
        buf[2048] = '\0';
        return(strdup(buf));
    } else {
        return NULL;
    }
}

int DeletePID(const char *name)
{
    char file[256];

    if (isChroot()) {
        snprintf(file, 255, "%s/%s-%d.pid", OS_PIDFILE, name, (int)getpid());
    } else {
        snprintf(file, 255, "%s%s/%s-%d.pid", DEFAULTDIR,
                 OS_PIDFILE, name, (int)getpid());
    }

    if (File_DateofChange(file) < 0) {
        return (-1);
    }

    if (unlink(file)) {
        mferror(DELETE_ERROR, file, errno, strerror(errno));
    }

    return (0);
}

void DeleteState() {
    char path[PATH_MAX + 1];

    if (strcmp(__local_name, "unset")) {
#ifdef WIN32
        snprintf(path, sizeof(path), "%s.state", __local_name);
#else
        snprintf(path, sizeof(path), "%s" OS_PIDFILE "/%s.state", isChroot() ? "" : DEFAULTDIR, __local_name);
#endif
        unlink(path);
    } else {
        merror("At DeleteState(): __local_name is unset.");
    }
}

int UnmergeFiles(const char *finalpath, const char *optdir, int mode)
{
    int ret = 1;
    int state_ok;
    size_t i = 0, n = 0, files_size = 0;
    char *files;
    char * copy;
    char final_name[2048 + 1];
    char buf[2048 + 1];
    FILE *fp;
    FILE *finalfp;

    finalfp = fopen(finalpath, mode == OS_BINARY ? "rb" : "r");
    if (!finalfp) {
        merror("Unable to read merged file: '%s'.", finalpath);
        return (0);
    }

    while (1) {
        /* Read header portion */
        if (fgets(buf, sizeof(buf) - 1, finalfp) == NULL) {
            break;
        }

        /* Initiator */
        if (buf[0] != '!') {
            continue;
        }

        /* Get file size and name */
        files_size = (size_t) atol(buf + 1);

        files = strchr(buf, '\n');
        if (files) {
            *files = '\0';
        }

        files = strchr(buf, ' ');
        if (!files) {
            ret = 0;
            continue;
        }
        files++;
        state_ok = 1;

        if (optdir) {
            snprintf(final_name, 2048, "%s/%s", optdir, files);

            // Check that final_name is inside optdir

            if (w_ref_parent_folder(final_name)) {
                merror("Unmerging '%s': unable to unmerge '%s' (it contains '..')", finalpath, final_name);
                state_ok = 0;
            }
        } else {
            strncpy(final_name, files, 2048);
            final_name[2048] = '\0';
        }

        // Create directory

        copy = strdup(final_name);

        if (mkdir_ex(dirname(copy))) {
            merror("Unmerging '%s': couldn't create directory '%s'", finalpath, files);
            state_ok = 0;
        }

        free(copy);

        /* Open filename */

        if (state_ok) {
            if (fp = fopen(final_name, mode == OS_BINARY ? "wb" : "w"), !fp) {
                ret = 0;
                merror("Unable to unmerge file '%s'.", final_name);
            }
        } else {
            fp = NULL;
            ret = 0;
        }

        if (files_size < sizeof(buf) - 1) {
            i = files_size;
            files_size = 0;
        } else {
            i = sizeof(buf) - 1;
            files_size -= sizeof(buf) - 1;
        }

        while ((n = fread(buf, 1, i, finalfp)) > 0) {
            buf[n] = '\0';

            if (fp) {
                fwrite(buf, n, 1, fp);
            }

            if (files_size == 0) {
                break;
            } else {
                if (files_size < sizeof(buf) - 1) {
                    i = files_size;
                    files_size = 0;
                } else {
                    i = sizeof(buf) - 1;
                    files_size -= sizeof(buf) - 1;
                }
            }
        }

        if (fp) {
            fclose(fp);
        }
    }

    fclose(finalfp);
    return (ret);
}

<<<<<<< HEAD
int MergeAppendFile(const char *finalpath, const char *files, const char *tag, int path_offset)
=======
int TestUnmergeFiles(const char *finalpath, int mode)
{
    int ret = 1;
    size_t i = 0, n = 0, files_size = 0, readed_bytes = 0,data_size = 0;
    char *files;
    char buf[2048 + 1];
    FILE *finalfp;

    finalfp = fopen(finalpath, mode == OS_BINARY ? "rb" : "r");
    if (!finalfp) {
        merror("Unable to read merged file: '%s'.", finalpath);
        return (0);
    }

    while (1) {
        /* Read header portion */
        if (fgets(buf, sizeof(buf) - 1, finalfp) == NULL) {
            break;
        }

        /* Initiator */
        switch(buf[0]){
            case '#':
                continue;
            case '!':
                goto parse;
            default:
                ret = 0;
                goto end;
        }

parse:
        /* Get file size and name */
        files_size = (size_t) atol(buf + 1);
        data_size = files_size;

        files = strchr(buf, '\n');
        if (files) {
            *files = '\0';
        }

        files = strchr(buf, ' ');
        if (!files) {
            ret = 0;
            continue;
        }
        files++;

        /* Check for file name */
		if(*files == '\0')
		{
			ret = 0;
            goto end;
		}

        if (files_size < sizeof(buf) - 1) {
            i = files_size;
            files_size = 0;
        } else {
            i = sizeof(buf) - 1;
            files_size -= sizeof(buf) - 1;
        }

        readed_bytes = 0;
        while ((n = fread(buf, 1, i, finalfp)) > 0) {
            buf[n] = '\0';
            readed_bytes += n;

            if (files_size == 0) {
                break;
            } else {
                if (files_size < sizeof(buf) - 1) {
                    i = files_size;
                    files_size = 0;
                } else {
                    i = sizeof(buf) - 1;
                    files_size -= sizeof(buf) - 1;
                }
            }
        }

        if(readed_bytes != data_size){
            ret = 0;
            goto end;
        }
            
    }
end:
    fclose(finalfp);
    return (ret);
}

int MergeAppendFile(const char *finalpath, const char *files, const char *tag)
>>>>>>> b9a03240
{
    size_t n = 0;
    long files_size = 0;
    char buf[2048 + 1];
    FILE *fp;
    FILE *finalfp;
    struct stat statbuff;
    char newpath[PATH_MAX];
    DIR *dir;
    struct dirent *ent;

    /* Create a new entry */

    if (files == NULL) {
        finalfp = fopen(finalpath, "w");
        if (!finalfp) {
            merror("Unable to create merged file: '%s'.", finalpath);
            return (0);
        }

        if (tag) {
            fprintf(finalfp, "#%s\n", tag);
        }

        fclose(finalfp);

        if (chmod(finalpath, 0640) < 0) {
            merror(CHMOD_ERROR, finalpath, errno, strerror(errno));
            return 0;
        }

        return (1);
    }

    if (path_offset < 0) {
        char filename[PATH_MAX];
        char * basedir;

        // Create default basedir

        strncpy(filename, files, sizeof(filename));
        filename[sizeof(filename) - 1] = '\0';
        basedir = dirname(filename);
        path_offset = strlen(basedir);

        if (basedir[path_offset - 1] != '/') {
            path_offset++;
        }
    }

    if (stat(files, &statbuff) < 0) {
        merror("at %s(): " FSTAT_ERROR, __func__, files, errno, strerror(errno));
        return 0;
    }

    if (S_ISDIR(statbuff.st_mode)) {
        mdebug2("Merging directory: %s", files);

        if (dir = opendir(files), !dir) {
            merror("Couldn't open directory '%s': %s (%d)", files, strerror(errno), errno);
            return 0;
        }

        while ((ent = readdir(dir)) != NULL) {
            // Skip . and ..
            if (ent->d_name[0] != '.' || (ent->d_name[1] && (ent->d_name[1] != '.' || ent->d_name[2]))) {
                snprintf(newpath, PATH_MAX, "%s/%s", files, ent->d_name);
                MergeAppendFile(finalpath, newpath, tag, path_offset);
            }
        }

        closedir(dir);
    } else {
        finalfp = fopen(finalpath, "a");
        if (!finalfp) {
            merror("Unable to append merged file: '%s'.", finalpath);
            return (0);
        }

        fp = fopen(files, "r");

        if (!fp) {
            merror("Unable to merge file '%s'.", files);
            fclose(finalfp);
            return (0);
        }

        fseek(fp, 0, SEEK_END);
        files_size = ftell(fp);

        if (tag) {
            fprintf(finalfp, "#%s\n", tag);
        }

        fprintf(finalfp, "!%ld %s\n", files_size, files + path_offset);
        fseek(fp, 0, SEEK_SET);

        while ((n = fread(buf, 1, sizeof(buf) - 1, fp)) > 0) {
            buf[n] = '\0';
            fwrite(buf, n, 1, finalfp);
        }

        fclose(fp);
        fclose(finalfp);
    }

    return (1);
}

int MergeFiles(const char *finalpath, char **files, const char *tag)
{
    int i = 0, ret = 1;
    size_t n = 0;
    long files_size = 0;

    char *tmpfile;
    char buf[2048 + 1];
    FILE *fp;
    FILE *finalfp;

    finalfp = fopen(finalpath, "w");
    if (!finalfp) {
        merror("Unable to create merged file: '%s'.", finalpath);
        return (0);
    }

    if (tag) {
        fprintf(finalfp, "#%s\n", tag);
    }

    while (files[i]) {
        fp = fopen(files[i], "r");
        if (!fp) {
            merror("Unable to merge file '%s'.", files[i]);
            i++;
            ret = 0;
            continue;
        }

        fseek(fp, 0, SEEK_END);
        files_size = ftell(fp);

        /* Remove last entry */
        tmpfile = strrchr(files[i], '/');
        if (tmpfile) {
            tmpfile++;
        } else {
            tmpfile = files[i];
        }

        fprintf(finalfp, "!%ld %s\n", files_size, tmpfile);

        fseek(fp, 0, SEEK_SET);
        while ((n = fread(buf, 1, sizeof(buf) - 1, fp)) > 0) {
            buf[n] = '\0';
            fwrite(buf, n, 1, finalfp);
        }

        fclose(fp);
        i++;
    }

    fclose(finalfp);
    return (ret);
}

int w_backup_file(File *file, const char *source) {
    FILE *fp_src;
    int fd;
    char template[OS_FLSIZE + 1];
    mode_t old_mask;

	/* Check if source file exists */
	FILE *fsource;
	fsource = fopen(source,"r");

	if(!fsource)
	{
        merror(FOPEN_ERROR, source, errno, strerror(errno));
		return -1;
	}

    snprintf(template, OS_FLSIZE, "%s.backup", source);
    old_mask = umask(0177);

    fd = open(template,O_WRONLY | O_CREAT,old_mask);
    umask(old_mask);

    if (fd < 0) {
        return -1;
    }

#ifndef WIN32
    struct stat buf;

    if (stat(source, &buf) == 0) {
        if (fchmod(fd, buf.st_mode) < 0) {
            close(fd);
            unlink(template);
            return -1;
        }
    } else {
        mdebug1(FSTAT_ERROR, source, errno, strerror(errno));
    }

#endif

    file->fp = fdopen(fd, "w");

    if (!file->fp) {
        close(fd);
        unlink(template);
        return -1;
    }

    
    size_t count_r;
    size_t count_w;
    char buffer[4096];

    if (fp_src = fopen(source, "r"), fp_src) {
        while (!feof(fp_src)) {
            count_r = fread(buffer, 1, 4096, fp_src);

            if (ferror(fp_src)) {
                fclose(fp_src);
                fclose(file->fp);
                unlink(template);
                return -1;
            }

            count_w = fwrite(buffer, 1, count_r, file->fp);

            if (count_w != count_r || ferror(file->fp)) {
                fclose(fp_src);
                fclose(file->fp);
                unlink(template);
                return -1;
            }
        }

        fclose(fp_src);
    }
    

    file->name = strdup(template);
    return 0;
}


#ifndef WIN32
/* Get basename of path */
char *basename_ex(char *path)
{
    return (basename(path));
}

/* Rename file or directory */
int rename_ex(const char *source, const char *destination)
{
    if (rename(source, destination)) {
        mferror(RENAME_ERROR, source, destination, errno, strerror(errno));

        return (-1);
    }

    return (0);
}

/* Create a temporary file */
int mkstemp_ex(char *tmp_path)
{
    int fd;
    mode_t old_mask = umask(0177);

    fd = mkstemp(tmp_path);
    umask(old_mask);

    if (fd == -1) {
        mferror(MKSTEMP_ERROR, tmp_path, errno, strerror(errno));

        return (-1);
    }

    /* mkstemp() only implicitly does this in POSIX 2008 */
    if (fchmod(fd, 0600) == -1) {
        close(fd);

        mferror(CHMOD_ERROR, tmp_path, errno, strerror(errno));

        if (unlink(tmp_path)) {
            mferror(DELETE_ERROR, tmp_path, errno, strerror(errno));
        }

        return (-1);
    }

    close(fd);
    return (0);
}


/* Get uname. Memory must be freed after use */
const char *getuname()
{
    struct utsname uts_buf;
    static char muname[512] = "";
    os_info *readed_version;

    if (!muname[0]){
        if (readed_version = get_unix_version(), readed_version){
            snprintf(muname, 512, "%s |%s |%s |%s |%s [%s|%s: %s] - %s %s",
                    readed_version->sysname,
                    readed_version->nodename,
                    readed_version->release,
                    readed_version->version,
                    readed_version->machine,
                    readed_version->os_name,
                    readed_version->os_platform,
                    readed_version->os_version,
                    __ossec_name, __ossec_version);

            free_osinfo(readed_version);
        }
        else if (uname(&uts_buf) >= 0) {
            snprintf(muname, 512, "%s %s %s %s %s - %s %s",
                     uts_buf.sysname,
                     uts_buf.nodename,
                     uts_buf.release,
                     uts_buf.version,
                     uts_buf.machine,
                     __ossec_name, __ossec_version);
        } else {
            snprintf(muname, 512, "No system info available -  %s %s",
                     __ossec_name, __ossec_version);
        }
    }

    return muname;
}


/* Daemonize a process without closing stdin/stdout/stderr */
void goDaemonLight()
{
    pid_t pid;

    pid = fork();

    if (pid < 0) {
        merror(FORK_ERROR, errno, strerror(errno));
        return;
    } else if (pid) {
        exit(0);
    }

    /* Become session leader */
    if (setsid() < 0) {
        merror(SETSID_ERROR, errno, strerror(errno));
        return;
    }

    /* Fork again */
    pid = fork();
    if (pid < 0) {
        merror(FORK_ERROR, errno, strerror(errno));
        return;
    } else if (pid) {
        exit(0);
    }

    dup2(1, 2);

    /* Go to / */
    if (chdir("/") == -1) {
        merror(CHDIR_ERROR, "/", errno, strerror(errno));
    }

    nowDaemon();
}

/* Daemonize a process */
void goDaemon()
{
    int fd;
    pid_t pid;

    pid = fork();
    if (pid < 0) {
        merror(FORK_ERROR, errno, strerror(errno));
        return;
    } else if (pid) {
        exit(0);
    }

    /* Become session leader */
    if (setsid() < 0) {
        merror(SETSID_ERROR, errno, strerror(errno));
        return;
    }

    /* Fork again */
    pid = fork();
    if (pid < 0) {
        merror(FORK_ERROR, errno, strerror(errno));
        return;
    } else if (pid) {
        exit(0);
    }

    /* Dup stdin, stdout and stderr to /dev/null */
    if ((fd = open("/dev/null", O_RDWR)) >= 0) {
        dup2(fd, 0);
        dup2(fd, 1);
        dup2(fd, 2);

        close(fd);
    }

    /* Go to / */
    if (chdir("/") == -1) {
        merror(CHDIR_ERROR, "/", errno, strerror(errno));
    }

    nowDaemon();
}

#else /* WIN32 */

int checkVista()
{
    /* Check if the system is Vista (must be called during the startup) */
    const char *m_uname;
    isVista = 0;

    m_uname = getuname();

    OSVERSIONINFOEX osvi;
    BOOL bOsVersionInfoEx;

    ZeroMemory(&osvi, sizeof(OSVERSIONINFOEX));
    osvi.dwOSVersionInfoSize = sizeof(OSVERSIONINFOEX);

    if (!(bOsVersionInfoEx = GetVersionEx ((OSVERSIONINFO *) &osvi))) {
        osvi.dwOSVersionInfoSize = sizeof(OSVERSIONINFO);
        if (!GetVersionEx((OSVERSIONINFO *)&osvi)) {
            merror("Cannot get Windows version number.");
            return -1;
        }
    }

    if (osvi.dwMajorVersion >= 6) {
        isVista = 1;
        minfo("Windows version is 6.0 or newer. (%s).", m_uname);
    }
    else
        minfo("Windows version is older than 6.0. (%s).", m_uname);

    return (isVista);
}


/* Get basename of path */
char *basename_ex(char *path)
{
    return (PathFindFileNameA(path));
}

/* Rename file or directory */
int rename_ex(const char *source, const char *destination)
{
    if (!MoveFileEx(source, destination, MOVEFILE_REPLACE_EXISTING | MOVEFILE_WRITE_THROUGH)) {
        mferror("Could not move (%s) to (%s) which returned (%lu)", source, destination, GetLastError());

        return (-1);
    }

    return (0);
}

/* Create a temporary file */
int mkstemp_ex(char *tmp_path)
{
    DWORD dwResult;
    int result;
    int status = -1;

    HANDLE h = NULL;
    PACL pACL = NULL;
    PSECURITY_DESCRIPTOR pSD = NULL;
    EXPLICIT_ACCESS ea[2];
    SECURITY_ATTRIBUTES sa;

    PSID pAdminGroupSID = NULL;
    PSID pSystemGroupSID = NULL;
    SID_IDENTIFIER_AUTHORITY SIDAuthNT = {SECURITY_NT_AUTHORITY};

#if defined(_MSC_VER) && _MSC_VER >= 1500
    result = _mktemp_s(tmp_path, strlen(tmp_path) + 1);

    if (result != 0) {
        mferror("Could not create temporary file (%s) which returned (%d)", tmp_path, result);

        return (-1);
    }
#else
    if (_mktemp(tmp_path) == NULL) {
        mferror("Could not create temporary file (%s) which returned [(%d)-(%s)]", tmp_path, errno, strerror(errno));

        return (-1);
    }
#endif

    /* Create SID for the BUILTIN\Administrators group */
    result = AllocateAndInitializeSid(
                 &SIDAuthNT,
                 2,
                 SECURITY_BUILTIN_DOMAIN_RID,
                 DOMAIN_ALIAS_RID_ADMINS,
                 0, 0, 0, 0, 0, 0,
                 &pAdminGroupSID
             );

    if (!result) {
        mferror("Could not create BUILTIN\\Administrators group SID which returned (%lu)", GetLastError());

        goto cleanup;
    }

    /* Create SID for the SYSTEM group */
    result = AllocateAndInitializeSid(
                 &SIDAuthNT,
                 1,
                 SECURITY_LOCAL_SYSTEM_RID,
                 0, 0, 0, 0, 0, 0, 0,
                 &pSystemGroupSID
             );

    if (!result) {
        mferror("Could not create SYSTEM group SID which returned (%lu)", GetLastError());

        goto cleanup;
    }

    /* Initialize an EXPLICIT_ACCESS structure for an ACE */
    ZeroMemory(&ea, 2 * sizeof(EXPLICIT_ACCESS));

    /* Add Administrators group */
    ea[0].grfAccessPermissions = GENERIC_ALL;
    ea[0].grfAccessMode = SET_ACCESS;
    ea[0].grfInheritance = NO_INHERITANCE;
    ea[0].Trustee.TrusteeForm = TRUSTEE_IS_SID;
    ea[0].Trustee.TrusteeType = TRUSTEE_IS_WELL_KNOWN_GROUP;
    ea[0].Trustee.ptstrName = (LPTSTR)pAdminGroupSID;

    /* Add SYSTEM group */
    ea[1].grfAccessPermissions = GENERIC_ALL;
    ea[1].grfAccessMode = SET_ACCESS;
    ea[1].grfInheritance = NO_INHERITANCE;
    ea[1].Trustee.TrusteeForm = TRUSTEE_IS_SID;
    ea[1].Trustee.TrusteeType = TRUSTEE_IS_WELL_KNOWN_GROUP;
    ea[1].Trustee.ptstrName = (LPTSTR)pSystemGroupSID;

    /* Set entries in ACL */
    dwResult = SetEntriesInAcl(2, ea, NULL, &pACL);

    if (dwResult != ERROR_SUCCESS) {
        mferror("Could not set ACL entries which returned (%lu)", dwResult);

        goto cleanup;
    }

    /* Initialize security descriptor */
    pSD = (PSECURITY_DESCRIPTOR)LocalAlloc(
              LPTR,
              SECURITY_DESCRIPTOR_MIN_LENGTH
          );

    if (pSD == NULL) {
        mferror("Could not initialize SECURITY_DESCRIPTOR because of a LocalAlloc() failure which returned (%lu)", GetLastError());

        goto cleanup;
    }

    if (!InitializeSecurityDescriptor(pSD, SECURITY_DESCRIPTOR_REVISION)) {
        mferror("Could not initialize SECURITY_DESCRIPTOR because of an InitializeSecurityDescriptor() failure which returned (%lu)", GetLastError());

        goto cleanup;
    }

    /* Set owner */
    if (!SetSecurityDescriptorOwner(pSD, NULL, FALSE)) {
        mferror("Could not set owner which returned (%lu)", GetLastError());

        goto cleanup;
    }

    /* Set group owner */
    if (!SetSecurityDescriptorGroup(pSD, NULL, FALSE)) {
        mferror("Could not set group owner which returned (%lu)", GetLastError());

        goto cleanup;
    }

    /* Add ACL to security descriptor */
    if (!SetSecurityDescriptorDacl(pSD, TRUE, pACL, FALSE)) {
        mferror("Could not set SECURITY_DESCRIPTOR DACL which returned (%lu)", GetLastError());

        goto cleanup;
    }

    /* Initialize security attributes structure */
    sa.nLength = sizeof (SECURITY_ATTRIBUTES);
    sa.lpSecurityDescriptor = pSD;
    sa.bInheritHandle = FALSE;

    h = CreateFileA(
            tmp_path,
            GENERIC_WRITE,
            0,
            &sa,
            CREATE_NEW,
            FILE_ATTRIBUTE_NORMAL,
            NULL
        );

    if (h == INVALID_HANDLE_VALUE) {
        mferror("Could not create temporary file (%s) which returned (%lu)", tmp_path, GetLastError());

        goto cleanup;
    }

    if (!CloseHandle(h)) {
        mferror("Could not close file handle to (%s) which returned (%lu)", tmp_path, GetLastError());

        goto cleanup;
    }

    /* Success */
    status = 0;

cleanup:
    if (pAdminGroupSID) {
        FreeSid(pAdminGroupSID);
    }

    if (pSystemGroupSID) {
        FreeSid(pSystemGroupSID);
    }

    if (pACL) {
        LocalFree(pACL);
    }

    if (pSD) {
        LocalFree(pSD);
    }

    return (status);
}

/* Get uname for Windows */
const char *getuname()
{
    int ret_size = OS_SIZE_1024 - 2;
    static char ret[OS_SIZE_1024 + 1] = "";
    char os_v[128 + 1];
    int add_infoEx = 1;

    typedef void (WINAPI * PGNSI)(LPSYSTEM_INFO);
    typedef BOOL (WINAPI * PGPI)(DWORD, DWORD, DWORD, DWORD, PDWORD);

    /* See http://msdn.microsoft.com/en-us/library/windows/desktop/ms724429%28v=vs.85%29.aspx */
    OSVERSIONINFOEX osvi;
    SYSTEM_INFO si;
    PGNSI pGNSI;
    PGPI pGPI;
    BOOL bOsVersionInfoEx;
    DWORD dwType;

    ZeroMemory(&osvi, sizeof(OSVERSIONINFOEX));
    osvi.dwOSVersionInfoSize = sizeof(OSVERSIONINFOEX);

    if (!(bOsVersionInfoEx = GetVersionEx ((OSVERSIONINFO *) &osvi))) {
        osvi.dwOSVersionInfoSize = sizeof(OSVERSIONINFO);
        if (!GetVersionEx((OSVERSIONINFO *)&osvi)) {
            return (NULL);
        }
    }

    if (ret[0] != '\0') {
        return ret;
    }

    switch (osvi.dwPlatformId) {
        /* Test for the Windows NT product family */
        case VER_PLATFORM_WIN32_NT:
            if (osvi.dwMajorVersion == 6 && (osvi.dwMinorVersion == 0 || osvi.dwMinorVersion == 1) ) {
                if (osvi.dwMinorVersion == 0) {
                    if (osvi.wProductType == VER_NT_WORKSTATION ) {
                        strncat(ret, "Microsoft Windows Vista ", ret_size - 1);
                    } else {
                        strncat(ret, "Microsoft Windows Server 2008 ", ret_size - 1);
                    }
                } else if (osvi.dwMinorVersion == 1) {
                    if (osvi.wProductType == VER_NT_WORKSTATION ) {
                        strncat(ret, "Microsoft Windows 7 ", ret_size - 1);
                    } else {
                        strncat(ret, "Microsoft Windows Server 2008 R2 ", ret_size - 1);
                    }
                }

                ret_size -= strlen(ret) + 1;


                /* Get product version */
                pGPI = (PGPI) GetProcAddress(
                              GetModuleHandle(TEXT("kernel32.dll")),
                              "GetProductInfo");

                if (osvi.dwMajorVersion == 6 && osvi.dwMinorVersion == 0)
                    pGPI( 6, 0, 0, 0, &dwType);
                else
                    pGPI( 6, 1, 0, 0, &dwType);

                switch (dwType) {
                    case PRODUCT_UNLICENSED:
                        strncat(ret, PRODUCT_UNLICENSED_C, ret_size - 1);
                        break;
                    case PRODUCT_BUSINESS:
                        strncat(ret, PRODUCT_BUSINESS_C, ret_size - 1);
                        break;
                    case PRODUCT_BUSINESS_N:
                        strncat(ret, PRODUCT_BUSINESS_N_C, ret_size - 1);
                        break;
                    case PRODUCT_CLUSTER_SERVER:
                        strncat(ret, PRODUCT_CLUSTER_SERVER_C, ret_size - 1);
                        break;
                    case PRODUCT_DATACENTER_SERVER:
                        strncat(ret, PRODUCT_DATACENTER_SERVER_C, ret_size - 1);
                        break;
                    case PRODUCT_DATACENTER_SERVER_CORE:
                        strncat(ret, PRODUCT_DATACENTER_SERVER_CORE_C, ret_size - 1);
                        break;
                    case PRODUCT_DATACENTER_SERVER_CORE_V:
                        strncat(ret, PRODUCT_DATACENTER_SERVER_CORE_V_C, ret_size - 1);
                        break;
                    case PRODUCT_DATACENTER_SERVER_V:
                        strncat(ret, PRODUCT_DATACENTER_SERVER_V_C, ret_size - 1);
                        break;
                    case PRODUCT_ENTERPRISE:
                        strncat(ret, PRODUCT_ENTERPRISE_C, ret_size - 1);
                        break;
                    case PRODUCT_ENTERPRISE_N:
                        strncat(ret, PRODUCT_ENTERPRISE_N_C, ret_size - 1);
                        break;
                    case PRODUCT_ENTERPRISE_SERVER:
                        strncat(ret, PRODUCT_ENTERPRISE_SERVER_C, ret_size - 1);
                        break;
                    case PRODUCT_ENTERPRISE_SERVER_CORE:
                        strncat(ret, PRODUCT_ENTERPRISE_SERVER_CORE_C, ret_size - 1);
                        break;
                    case PRODUCT_ENTERPRISE_SERVER_CORE_V:
                        strncat(ret, PRODUCT_ENTERPRISE_SERVER_CORE_V_C, ret_size - 1);
                        break;
                    case PRODUCT_ENTERPRISE_SERVER_IA64:
                        strncat(ret, PRODUCT_ENTERPRISE_SERVER_IA64_C, ret_size - 1);
                        break;
                    case PRODUCT_ENTERPRISE_SERVER_V:
                        strncat(ret, PRODUCT_ENTERPRISE_SERVER_V_C, ret_size - 1);
                        break;
                    case PRODUCT_HOME_BASIC:
                        strncat(ret, PRODUCT_HOME_BASIC_C, ret_size - 1);
                        break;
                    case PRODUCT_HOME_BASIC_N:
                        strncat(ret, PRODUCT_HOME_BASIC_N_C, ret_size - 1);
                        break;
                    case PRODUCT_HOME_PREMIUM:
                        strncat(ret, PRODUCT_HOME_PREMIUM_C, ret_size - 1);
                        break;
                    case PRODUCT_HOME_PREMIUM_N:
                        strncat(ret, PRODUCT_HOME_PREMIUM_N_C, ret_size - 1);
                        break;
                    case PRODUCT_HOME_SERVER:
                        strncat(ret, PRODUCT_HOME_SERVER_C, ret_size - 1);
                        break;
                    case PRODUCT_MEDIUMBUSINESS_SERVER_MANAGEMENT:
                        strncat(ret, PRODUCT_MEDIUMBUSINESS_SERVER_MANAGEMENT_C, ret_size - 1);
                        break;
                    case PRODUCT_MEDIUMBUSINESS_SERVER_MESSAGING:
                        strncat(ret, PRODUCT_MEDIUMBUSINESS_SERVER_MESSAGING_C, ret_size - 1);
                        break;
                    case PRODUCT_MEDIUMBUSINESS_SERVER_SECURITY:
                        strncat(ret, PRODUCT_MEDIUMBUSINESS_SERVER_SECURITY_C, ret_size - 1);
                        break;
                    case PRODUCT_SERVER_FOR_SMALLBUSINESS:
                        strncat(ret, PRODUCT_SERVER_FOR_SMALLBUSINESS_C, ret_size - 1);
                        break;
                    case PRODUCT_SMALLBUSINESS_SERVER:
                        strncat(ret, PRODUCT_SMALLBUSINESS_SERVER_C, ret_size - 1);
                        break;
                    case PRODUCT_SMALLBUSINESS_SERVER_PREMIUM:
                        strncat(ret, PRODUCT_SMALLBUSINESS_SERVER_PREMIUM_C, ret_size - 1);
                        break;
                    case PRODUCT_STANDARD_SERVER:
                        strncat(ret, PRODUCT_STANDARD_SERVER_C, ret_size - 1);
                        break;
                    case PRODUCT_STANDARD_SERVER_CORE:
                        strncat(ret, PRODUCT_STANDARD_SERVER_CORE_C, ret_size - 1);
                        break;
                    case PRODUCT_STANDARD_SERVER_CORE_V:
                        strncat(ret, PRODUCT_STANDARD_SERVER_CORE_V_C, ret_size - 1);
                        break;
                    case PRODUCT_STANDARD_SERVER_V:
                        strncat(ret, PRODUCT_STANDARD_SERVER_V_C, ret_size - 1);
                        break;
                    case PRODUCT_STARTER:
                        strncat(ret, PRODUCT_STARTER_C, ret_size - 1);
                        break;
                    case PRODUCT_STORAGE_ENTERPRISE_SERVER:
                        strncat(ret, PRODUCT_STORAGE_ENTERPRISE_SERVER_C, ret_size - 1);
                        break;
                    case PRODUCT_STORAGE_EXPRESS_SERVER:
                        strncat(ret, PRODUCT_STORAGE_EXPRESS_SERVER_C, ret_size - 1);
                        break;
                    case PRODUCT_STORAGE_STANDARD_SERVER:
                        strncat(ret, PRODUCT_STORAGE_STANDARD_SERVER_C, ret_size - 1);
                        break;
                    case PRODUCT_STORAGE_WORKGROUP_SERVER:
                        strncat(ret, PRODUCT_STORAGE_WORKGROUP_SERVER_C, ret_size - 1);
                        break;
                    case PRODUCT_ULTIMATE:
                        strncat(ret, PRODUCT_ULTIMATE_C, ret_size - 1);
                        break;
                    case PRODUCT_ULTIMATE_N:
                        strncat(ret, PRODUCT_ULTIMATE_N_C, ret_size - 1);
                        break;
                    case PRODUCT_WEB_SERVER:
                        strncat(ret, PRODUCT_WEB_SERVER_C, ret_size - 1);
                        break;
                    case PRODUCT_WEB_SERVER_CORE:
                        strncat(ret, PRODUCT_WEB_SERVER_CORE_C, ret_size - 1);
                        break;

                }
                ret_size -= strlen(ret) + 1;
            } else if (osvi.dwMajorVersion == 6 && (osvi.dwMinorVersion == 2 || osvi.dwMinorVersion == 3)) {
                // Read Windows Version from registry
                DWORD dwRet;
                HKEY RegistryKey;
                const DWORD size = 1024;
                TCHAR value[size];
                DWORD dwCount = size;
                add_infoEx = 0;

                if (RegOpenKeyEx(HKEY_LOCAL_MACHINE, TEXT("SOFTWARE\\Microsoft\\Windows NT\\CurrentVersion"), 0, KEY_READ, &RegistryKey) != ERROR_SUCCESS) {
                    merror("Error opening Windows registry.");
                }

                dwRet = RegQueryValueEx(RegistryKey, TEXT("ProductName"), NULL, NULL, (LPBYTE)value, &dwCount);
                if (dwRet != ERROR_SUCCESS) {
                    merror("Error reading Windows registry. (Error %u)",(unsigned int)dwRet);
                    strncat(ret, "Microsoft Windows undefined version", ret_size - 1);
                }
                else {
                    RegCloseKey(RegistryKey);
                    strncat(ret, "Microsoft ", ret_size - 1);
                    strncat(ret, value, ret_size - 1);
                }
                ret_size -= strlen(ret) + 1;
            } else if (osvi.dwMajorVersion == 5 && osvi.dwMinorVersion == 2) {
                pGNSI = (PGNSI) GetProcAddress(
                            GetModuleHandle("kernel32.dll"),
                            "GetNativeSystemInfo");
                if (NULL != pGNSI) {
                    pGNSI(&si);
                }

                if ( GetSystemMetrics(89) )
                    strncat(ret, "Microsoft Windows Server 2003 R2 ",
                            ret_size - 1);
                else if (osvi.wProductType == VER_NT_WORKSTATION &&
                         si.wProcessorArchitecture == PROCESSOR_ARCHITECTURE_AMD64) {
                    strncat(ret,
                            "Microsoft Windows XP Professional x64 Edition ",
                            ret_size - 1 );
                } else {
                    strncat(ret, "Microsoft Windows Server 2003, ", ret_size - 1);
                }

                ret_size -= strlen(ret) + 1;
            } else if (osvi.dwMajorVersion == 5 && osvi.dwMinorVersion == 1) {
                strncat(ret, "Microsoft Windows XP ", ret_size - 1);

                ret_size -= strlen(ret) + 1;
            } else if (osvi.dwMajorVersion == 5 && osvi.dwMinorVersion == 0) {
                strncat(ret, "Microsoft Windows 2000 ", ret_size - 1);

                ret_size -= strlen(ret) + 1;
            } else if (osvi.dwMajorVersion <= 4) {
                strncat(ret, "Microsoft Windows NT ", ret_size - 1);

                ret_size -= strlen(ret) + 1;
            } else {
                strncat(ret, "Microsoft Windows Unknown ", ret_size - 1);

                ret_size -= strlen(ret) + 1;
            }

            /* Test for specific product on Windows NT 4.0 SP6 and later */
            if (add_infoEx){
                if (bOsVersionInfoEx) {
                    /* Test for the workstation type */
                    if (osvi.wProductType == VER_NT_WORKSTATION &&
                            si.wProcessorArchitecture != PROCESSOR_ARCHITECTURE_AMD64) {
                        if ( osvi.dwMajorVersion == 4 ) {
                            strncat(ret, "Workstation 4.0 ", ret_size - 1);
                        } else if ( osvi.wSuiteMask & VER_SUITE_PERSONAL ) {
                            strncat(ret, "Home Edition ", ret_size - 1);
                        } else {
                            strncat(ret, "Professional ", ret_size - 1);
                        }

                        /* Fix size */
                        ret_size -= strlen(ret) + 1;
                    }

                    /* Test for the server type */
                    else if ( osvi.wProductType == VER_NT_SERVER ||
                              osvi.wProductType == VER_NT_DOMAIN_CONTROLLER ) {
                        if (osvi.dwMajorVersion == 5 && osvi.dwMinorVersion == 2) {
                            if (si.wProcessorArchitecture ==
                                    PROCESSOR_ARCHITECTURE_IA64 ) {
                                if ( osvi.wSuiteMask & VER_SUITE_DATACENTER )
                                    strncat(ret,
                                            "Datacenter Edition for Itanium-based Systems ",
                                            ret_size - 1);
                                else if ( osvi.wSuiteMask & VER_SUITE_ENTERPRISE )
                                    strncat(ret,
                                            "Enterprise Edition for Itanium-based Systems ",
                                            ret_size - 1);

                                ret_size -= strlen(ret) + 1;
                            } else if ( si.wProcessorArchitecture ==
                                        PROCESSOR_ARCHITECTURE_AMD64 ) {
                                if ( osvi.wSuiteMask & VER_SUITE_DATACENTER )
                                    strncat(ret, "Datacenter x64 Edition ",
                                            ret_size - 1 );
                                else if ( osvi.wSuiteMask & VER_SUITE_ENTERPRISE )
                                    strncat(ret, "Enterprise x64 Edition ",
                                            ret_size - 1 );
                                else
                                    strncat(ret, "Standard x64 Edition ",
                                            ret_size - 1 );

                                ret_size -= strlen(ret) + 1;
                            } else {
                                if ( osvi.wSuiteMask & VER_SUITE_DATACENTER )
                                    strncat(ret, "Datacenter Edition ",
                                            ret_size - 1 );
                                else if ( osvi.wSuiteMask & VER_SUITE_ENTERPRISE ) {
                                    strncat(ret, "Enterprise Edition ", ret_size - 1);
                                } else if ( osvi.wSuiteMask == VER_SUITE_BLADE ) {
                                    strncat(ret, "Web Edition ", ret_size - 1 );
                                } else {
                                    strncat(ret, "Standard Edition ", ret_size - 1);
                                }

                                ret_size -= strlen(ret) + 1;
                            }
                        } else if (osvi.dwMajorVersion == 5 && osvi.dwMinorVersion == 0) {
                            if ( osvi.wSuiteMask & VER_SUITE_DATACENTER ) {
                                strncat(ret, "Datacenter Server ", ret_size - 1);
                            } else if ( osvi.wSuiteMask & VER_SUITE_ENTERPRISE ) {
                                strncat(ret, "Advanced Server ", ret_size - 1 );
                            } else {
                                strncat(ret, "Server ", ret_size - 1);
                            }

                            ret_size -= strlen(ret) + 1;
                        } else if (osvi.dwMajorVersion <= 4) { /* Windows NT 4.0 */
                            if ( osvi.wSuiteMask & VER_SUITE_ENTERPRISE )
                                strncat(ret, "Server 4.0, Enterprise Edition ",
                                        ret_size - 1 );
                            else {
                                strncat(ret, "Server 4.0 ", ret_size - 1);
                            }

                            ret_size -= strlen(ret) + 1;
                        }
                    }
                }
                /* Test for specific product on Windows NT 4.0 SP5 and earlier */
                else {
                    HKEY hKey;
                    char szProductType[81];
                    DWORD dwBufLen = 80;
                    LONG lRet;

                    lRet = RegOpenKeyEx( HKEY_LOCAL_MACHINE,
                                         "SYSTEM\\CurrentControlSet\\Control\\ProductOptions",
                                         0, KEY_QUERY_VALUE, &hKey );
                    if (lRet == ERROR_SUCCESS) {
                        char __wv[32];

                        lRet = RegQueryValueEx( hKey, "ProductType", NULL, NULL,
                                                (LPBYTE) szProductType, &dwBufLen);
                        RegCloseKey( hKey );

                        if ((lRet == ERROR_SUCCESS) && (dwBufLen < 80) ) {
                            if (lstrcmpi( "WINNT", szProductType) == 0 ) {
                                strncat(ret, "Workstation ", ret_size - 1);
                            } else if (lstrcmpi( "LANMANNT", szProductType) == 0 ) {
                                strncat(ret, "Server ", ret_size - 1);
                            } else if (lstrcmpi( "SERVERNT", szProductType) == 0 ) {
                                strncat(ret, "Advanced Server " , ret_size - 1);
                            }

                            ret_size -= strlen(ret) + 1;

                            memset(__wv, '\0', 32);
                            snprintf(__wv, 31,
                                     "%d.%d ",
                                     (int)osvi.dwMajorVersion,
                                     (int)osvi.dwMinorVersion);

                            strncat(ret, __wv, ret_size - 1);
                            ret_size -= strlen(__wv) + 1;
                        }
                    }
                }
            }
            /* Display service pack (if any) and build number */
            if ( osvi.dwMajorVersion == 4 &&
                    lstrcmpi( osvi.szCSDVersion, "Service Pack 6" ) == 0 ) {
                HKEY hKey;
                LONG lRet;
                char __wp[64];

                memset(__wp, '\0', 64);
                /* Test for SP6 versus SP6a */
                lRet = RegOpenKeyEx( HKEY_LOCAL_MACHINE,
                                     "SOFTWARE\\Microsoft\\Windows NT\\CurrentVersion\\Hotfix\\Q246009",
                                     0, KEY_QUERY_VALUE, &hKey );
                if ( lRet == ERROR_SUCCESS )
                    snprintf(__wp, 63, "Service Pack 6a [Ver: %i.%i.%d]",
                             (int)osvi.dwMajorVersion,
                             (int)osvi.dwMinorVersion,
                             (int)osvi.dwBuildNumber & 0xFFFF );
                else { /* Windows NT 4.0 prior to SP6a */
                    snprintf(__wp, 63, "%s [Ver: %i.%i.%d]",
                             osvi.szCSDVersion,
                             (int)osvi.dwMajorVersion,
                             (int)osvi.dwMinorVersion,
                             (int)osvi.dwBuildNumber & 0xFFFF );
                }

                strncat(ret, __wp, ret_size - 1);
                ret_size -= strlen(__wp) + 1;
                RegCloseKey( hKey );
            } else if (osvi.dwMajorVersion == 6 && (osvi.dwMinorVersion == 2 || osvi.dwMinorVersion == 3)) {
                // Read Windows Version number from registry
                char __wp[64];
                memset(__wp, '\0', 64);
                DWORD dwRet;
                HKEY RegistryKey;
                const DWORD size = 30;
                TCHAR winver[size];
                TCHAR wincomp[size];
                DWORD winMajor = 0;
                DWORD winMinor = 0;
                DWORD dwCount = size;
                unsigned long type=REG_DWORD;

                if (RegOpenKeyEx(HKEY_LOCAL_MACHINE, TEXT("SOFTWARE\\Microsoft\\Windows NT\\CurrentVersion"), 0, KEY_READ, &RegistryKey) != ERROR_SUCCESS) {
                    merror("Error opening Windows registry.");
                }

                // Windows 10
                dwRet = RegQueryValueEx(RegistryKey, TEXT("CurrentMajorVersionNumber"), NULL, &type, (LPBYTE)&winMajor, &dwCount);
                if (dwRet == ERROR_SUCCESS) {
                    dwCount = size;
                    dwRet = RegQueryValueEx(RegistryKey, TEXT("CurrentMinorVersionNumber"), NULL, &type, (LPBYTE)&winMinor, &dwCount);
                    if (dwRet != ERROR_SUCCESS) {
                        merror("Error reading 'CurrentMinorVersionNumber' from Windows registry. (Error %u)",(unsigned int)dwRet);
                    }
                    else {
                        dwCount = size;
                        dwRet = RegQueryValueEx(RegistryKey, TEXT("CurrentBuildNumber"), NULL, NULL, (LPBYTE)wincomp, &dwCount);
                        if (dwRet != ERROR_SUCCESS) {
                            merror("Error reading 'CurrentBuildNumber' from Windows registry. (Error %u)",(unsigned int)dwRet);
                            snprintf(__wp, 63, " [Ver: %d.%d]", (unsigned int)winMajor, (unsigned int)winMinor);
                        }
                        else {
                            snprintf(__wp, 63, " [Ver: %d.%d.%s]", (unsigned int)winMajor, (unsigned int)winMinor, wincomp);
                        }
                    }
                    RegCloseKey(RegistryKey);
                }
                // Windows 6.2 or 6.3
                else {
                    dwRet = RegQueryValueEx(RegistryKey, TEXT("CurrentVersion"), NULL, NULL, (LPBYTE)winver, &dwCount);
                    if (dwRet != ERROR_SUCCESS) {
                        merror("Error reading 'Current Version' from Windows registry. (Error %u)",(unsigned int)dwRet);
                        snprintf(__wp, 63, " [Ver: 6.2]");
                    }
                    else {
                        dwCount = size;
                        dwRet = RegQueryValueEx(RegistryKey, TEXT("CurrentBuildNumber"), NULL, NULL, (LPBYTE)wincomp, &dwCount);
                        if (dwRet != ERROR_SUCCESS) {
                            merror("Error reading 'CurrentBuildNumber' from Windows registry. (Error %u)",(unsigned int)dwRet);
                            snprintf(__wp, 63, " [Ver: 6.2]");
                        }
                        else {
                            snprintf(__wp, 63, " [Ver: %s.%s]", winver,wincomp);
                        }
                        RegCloseKey(RegistryKey);
                    }
                }

                strncat(ret, __wp, ret_size - 1);
                ret_size -= strlen(ret) + 1;
            } else {
                char __wp[64];

                memset(__wp, '\0', 64);

                snprintf(__wp, 63, "%s [Ver: %i.%i.%d]",
                         osvi.szCSDVersion,
                         (int)osvi.dwMajorVersion,
                         (int)osvi.dwMinorVersion,
                         (int)osvi.dwBuildNumber & 0xFFFF );

                strncat(ret, __wp, ret_size - 1);
                ret_size -= strlen(__wp) + 1;
            }
            break;

        /* Test for Windows Me/98/95 */
        case VER_PLATFORM_WIN32_WINDOWS:
            if (osvi.dwMajorVersion == 4 && osvi.dwMinorVersion == 0) {
                strncat(ret, "Microsoft Windows 95 ", ret_size - 1);
                ret_size -= strlen(ret) + 1;
            }

            if (osvi.dwMajorVersion == 4 && osvi.dwMinorVersion == 10) {
                strncat(ret, "Microsoft Windows 98 ", ret_size - 1);
                ret_size -= strlen(ret) + 1;
            }

            if (osvi.dwMajorVersion == 4 && osvi.dwMinorVersion == 90) {
                strncat(ret, "Microsoft Windows Millennium Edition",
                        ret_size - 1);

                ret_size -= strlen(ret) + 1;
            }
            break;

        case VER_PLATFORM_WIN32s:
            strncat(ret, "Microsoft Win32s", ret_size - 1);
            ret_size -= strlen(ret) + 1;
            break;
    }

    /* Add OSSEC-HIDS version */
    snprintf(os_v, 128, " - %s %s", __ossec_name, __ossec_version);
    strncat(ret, os_v, ret_size - 1);

    return (ret);
}


#endif /* WIN32 */

// Delete directory recursively

int rmdir_ex(const char *name) {
    if (rmdir(name) == 0) {
        return 0;
    }

    switch (errno) {
    case ENOTDIR:   // Not a directory

#ifdef WIN32
    case EINVAL:    // Not a directory
#endif
        return unlink(name);

    case ENOTEMPTY: // Directory not empty
        // Erase content and try to erase again
        return cldir_ex(name) || rmdir(name) ? -1 : 0;

    default:
        return -1;
    }
}

// Delete directory content

int cldir_ex(const char *name) {
    return cldir_ex_ignore(name, NULL);
}

// Delete directory content with exception list

int cldir_ex_ignore(const char * name, const char ** ignore) {
    DIR *dir;
    struct dirent *dirent;
    char path[PATH_MAX + 1];

    // Erase content

    dir = opendir(name);

    if (!dir) {
        return -1;
    }

    while (dirent = readdir(dir), dirent) {
        // Skip "." and ".."
        if ((dirent->d_name[0] == '.' && (dirent->d_name[1] == '\0' || (dirent->d_name[1] == '.' && dirent->d_name[2] == '\0'))) || w_str_in_array(dirent->d_name, ignore)) {
            continue;
        }

        if (snprintf(path, PATH_MAX + 1, "%s/%s", name, dirent->d_name) > PATH_MAX) {
            closedir(dir);
            return -1;
        }

        if (rmdir_ex(path) < 0) {
            closedir(dir);
            return -1;
        }
    }

    return closedir(dir);
}

int TempFile(File *file, const char *source, int copy) {
    FILE *fp_src;
    int fd;
    char template[OS_FLSIZE + 1];
    mode_t old_mask;

    snprintf(template, OS_FLSIZE, "%s.XXXXXX", source);
    old_mask = umask(0177);

    fd = mkstemp(template);
    umask(old_mask);

    if (fd < 0) {
        return -1;
    }

#ifndef WIN32
    struct stat buf;

    if (stat(source, &buf) == 0) {
        if (fchmod(fd, buf.st_mode) < 0) {
            close(fd);
            unlink(template);
            return -1;
        }
    } else {
        mdebug1(FSTAT_ERROR, source, errno, strerror(errno));
    }

#endif

    file->fp = fdopen(fd, "w");

    if (!file->fp) {
        close(fd);
        unlink(template);
        return -1;
    }

    if (copy) {
        size_t count_r;
        size_t count_w;
        char buffer[4096];

        if (fp_src = fopen(source, "r"), fp_src) {
            while (!feof(fp_src)) {
                count_r = fread(buffer, 1, 4096, fp_src);

                if (ferror(fp_src)) {
                    fclose(fp_src);
                    fclose(file->fp);
                    unlink(template);
                    return -1;
                }

                count_w = fwrite(buffer, 1, count_r, file->fp);

                if (count_w != count_r || ferror(file->fp)) {
                    fclose(fp_src);
                    fclose(file->fp);
                    unlink(template);
                    return -1;
                }
            }

            fclose(fp_src);
        }
    }

    file->name = strdup(template);
    return 0;
}

int OS_MoveFile(const char *src, const char *dst) {
    FILE *fp_src;
    FILE *fp_dst;
    size_t count_r;
    size_t count_w;
    char buffer[4096];
    int status = 0;

    if (rename(src, dst) == 0) {
        return 0;
    }

    mdebug1("Couldn't rename %s: %s", dst, strerror(errno));

    fp_src = fopen(src, "r");

    if (!fp_src) {
        merror("Couldn't open file '%s'", src);
        return -1;
    }

    fp_dst = fopen(dst, "w");

    if (!fp_dst) {
        merror("Couldn't open file '%s'", dst);
        fclose(fp_src);
        unlink(src);
        return -1;
    }

    while (!feof(fp_src)) {
        count_r = fread(buffer, 1, 4096, fp_src);

        if (ferror(fp_src)) {
            merror("Couldn't read file '%s'", src);
            status = -1;
            break;
        }

        count_w = fwrite(buffer, 1, count_r, fp_dst);

        if (count_w != count_r || ferror(fp_dst)) {
            merror("Couldn't write file '%s'", dst);
            status = -1;
            break;
        }
    }

    fclose(fp_src);
    fclose(fp_dst);
    unlink(dst);
    return status;
}

// Make directory recursively
int mkdir_ex(const char * path) {
    char sep;
    char * temp = strdup(path);
    char * psep;
    char * next;

#ifndef WIN32
    for (next = temp; psep = strchr(next, '/'), psep; next = psep + 1) {
#else
    for (next = temp; psep = strchr(next, '/'), psep || (psep = strchr(next, '\\'), psep); next = psep + 1) {
#endif

        sep = *psep;
        *psep = '\0';

        if (*temp && mkdir(temp, 0770) < 0) {
            switch (errno) {
            case EEXIST:
                if (IsDir(temp) < 0) {
                    merror("Couldn't make dir '%s': not a directory.", temp);
                    free(temp);
                    return -1;
                }

                break;

            case EISDIR:
                break;

            default:
                merror("Couldn't make dir '%s': %s", temp, strerror(errno));
                free(temp);
                return -1;
            }
        }

        *psep = sep;
    }

    free(temp);

    if (mkdir(path, 0770) < 0) {
        switch (errno) {
        case EEXIST:
            if (IsDir(path) < 0) {
                merror("Couldn't make dir '%s': not a directory.", path);
                return -1;
            }

            break;

        case EISDIR:
            break;

        default:
            merror("Couldn't make dir '%s': %s", path, strerror(errno));
            return -1;
        }
    }

    return 0;
}

int w_ref_parent_folder(const char * path) {
    const char * str;
    char * ptr;

    switch (path[0]) {
    case '\0':
        return 0;

    case '.':
        switch (path[1]) {
        case '\0':
            return 0;

        case '.':
            switch (path[2]) {
            case '\0':
                return 1;

            case '/':
#ifdef WIN32
            case '\\':
#endif
                return 1;
            }
        }
    }

#ifdef WIN32
    for (str = path; ptr = strstr(str, "/.."), ptr || (ptr = strstr(str, "\\.."), ptr); str = ptr + 3) {
        if (ptr[3] == '\0' || ptr[3] == '/' || ptr[3] == '\\') {
#else
    for (str = path; ptr = strstr(str, "/.."), ptr; str = ptr + 3) {
        if (ptr[3] == '\0' || ptr[3] == '/') {
#endif
            return 1;
        }
    }

    return 0;
}


cJSON* getunameJSON()
{
    os_info *read_info;
    cJSON* root=cJSON_CreateObject();

#ifndef WIN32
    if (read_info = get_unix_version(), read_info) {
#else
    if (read_info = get_win_version(), read_info) {
#endif
        if (read_info->os_name && (strcmp(read_info->os_name, "unknown") != 0)){
            cJSON_AddStringToObject(root, "os_name", read_info->os_name);
        }
        if (read_info->os_major){
            cJSON_AddStringToObject(root, "os_major", read_info->os_major);
        }
        if (read_info->os_minor){
            cJSON_AddStringToObject(root, "os_minor", read_info->os_minor);
        }
        if (read_info->os_build){
            cJSON_AddStringToObject(root, "os_build", read_info->os_build);
        }
        if (read_info->os_version && (strcmp(read_info->os_version, "unknown") != 0)){
            cJSON_AddStringToObject(root, "os_version", read_info->os_version);
        }
        if (read_info->os_codename){
            cJSON_AddStringToObject(root, "os_codename", read_info->os_codename);
        }
        if (read_info->os_platform){
            cJSON_AddStringToObject(root, "os_platform", read_info->os_platform);
        }
        if (read_info->sysname){
            cJSON_AddStringToObject(root, "sysname", read_info->sysname);
        }
        if (read_info->nodename && (strcmp(read_info->nodename, "unknown") != 0)){
            cJSON_AddStringToObject(root, "hostname", read_info->nodename);
        }
        if (read_info->release){
            cJSON_AddStringToObject(root, "release", read_info->release);
        }
        if (read_info->version){
            cJSON_AddStringToObject(root, "version", read_info->version);
        }
        if (read_info->machine && (strcmp(read_info->machine, "unknown") != 0)){
            cJSON_AddStringToObject(root, "architecture", read_info->machine);
        }

        free_osinfo(read_info);
        return root;
    }
    else
        return NULL;
}

<<<<<<< HEAD
wino_t get_fp_inode(FILE * fp) {
#ifdef WIN32
    int fd;
    HANDLE h;
    BY_HANDLE_FILE_INFORMATION fileInfo;

    if (fd = _fileno(fp), fd < 0) {
        return -1;
    }

    if (h = (HANDLE)_get_osfhandle(fd), h == INVALID_HANDLE_VALUE) {
        return -1;
    }

    return GetFileInformationByHandle(h, &fileInfo) ? (wino_t)fileInfo.nFileIndexHigh << 32 | fileInfo.nFileIndexLow : (wino_t)-1;

#else

    struct stat buf;
    int fd;
    return fd = fileno(fp), fd < 0 ? (wino_t)-1 : fstat(fd, &buf) ? (wino_t)-1 : buf.st_ino;
#endif
}

long get_fp_size(FILE * fp) {
    long offset;
    long size;

    // Get initial position

    if (offset = ftell(fp), offset < 0) {
        return -1;
    }

    // Move to end

    if (fseek(fp, 0, SEEK_END) < 0) {
        return -1;
    }

    // Get ending position

    if (size = ftell(fp), size < 0) {
        return -1;
    }

    // Restore original offset

    if (fseek(fp, offset, SEEK_SET) < 0) {
        return -1;
    }

    return size;
=======
static int qsort_strcmp(const void *s1, const void *s2) {
    return strcmp(*(const char **)s1, *(const char **)s2);
}

// Read directory and return an array of contained files, sorted alphabetically.
char ** wreaddir(const char * name) {
    DIR * dir;
    struct dirent * dirent;
    char ** files;
    unsigned int i = 0;

    if (dir = opendir(name), !dir) {
        return NULL;
    }

    files = malloc(sizeof(char *));

    while (dirent = readdir(dir), dirent) {
        // Skip "." and ".."
        if (dirent->d_name[0] == '.' && (dirent->d_name[1] == '\0' || (dirent->d_name[1] == '.' && dirent->d_name[2] == '\0'))) {
            continue;
        }

        files = realloc(files, (i + 2) * sizeof(char *));
        files[i++] = strdup(dirent->d_name);
    }

    files[i] = NULL;
    qsort(files, i, sizeof(char *), qsort_strcmp);
    return files;
>>>>>>> b9a03240
}<|MERGE_RESOLUTION|>--- conflicted
+++ resolved
@@ -634,9 +634,7 @@
     return (ret);
 }
 
-<<<<<<< HEAD
-int MergeAppendFile(const char *finalpath, const char *files, const char *tag, int path_offset)
-=======
+
 int TestUnmergeFiles(const char *finalpath, int mode)
 {
     int ret = 1;
@@ -722,15 +720,14 @@
             ret = 0;
             goto end;
         }
-            
+
     }
 end:
     fclose(finalfp);
     return (ret);
 }
 
-int MergeAppendFile(const char *finalpath, const char *files, const char *tag)
->>>>>>> b9a03240
+int MergeAppendFile(const char *finalpath, const char *files, const char *tag, int path_offset)
 {
     size_t n = 0;
     long files_size = 0;
@@ -946,7 +943,7 @@
         return -1;
     }
 
-    
+
     size_t count_r;
     size_t count_w;
     char buffer[4096];
@@ -974,7 +971,7 @@
 
         fclose(fp_src);
     }
-    
+
 
     file->name = strdup(template);
     return 0;
@@ -2257,7 +2254,6 @@
         return NULL;
 }
 
-<<<<<<< HEAD
 wino_t get_fp_inode(FILE * fp) {
 #ifdef WIN32
     int fd;
@@ -2311,7 +2307,8 @@
     }
 
     return size;
-=======
+}
+
 static int qsort_strcmp(const void *s1, const void *s2) {
     return strcmp(*(const char **)s1, *(const char **)s2);
 }
@@ -2342,5 +2339,4 @@
     files[i] = NULL;
     qsort(files, i, sizeof(char *), qsort_strcmp);
     return files;
->>>>>>> b9a03240
 }