/*
 * Copyright (C) 2015-2020, Wazuh Inc.
 * January 17, 2018.
 *
 * This program is free software; you can redistribute it
 * and/or modify it under the terms of the GNU General Public
 * License (version 2) as published by the FSF - Free Software
 * Foundation.
 */

#ifndef DEBUG_MESSAGES_H
#define DEBUG_MESSAGES_H

/* vulnerability-detector messages*/
#define VU_STARTING_UPDATE    "(5400): Starting '%s' database update."
#define VU_UPDATING_NVD_YEAR  "(5401): Synchronizing the year '%d' of the vulnerability database."
#define VU_UPDATING_RH_YEAR   "(5402): Synchronizing the page '%d' from the vulnerability database."
#define VU_LOCAL_FETCH        "(5403): Fetching feed from '%s'"
#define VU_DOWNLOAD_START     "(5404): Trying to download '%s'"
#define VU_DOWNLOAD_FAIL      "(5405): The download can not be completed. Retrying in '%d' seconds."
#define VU_UPDATE_DATE        "(5406): The feed '%s' is in its latest version. Update date: '%s'"
#define VU_DB_TIMESTAMP_FEED  "(5407): The feed '%s%s' is outdated. Fetching the last version."
#define VU_UPDATE_JSON_FEED   "(5408): Updating from '%s'"
#define VU_DISCARD_MATCH_N    "(5409): The matching configuration node '%s' from '%s' will be discarded because it is contemplated by '%s' (%s%s%s%s%s%s%s)."
#define VU_UNEXP_JSON_KEY     "(5410): Unexpected JSON key: '%s'"
#define VU_UPDATE_PRE         "(5411): Starting preparse step of feed '%s'"
#define VU_UPDATE_PAR         "(5412): Starting parse step of feed '%s'"
#define VU_OVAL_OBJ_INV       "(5413): Invalid OVAL object type: '%s'"
#define VU_START_REFRESH_DB   "(5414): Refreshing '%s' databases."
#define VU_UPDATE_VU          "(5415): Inserting vulnerabilities."
#define VU_INS_CPES_SEC       "(5416): Inserting CPEs section."
#define VU_INS_CPES_DIC       "(5417): Inserting Wazuh's CPE dictonary."
#define VU_INS_MSU            "(5418): Inserting Microsoft Security Update dictonary."
#define VU_INS_NVD_SEC        "(5419): Inserting NVD vulnerabilities section."
#define VU_INS_RH_SEC         "(5420): Inserting RedHat vulnerabilities section."
#define VU_INDEX_TIME         "(5421): It took '%ld' seconds to '%s' vulnerabilities."
#define VU_INS_TEST_SEC       "(5422): Inserting '%s' vulnerabilities references."
#define VU_UPDATE_VU_CO       "(5423): Inserting '%s' vulnerabilities conditions."
#define VU_UPDATE_PACK_NAME   "(5424): Inserting '%s' vulnerabilities package names."
#define VU_INS_VARIABLES      "(5425): Inserting '%s' vulnerabilities package variables."
#define VU_UPDATE_VU_INFO     "(5426): Inserting '%s' vulnerabilities information."
#define VU_STOP_REFRESH_DB    "(5427): Refresh of '%s' database finished."
#define VU_DOWNLOAD_PAGE_SUC  "(5428): Page '%d' successfully downloaded."
#define VU_NVD_UPD_CANCEL     "(5429): The '%s' update has failed, so the NVD feed will not be updated."
#define VU_ENDING_UPDATE      "(5430): The update of the '%s' feed finished successfully."
#define VU_START_SCAN         "(5431): Starting vulnerability scan."
#define VU_AG_NEVER_CON       "(5432): Agent '%s' never connected."
#define VU_AGENT_UNSOPPORTED  "(5433): Agent '%.3d' has an unsupported Wazuh version: '%s'"
#define VU_UNS_OS_VERSION     "(5434): Agent '%.3d' has an unsupported OS version: '%s'"
#define VU_AG_NO_TARGET       "(5435): The analysis can not be launched because there are no target agents."
/* ID 5436 is available */
#define VU_AGENT_SOFTWARE_REQ "(5437): Collecting agent '%.3d' software."
#define VU_AG_FULL_SCAN       "(5438): A full scan will be run on agent '%.3d'"
#define VU_AG_PART_SCAN       "(5439): A partial scan will be run on agent '%.3d'"
#define VU_NO_PACKAGE_SCAN    "(5440): The package inventory of the agent '%.3d' is not available, but a hotfix analysis will be launched."
#define VU_SOCKET_RETRY       "(5441): Unable to connect to socket '%s'. Waiting '%d' seconds."
#define VU_NO_HOTFIX_AVAIL    "(5442): It is not possible to perform a hotfix scan on agent '%.3d'"
#define VU_OSINFO_DISABLED    "(5443): Unable to get the OS release for agent '%.3d'. It may not have the OS inventory enabled."
#define VU_OSINFOLNX_DISABLED "(5444): Unable to get the OS version and release for agent '%.3d'. It may not have the OS inventory enabled."
#define VU_NO_SOFTWARE        "(5445): No changes have been found with respect to the last package inventory or no packages have been indexed for agent '%.3d'"
#define VU_AGENT_CPE_RECV     "(5446): The CPE '%s' from the agent '%.3d' was indexed."
#define VU_CPE_GENERATED      "(5447): CPE generated from vendor '%s' and product '%s': '%s'"
#define VU_GEN_CPE_COUNT      "(5448): CPEs generated for agent '%.3d': '%d/%d'"
#define VU_INSERT_DATA_ERR    "(5449): It was not possible to insert '%s' in the agent software table."
#define VU_START_AG_AN        "(5450): Analyzing agent '%.3d' vulnerabilities."
#define VU_START_NVD_AG_AN    "(5451): Analyzing NVD vulnerabilities for agent '%.3d'"
#define VU_FIND_NVD_VULN_ERR  "(5452): It was not possible to look for the vulnerabilities of '%s' (%s) in the NVD."
#define VU_HOTFIX_INSTALLED   "(5453): Agent '%.3d' has installed '%s' that corrects the vulnerability '%s'"
#define VU_NO_HOTFIX_FEED     "(5454): We have not found a hotfix that solves '%s' for agent '%.3d' in the Microsoft feed, so it is not possible to know it is vulnerable."
#define VU_VULN_NVD_AG_COUNT  "(5455): The NVD found a total of '%d' potential vulnerabilities for agent '%.3d'"
#define VU_START_OVAL_AG_AN   "(5456): Analyzing OVAL vulnerabilities for agent '%.3d'"
#define VU_VULN_OVAL_AG_COUNT "(5457): The OVAL found a total of '%d' potential vulnerabilities for agent '%.3d'"
#define VU_PACKAGE_INSERT     "(5458): Package '%s' inserted into the vulnerability '%s'. Version (%s) '%s' '%s' (feed '%s')."
#define VU_DUPLICATED_PACKAGE "(5459): Trying to insert duplicated package '%s' into the vulnerability '%s'. Version (%s) '%s' '%s' (feed '%s')."
#define VU_PACKAGE_NOT_VULN   "(5460): Package '%s' not vulnerable to '%s'. Version (%s) not '%s' '%s' (feed '%s')."
#define VU_START_VUL_AG_FIL   "(5461): Filtering vulnerabilities obtained for agent '%.3d'"
#define VU_PACKAGE_NOT_AFF    "(5462): Package '%s' not vulnerable to '%s' since it is not affected (feed '%s')."
#define VU_PACKAGE_NO_DEP     "(5463): Package '%s' not vulnerable to '%s' since it don't meet its '%s' dependency on package with ID '%d'"
#define VU_PACKAGE_DEP_NOT_VU "(5464): Package '%s' not vulnerable to '%s' since it is a dependency not vulnerable."
#define VU_VULN_FILTER_AG     "(5465): A total of '%d' potential vulnerabilities have been discarded for agent '%.3d'"
#define VU_START_VUL_AG_SEND  "(5466): Sending vulnerabilities report for agent '%.3d'"
#define VU_HOTFIX_VUL         "(5467): Agent '%.3d' is vulnerable to '%s'. Condition: '%s'"
#define VU_PACK_VER_VULN      "(5468): The '%s' package (%s) from agent '%.3d' is vulnerable to '%s'. Condition: '%s'"
#define VU_VULN_SEND_AG       "(5469): A total of '%d' vulnerabilities have been reported for agent '%.3d'"
#define VU_FUNCTION_TIME      "(5470): It took '%ld' seconds to '%s' vulnerabilities in agent '%.3d'"
#define VU_AGENT_FINISH       "(5471): Finished vulnerability assessment for agent '%.3d'"
#define VU_END_SCAN           "(5472): Vulnerability scan finished."
#define VU_NO_SRC_VERSION     "(5480): Unable to get the source '%s' version for agent '%.3d'"
#define VU_NO_SRC_NAME        "(5481): Unable to get the source '%s' name for agent '%.3d'"
#define VU_VULN_SEND_AG_FEED  "(5482): A total of '%d' vulnerabilities have been reported for agent '%.3d' thanks to the '%s' feed."

/* File integrity monitoring debug messages */
#define FIM_DIFF_SKIPPED                    "(6200): Diff execution skipped for containing insecure characters."
#define FIM_SCHED_BATCH                     "(6201): Setting SCHED_BATCH returned: '%d'"
#define FIM_LOCAL_DIFF_DELETE               "(6202): Deleting backup '%s'. Not monitored anymore."
#define FIM_FILE_IGNORE_RESTRICT            "(6203): Ignoring file '%s' due to restriction '%s'"
#define FIM_IGNORE_ENTRY                    "(6204): Ignoring '%s' '%s' due to '%s'"
#define FIM_IGNORE_SREGEX                   "(6205): Ignoring '%s' '%s' due to sregex '%s'"
#define FIM_TAG_ADDED                       "(6206): Adding tag '%s' to directory '%s'"
#define FIM_READING_REGISTRY                "(6207): Attempt to read: '%s%s'"
#define FIM_CLIENT_CONFIGURATION            "(6208): Reading Client Configuration [%s]"
#define FIM_LOCALDIFF_DELETE                "(6209): Deleting '%s' from local hash table."
#define FIM_CANNOT_ACCESS_FILE              "(6210): Cannot access '%s': it was removed during scan."
#define FIM_SCANNING_FILE                   "(6211): File '%s'"
#define FIM_SIMBOLIC_LINK_DISABLE           "(6212): Follow symbolic links disabled."
#define FIM_CHECK_LINK_REALPATH             "(6213): Cannot get the real path of the link '%s'"
#define FIM_HASH_ADD_FAIL                   "(6214): Not enough memory to add inode to db: '%s' (%s) "
#define FIM_HASH_UPDATE                     "(6215): Updating path '%s' in inode hash table: '%s' (%s) "
#define FIM_SCANNING_IRREGFILE              "(6216): IRREG File: '%s'"
#define FIM_MAX_RECURSION_LEVEL             "(6217): Maximum level of recursion reached. Depth:%d recursion_level:%d '%s'"
#define FIM_SYMBOLIC_LINK_DISCARDED         "(6218): Discarding symbolic link '%s' is already added in the configuration."
#define FIM_SYMBOLIC_LINK_ADD               "(6219): Directory added to FIM configuration by link '%s'"
#define FIM_FILE_MSG_DELETE                 "(6220): Sending delete message for file: '%s'"
#define FIM_FREQUENCY_DIRECTORY             "(6221): Directory loaded from syscheck db: '%s'"
#define FIM_STAT_FAILED                     "(6222): Stat() function failed on: '%s' due to [(%d)-(%s)]"
#define FIM_SKIP_NFS                        "(6223): FIM skip_nfs=%d, '%s'::is_nfs=%d"
#define FIM_REALTIME_HASH_DUP               "(6224): Entry '%s' already exists in the RT hash table."
#define FIM_REALTIME_MONITORING             "(6225): The '%s' directory starts to be monitored in real-time mode."
#define FIM_REALTIME_NEWPATH                "(6226): Scanning new file '%s' with options for directory '%s'"
#define FIM_REALTIME_NEWDIRECTORY           "(6227): Directory added for real time monitoring: '%s'"
#define FIM_REALTIME_DISCARD_EVENT          "(6228): Real-time event with same checksum for file: '%s'. Ignoring it."
#define FIM_WHODATA_HANDLE_UPDATE           "(6229): The handler ('%s') will be updated."
#define FIM_WHODATA_NEWDIRECTORY            "(6230): Monitoring with Audit: '%s'"
#define FIM_WHODATA_SCAN                    "(6231): The '%s' directory has been scanned after detecting event of new files."
#define FIM_WHODATA_SCAN_ABORTED            "(6232): Scanning of the '%s' directory is aborted because something has gone wrong."
#define FIM_WHODATA_CHECKTHREAD             "(6233): Checking thread set to '%d' seconds."
#define FIM_LINK_ALREADY_ADDED              "(6234): Directory '%s' already monitored, ignoring link '%s'"
#define FIM_WHODATA_FULLQUEUE               "(6235): Real-time Whodata events queue for Windows is full. Removing the first '%d'"
#define FIM_WHODATA_EVENT_DELETED           "(6236): '%d' events have been deleted from the whodata list."
#define FIM_WHODATA_EVENTQUEUE_VALUES       "(6237): Whodata event queue values for Windows -> max_size:'%d' | max_remove:'%d' | alert_threshold:'%d'",
#define FIM_WHODATA_IGNORE                  "(6238): The file '%s' has been marked as ignored. It will be discarded."
#define FIM_WHODATA_NOT_ACTIVE              "(6239): '%s' is discarded because its monitoring is not activated."
#define FIM_WHODATA_CANCELED                "(6240): The monitoring of '%s' in whodata mode has been canceled. Added to the ignore list."
#define FIM_WHODATA_DIRECTORY_SCANNED       "(6241): The '%s' directory has been scanned. It does not need to do it again."
#define FIM_WHODATA_NEW_FILES               "(6242): New files have been detected in the '%s' directory after the last scan."
#define FIM_WHODATA_DIRECTORY_DISCARDED     "(6243): The '%s' directory has been discarded because it is not being monitored in whodata mode."
#define FIM_WHODATA_CHECK_NEW_FILES         "(6244): New files have been detected in the '%s' directory and will be scanned."
#define FIM_WHODATA_NO_NEW_FILES            "(6245): The '%s' directory has not been scanned because no new files have been detected. Mask: '%x'"
#define FIM_WHODATA_INVALID_UID             "(6246): Invalid identifier for user '%s'"
#define FIM_AUDIT_EVENT                     "(6247): audit_event: uid=%s, auid=%s, euid=%s, gid=%s, pid=%i, ppid=%i, inode=%s, path=%s, pname=%s",
#define FIM_AUDIT_EVENT1                    "(6248): audit_event_1/2: uid=%s, auid=%s, euid=%s, gid=%s, pid=%i, ppid=%i, inode=%s, path=%s, pname=%s",
#define FIM_AUDIT_EVENT2                    "(6249): audit_event_2/2: uid=%s, auid=%s, euid=%s, gid=%s, pid=%i, ppid=%i, inode=%s, path=%s, pname=%s",
#define FIM_AUDIT_DELETE_RULE               "(6250): Deleting Audit rules."
#define FIM_AUDIT_MATCH_KEY                 "(6251): Match audit_key: '%s'"
#define FIM_HEALTHCHECK_CREATE              "(6252): Whodata health-check: Detected file creation event (%s)"
#define FIM_HEALTHCHECK_DELETE              "(6253): Whodata health-check: Detected file deletion event (%s)"
#define FIM_HEALTHCHECK_UNRECOGNIZED_EVENT  "(6254): Whodata health-check: Unrecognized event (%s)"
#define FIM_HEALTHCHECK_THREAD_ATIVE        "(6255): Whodata health-check: Reading thread active."
#define FIM_HEALTHCHECK_THREAD_FINISED      "(6256): Whodata health-check: Reading thread finished."
#define FIM_HEALTHCHECK_WAIT_CREATE         "(6257): Whodata health-check: Waiting creation event."
#define FIM_HEALTHCHECK_CREATE_RECEIVE      "(6258): Whodata health-check: Creation event received."
#define FIM_HEALTHCHECK_WAIT_DELETE         "(6259): Whodata health-check: Waiting deletion event."
#define FIM_HEALTHCHECK_DELETE_RECEIVE      "(6260): Whodata health-check: Deletion event received."
#define FIM_HEALTHCHECK_SUCCESS             "(6261): Whodata health-check: Success."
#define FIM_HEALTHCHECK_CHECK_RULE          "(6262): Couldn't delete audit health check rule."
#define FIM_SACL_CHECK_CONFIGURE            "(6263): Setting up SACL for '%s'"
#define FIM_SACL_RESTORED                   "(6265): The SACL of '%s' has been restored correctly."
#define FIM_SACL_CONFIGURE                  "(6266): The SACL of '%s' will be configured."
#define FIM_SACL_NOT_FOUND                  "(6267): No SACL found on target. A new one will be created."
#define FIM_ELEVATE_PRIVILEGE               "(6268): The '%s' privilege has been added."
#define FIM_REDUCE_PRIVILEGE                "(6269): The '%s' privilege has been removed."
#define FIM_AUDIT_NEWRULE                   "(6270): Added audit rule for monitoring directory: '%s'"
#define FIM_AUDIT_RULEDUP                   "(6271): Audit rule for monitoring directory '%s' already added."
#define FIM_INOTIFY_ADD_WATCH               "(6272): Unable to add inotify watch to real time monitoring: '%s'. '%d' '%d':'%s'"
#define FIM_AUDIT_NOCONF                    "(6273): Cannot apply Audit config."
#define FIM_AUDIT_NORULES                   "(6274): No rules added. Audit events reader thread will not start."
#define FIM_AUDIT_RELOADING_RULES           "(6275): Reloading Audit rules."
#define FIM_AUDIT_RELOADED_RULES            "(6276): Audit rules reloaded. Rules loaded: %i"
#define FIM_AUDIT_THREAD_STOPED             "(6277): Audit thread finished."
#define FIM_AUDIT_HEALTHCHECK_RULE          "(6278): Couldn't add audit health check rule."
#define FIM_AUDIT_HEALTHCHECK_START         "(6279): Whodata health-check: Starting."
#define FIM_AUDIT_HEALTHCHECK_FILE          "(6280): Couldn't create audit health check file."
#define FIM_SYSCOM_ARGUMENTS                "(6281): SYSCOM %s needs arguments."
#define FIM_SYSCOM_UNRECOGNIZED_COMMAND     "(6282): SYSCOM Unrecognized command '%s'"
#define FIM_SYSCOM_FAIL_GETCONFIG           "(6283): At SYSCOM getconfig: Could not get '%s' section."
#define FIM_SYSCOM_REQUEST_READY            "(6284): Local requests thread ready."
#define FIM_SYSCOM_EMPTY_MESSAGE            "(6285): Empty message from local client."
#define FIM_SYSCOM_THREAD_FINISED           "(6286): Local server thread finished."
#define FIM_CONFIGURATION_FILE              "(6287): Reading configuration file: '%s'"
#define FIM_SCAL_NOREFRESH                  "(6288): Could not refresh the SACL of '%s'. Its event will not be reported."
#define FIM_DISCARD_RECYCLEBIN              "(6289): File '%s' is in the recycle bin. It will be discarded."
#define FIM_REALTIME_ADD                    "(6290): Unable to add directory to real time monitoring: '%s'"
#define FIM_WHODATA_REPLACELINK             "(6291): Replacing the symbolic link: '%s' -> '%s'"
#define FIM_WHODATA_FILENOEXIST             "(6292): The '%s' file does not exist, but this will be notified when the corresponding event is received."
#define FIM_LINKCHECK_TIME                  "(6293): Configured symbolic links will be checked every %d seconds."
#define FIM_LINKCHECK_CHANGE                "(6294): Configured symbolic links will be checked every %d seconds."
#define FIM_LINKCHECK_NOCHANGE              "(6295): The symbolic link of '%s' has not changed."
#define FIM_LINKCHECK_FINALIZE              "(6296): Links check finalized."
#define FIM_LINKCHECK_FILE                  "(6297): File '%s' was inside the unlinked directory '%s'. It will be notified."
#define FIM_WHODATA_REMOVE_FOLDEREVENT      "(6298): Removed folder event received for '%s'"
#define FIM_WHODATA_UNCONTROLLED_EVENT      "(6299): Uncontrolled whodata event on '%s'"
#define FIM_WHODATA_DIRECTORY_REMOVED       "(6300): Directory '%s' has been moved or removed."
#define FIM_WHODATA_UNCONTROLLED_REMOVE     "(6301): Uncontrolled removed folder event."
#define FIM_WHODATA_IGNORE_EVENT            "(6302): Ignoring removing event for '%s' directory."
#define FIM_WHODATA_DEVICE_LETTER           "(6303): Device '%s' associated with the mounting point '%s'"
#define FIM_WHODATA_DEVICE_PATH             "(6304): Find device '%s' in path '%s'"
#define FIM_WHODATA_DEVICE_REPLACE          "(6305): Replacing '%s' to '%s'"
#define FIM_WHODATA_PATH_NOPROCCESED        "(6306): The path could not be processed in Whodata mode. Error: %u"
#define FIM_WHODATA_CONVERT_PATH            "(6307): Convert '%s' to '%s' to process the whodata event."
#define FIM_WHODATA_FOLDER_REMOVED          "(6308): File '%s' was inside the removed directory '%s'. It will be notified."
#define FIM_WHODATA_IGNORE_FILEEVENT        "(6309): Ignoring remove event for file '%s' because it has already been reported."
#define FIM_CHECKSUM_MSG                    "(6310): Sending msg to the server: %s"
#define FIM_PATH_EXEED_MAX                  "(6311): The path exeed maximum permited (%d): '%s'"
#define FIM_DBSYNC_NO_ARGUMENT              "(6312): Data synchronization command '%s' with no argument."
#define FIM_DBSYNC_UNKNOWN_CMD              "(6313): Unknown data synchronization command: '%s'"
#define FIM_DBSYNC_INVALID_ARGUMENT         "(6314): Invalid data synchronization argument: '%s'"
#define FIM_DBSYNC_DEC_ID                   "(6315): Setting global ID back to lower message ID (%ld)"
#define FIM_DBSYNC_DROP_MESSAGE             "(6316): Dropping message with id (%ld) greater than global id (%ld)"
#define FIM_DBSYNC_SEND                     "(6317): Sending integrity control message: %s"
#define FIM_MONITORING_FILES_COUNT          "(6318): Number of indexed files %s scanning: %u"
#define FIM_CONFIGURATION_NOTFOUND          "(6319): No configuration found for (%s):'%s'"
#define FIM_PROCESS_PRIORITY                "(6320): Setting process priority to: '%d'"
#define FIM_SEND                            "(6321): Sending FIM event: %s"
#define FIM_AUDIT_RELOADED                  "(6322): Reloaded audit rule for monitoring directory: '%s'"
#define FIM_REALTIME_DIRECTORYCHANGES       "(6323): Unable to set 'ReadDirectoryChangesW' for directory: '%s'"
#define FIM_HASHES_FAIL                     "(6324): Couldn't generate hashes for '%s'"
#define FIM_EXTRACT_PERM_FAIL               "(6325): It was not possible to extract the permissions of '%s'. Error: %d"
#define FIM_RBTREE_DUPLICATE_INSERT         "(6326): Couldn't insert entry, duplicate path: '%s'"
#define FIM_HASH_INSERT_INODE_HASH          "(6327): Unable to add inode to db: '%s' => '%s'"
#define FIM_RBTREE_REPLACE                  "(6328): Unable to update file to db, key not found: '%s'"
#define FIM_REGISTRY_EVENT_FAIL             "(6329): Unable to save registry key: '%s'"
#define FIM_RUNNING_SCAN                    "(6330): The scan has been running during: %.3f sec (%.3f clock sec)"
#define FIM_GET_ATTRIBUTES                  "(6331): Couldn't get attributes for file: '%s'"
#define FIM_WARN_REALTIME_UNSUPPORTED       "(6332): The realtime monitoring request on unsupported system."
#define FIM_WARN_WHODATA_UNSUPPORTED        "(6333): The who-data monitoring request on unsupported system."
#define FIM_AUDIT_INVALID_AUID              "(6334): Audit: Invalid 'auid' value read. Check Audit configuration (PAM)."
#define FIM_ENTRIES_INFO                    "(6335): Fim entries: %d"
#define FIM_INODES_INFO                     "(6336): Fim inode entries: %d, path count: %d"
#define FIM_WHODATA_INVALID_UNKNOWN_UID     "(6337): The user ID could not be extracted from the event."
#define FIM_EMPTY_DIRECTORIES_CONFIG        "(6338): Empty directories tag found in the configuration."
#define FIM_DELETE_EVENT_PATH_NOCONF        "(6339): Delete event from path without configuration: '%s'"
#define FIM_DELETE_DB_TRY                   "(6340): Failed to delete FIM database '%s'- %dº try."
#define FIM_DELETE_DB                       "(6341): Failed to delete FIM database '%s'."
#define FIM_FILE_LIMIT_VALUE                "(6342): Maximum number of files to be monitored: '%u'"
#define FIM_FILE_LIMIT_UNLIMITED            "(6343): No limit set to maximum number of files to be monitored"
#define FIM_INOTIFY_WATCH_DELETED           "(6344): Inotify watch deleted for '%s'"
#define FIM_NUM_WATCHES                     "(6345): Folders monitored with real-time engine: %u"
#define FIM_REALTIME_CALLBACK               "(6346): Realtime watch deleted for '%s'"

<<<<<<< HEAD

#define WM_UPGRADE_RESULT_AGENT_INFO        "(8151): Agent Information obtained: \n %s"
#define WM_UPGRADE_RESULT_SHOW_RESULTS      "(8152): Upgrade results response: \n %s"
#define WM_UPGRADE_INCOMMING_MESSAGE        "(8155): Incomming message: '%s'"
#define WM_UPGRADE_RESPONSE_MESSAGE         "(8156): Response message: '%s'"
#define WM_UPGRADE_TASK_SEND_MESSAGE        "(8157): Sending message to task_manager module: '%s'"
#define WM_UPGRADE_TASK_RECEIVE_MESSAGE     "(8158): Receiving message to task_manager module: '%s'"
=======
/* Modules messages */
#define MOD_TASK_START                      "(8200): Module Task Manager started."
#define MOD_TASK_FINISH                     "(8201): Module Task Manager finished."
#define MOD_TASK_DISABLED                   "(8202): Module disabled. Exiting..."
#define MOD_TASK_EMPTY_MESSAGE              "(8203): Empty message from local client."
#define MOD_TASK_INCOMMING_MESSAGE          "(8204): Incomming message: '%s'"
#define MOD_TASK_RESPONSE_MESSAGE           "(8205): Response to message: '%s'"

>>>>>>> f2ffce41
#endif /* DEBUG_MESSAGES_H */<|MERGE_RESOLUTION|>--- conflicted
+++ resolved
@@ -237,15 +237,13 @@
 #define FIM_NUM_WATCHES                     "(6345): Folders monitored with real-time engine: %u"
 #define FIM_REALTIME_CALLBACK               "(6346): Realtime watch deleted for '%s'"
 
-<<<<<<< HEAD
-
 #define WM_UPGRADE_RESULT_AGENT_INFO        "(8151): Agent Information obtained: \n %s"
 #define WM_UPGRADE_RESULT_SHOW_RESULTS      "(8152): Upgrade results response: \n %s"
 #define WM_UPGRADE_INCOMMING_MESSAGE        "(8155): Incomming message: '%s'"
 #define WM_UPGRADE_RESPONSE_MESSAGE         "(8156): Response message: '%s'"
 #define WM_UPGRADE_TASK_SEND_MESSAGE        "(8157): Sending message to task_manager module: '%s'"
 #define WM_UPGRADE_TASK_RECEIVE_MESSAGE     "(8158): Receiving message to task_manager module: '%s'"
-=======
+
 /* Modules messages */
 #define MOD_TASK_START                      "(8200): Module Task Manager started."
 #define MOD_TASK_FINISH                     "(8201): Module Task Manager finished."
@@ -254,5 +252,4 @@
 #define MOD_TASK_INCOMMING_MESSAGE          "(8204): Incomming message: '%s'"
 #define MOD_TASK_RESPONSE_MESSAGE           "(8205): Response to message: '%s'"
 
->>>>>>> f2ffce41
 #endif /* DEBUG_MESSAGES_H */