/* Copyright (C) 2009 Trend Micro Inc.
 * All rights reserved.
 *
 * This program is a free software; you can redistribute it
 * and/or modify it under the terms of the GNU General Public
 * License (version 2) as published by the FSF - Free Software
 * Foundation
 */

/* OS_net Library
 * APIs for many network operations
 */

#include "headers/shared.h"
#ifdef WIN32
#ifndef AI_ADDRCONFIG
#define AI_ADDRCONFIG   0x0400
#endif
#ifndef AI_V4MAPPED
#define AI_V4MAPPED     0x0800
#endif
typedef unsigned short int sa_family_t;
#endif /* WIN32 */

#ifndef __OS_NET_H
#define __OS_NET_H

/* OS_Bindport*
 * Bind a specific port (protocol and a ip).
 * If the IP is not set, it is going to use ADDR_ANY
 * Return the socket.
 */
int OS_Bindporttcp(char *_port, const char *_ip);
int OS_Bindportudp(char *_port, const char *_ip);

/* OS_BindUnixDomain
 * Bind to a specific file, using the "mode" permissions in
 * a Unix Domain socket.
 */
int OS_BindUnixDomain(const char *path, mode_t mode, int max_msg_size) __attribute__((nonnull));
int OS_ConnectUnixDomain(const char *path, int max_msg_size) __attribute__((nonnull));
int OS_getsocketsize(int ossock);

/* OS_Connect
 * Connect to a TCP/UDP socket
 */
int OS_ConnectTCP(char *_port, const char *_ip);
int OS_ConnectUDP(char *_port, const char *_ip);

/* OS_RecvUDP
 * Receive a UDP packet. Return NULL if failed
 */
char *OS_RecvUDP(int socket, int sizet);
int OS_RecvConnUDP(int socket, char *buffer, int buffer_size) __attribute__((nonnull));

/* OS_RecvUnix
 * Receive a message via a Unix socket
 */
int OS_RecvUnix(int socket, int sizet, char *ret) __attribute__((nonnull));

/* OS_RecvTCP
 * Receive a TCP packet
 */
int OS_AcceptTCP(int socket, char *srcip, size_t addrsize) __attribute__((nonnull));
char *OS_RecvTCP(int socket, int sizet);
int OS_RecvTCPBuffer(int socket, char *buffer, int sizet) __attribute__((nonnull));

/* OS_SendTCP
 * Send a TCP/UDP/UnixSocket packet (in a open socket)
 */
int OS_SendTCP(int socket, const char *msg) __attribute__((nonnull));
int OS_SendTCPbySize(int socket, int size, const char *msg) __attribute__((nonnull));

int OS_SendUnix(int socket, const char *msg, int size) __attribute__((nonnull));

int OS_SendUDPbySize(int socket, int size, const char *msg) __attribute__((nonnull));

/* OS_GetHost
 * Calls getaddrinfo
 */
char *OS_GetHost(const char *host, unsigned int attempts);

<<<<<<< HEAD

/* satop 
 * Convert a sockaddr to a printable address.
 */
int satop(struct sockaddr *sa, char *dst, socklen_t size);


/**
 * Close a network socket.
 * @param socket the socket to close
 * @return 0 on success, else -1 or SOCKET_ERROR
=======
/* Close a network socket
 * Returns 0 on success, else -1 or SOCKET_ERROR
>>>>>>> 757435a6
 */
int OS_CloseSocket(int socket);

#endif /* __OS_NET_H */
<|MERGE_RESOLUTION|>--- conflicted
+++ resolved
@@ -80,7 +80,6 @@
  */
 char *OS_GetHost(const char *host, unsigned int attempts);
 
-<<<<<<< HEAD
 
 /* satop 
  * Convert a sockaddr to a printable address.
@@ -88,14 +87,8 @@
 int satop(struct sockaddr *sa, char *dst, socklen_t size);
 
 
-/**
- * Close a network socket.
- * @param socket the socket to close
- * @return 0 on success, else -1 or SOCKET_ERROR
-=======
 /* Close a network socket
  * Returns 0 on success, else -1 or SOCKET_ERROR
->>>>>>> 757435a6
  */
 int OS_CloseSocket(int socket);
 
