cmake_minimum_required(VERSION 3.12.4)

project(dbsync)

enable_testing()

if(NOT CMAKE_BUILD_TYPE)
  set(CMAKE_BUILD_TYPE Release)
endif()

get_filename_component(SHARED_MODULES ${CMAKE_SOURCE_DIR}/../ ABSOLUTE)
get_filename_component(SRC_FOLDER     ${CMAKE_SOURCE_DIR}/../../ ABSOLUTE)

if(COVERITY)
  add_definitions(-D__GNUC__=8)
endif(COVERITY)

set(CMAKE_CXX_FLAGS "-Wall -Wextra -Wshadow -Wnon-virtual-dtor -Woverloaded-virtual -Wunused -Wcast-align -Wformat=2 -std=c++14 -pthread")

set(CMAKE_CXX_FLAGS_DEBUG "-g")
if(CMAKE_CXX_COMPILER_ID MATCHES "Clang")
  set(CMAKE_CXX_FLAGS_RELEASE "-O3")
else()
  set(CMAKE_CXX_FLAGS_RELEASE "-O3 -s")
endif(CMAKE_CXX_COMPILER_ID MATCHES "Clang")

if(FSANITIZE)
  set(CMAKE_CXX_FLAGS_DEBUG "-g -fsanitize=address,leak,undefined")
endif(FSANITIZE)

set(CMAKE_ARCHIVE_OUTPUT_DIRECTORY ${CMAKE_BINARY_DIR}/lib)
set(CMAKE_LIBRARY_OUTPUT_DIRECTORY ${CMAKE_BINARY_DIR}/lib)
set(CMAKE_RUNTIME_OUTPUT_DIRECTORY ${CMAKE_BINARY_DIR}/bin)

if(APPLE)
  set(CMAKE_MACOSX_RPATH 1)
endif(APPLE)

include_directories(${SRC_FOLDER}/external/sqlite/)
include_directories(${SRC_FOLDER}/external/nlohmann/)
include_directories(${SRC_FOLDER}/external/cJSON/)
include_directories(${CMAKE_SOURCE_DIR}/include/)
include_directories(${CMAKE_SOURCE_DIR}/src/)
include_directories(${SHARED_MODULES}/utils/)
include_directories(${SHARED_MODULES}/common/)

if(CMAKE_SYSTEM_NAME STREQUAL "HP-UX")
  link_directories(${INSTALL_PREFIX}/lib)
  add_definitions(-DPROMISE_TYPE=PromiseType::SLEEP)
else()
  add_definitions(-DPROMISE_TYPE=PromiseType::NORMAL)
endif(CMAKE_SYSTEM_NAME STREQUAL "HP-UX")

link_directories(${SRC_FOLDER})
link_directories(${SRC_FOLDER}/external/sqlite/)
link_directories(${SRC_FOLDER}/external/cJSON/)

file(GLOB DBSYNC_SRC
    "${CMAKE_SOURCE_DIR}/src/*.cpp"
    "${CMAKE_SOURCE_DIR}/src/sqlite/*.cpp")

add_library(dbsync SHARED
    ${DBSYNC_SRC} )

if(CMAKE_SYSTEM_NAME STREQUAL "Windows")
  add_definitions(-DWIN_EXPORT)
  set_target_properties(dbsync PROPERTIES
        PREFIX ""
        SUFFIX ".dll"
        LINK_FLAGS "-Wl,--add-stdcall-alias"
        POSITION_INDEPENDENT_CODE 0 # this is to avoid MinGW warning;
        # MinGW generates position-independent-code for DLL by default
  )
elseif(UNIX AND NOT APPLE)
<<<<<<< HEAD
  if(CMAKE_SYSTEM STREQUAL "SunOS-5.10")
    set_target_properties(dbsync PROPERTIES
      LINK_FLAGS "-static-libstdc++")
  elseif(CMAKE_SYSTEM_NAME STREQUAL "HP-UX")
    # Do nothing for HP-UX
  else()
    set_target_properties(dbsync PROPERTIES
      LINK_FLAGS "-static-libgcc -static-libstdc++")
  endif(CMAKE_SYSTEM STREQUAL "SunOS-5.10")
  if(NOT CMAKE_SYSTEM_NAME STREQUAL "AIX" AND NOT CMAKE_SYSTEM_NAME STREQUAL "HP-UX")
=======
  if(NOT CMAKE_SYSTEM_NAME STREQUAL "AIX")
>>>>>>> 9053ea67
    string(APPEND CMAKE_SHARED_LINKER_FLAGS " -Wl,-rpath=$ORIGIN")
  endif(NOT CMAKE_SYSTEM_NAME STREQUAL "AIX" AND NOT CMAKE_SYSTEM_NAME STREQUAL "HP-UX")
endif(CMAKE_SYSTEM_NAME STREQUAL "Windows")

target_link_libraries(dbsync wazuhext)

if(CMAKE_BUILD_TYPE STREQUAL "Release")
  if(CMAKE_SYSTEM_NAME STREQUAL "AIX")
    string(REPLACE ";" ":" CXX_IMPLICIT_LINK_DIRECTORIES_STR "${CMAKE_CXX_IMPLICIT_LINK_DIRECTORIES}")
    string(REPLACE ";" ":" PLATFORM_REQUIRED_RUNTIME_PATH_STR "${CMAKE_PLATFORM_REQUIRED_RUNTIME_PATH}")
    target_link_libraries(dbsync -Wl,-blibpath:${INSTALL_PREFIX}/lib:${CXX_IMPLICIT_LINK_DIRECTORIES_STR}:${PLATFORM_REQUIRED_RUNTIME_PATH_STR})
  endif(CMAKE_SYSTEM_NAME STREQUAL "AIX")
endif(CMAKE_BUILD_TYPE STREQUAL "Release")


if(UNIT_TEST)
  if(CMAKE_CXX_COMPILER_ID MATCHES "Clang")
    target_link_libraries(dbsync -fprofile-arcs)
  else()
    target_link_libraries(dbsync gcov)
  endif(CMAKE_CXX_COMPILER_ID MATCHES "Clang")

  add_subdirectory(tests)
  add_subdirectory(integrationTests)
endif(UNIT_TEST)

if(NOT DEFINED COVERITY AND NOT DEFINED UNIT_TEST)
  if(FSANITIZE)
      target_link_libraries(dbsync gcov)
  endif(FSANITIZE)
  add_subdirectory(example)
  add_subdirectory(testtool)
endif(NOT DEFINED COVERITY AND NOT DEFINED UNIT_TEST)<|MERGE_RESOLUTION|>--- conflicted
+++ resolved
@@ -72,22 +72,9 @@
         # MinGW generates position-independent-code for DLL by default
   )
 elseif(UNIX AND NOT APPLE)
-<<<<<<< HEAD
-  if(CMAKE_SYSTEM STREQUAL "SunOS-5.10")
-    set_target_properties(dbsync PROPERTIES
-      LINK_FLAGS "-static-libstdc++")
-  elseif(CMAKE_SYSTEM_NAME STREQUAL "HP-UX")
-    # Do nothing for HP-UX
-  else()
-    set_target_properties(dbsync PROPERTIES
-      LINK_FLAGS "-static-libgcc -static-libstdc++")
-  endif(CMAKE_SYSTEM STREQUAL "SunOS-5.10")
-  if(NOT CMAKE_SYSTEM_NAME STREQUAL "AIX" AND NOT CMAKE_SYSTEM_NAME STREQUAL "HP-UX")
-=======
   if(NOT CMAKE_SYSTEM_NAME STREQUAL "AIX")
->>>>>>> 9053ea67
     string(APPEND CMAKE_SHARED_LINKER_FLAGS " -Wl,-rpath=$ORIGIN")
-  endif(NOT CMAKE_SYSTEM_NAME STREQUAL "AIX" AND NOT CMAKE_SYSTEM_NAME STREQUAL "HP-UX")
+  endif(NOT CMAKE_SYSTEM_NAME STREQUAL "AIX")
 endif(CMAKE_SYSTEM_NAME STREQUAL "Windows")
 
 target_link_libraries(dbsync wazuhext)
