#!/bin/sh

set -e
set -u

if ! [ $# -eq 6 ]; then
    echo "Usage: ${0} USERNAME_DEFAULT USERNAME_MAIL USERNAME_REMOTE GROUPNAME DIRECTORY INSTYPE.";
    exit 1;
fi

echo "Wait for success..."

USER=$1
USER_MAIL=$2
USER_REM=$3
GROUP=$4
DIR=$5
INSTYPE=$6

UNAME=$(uname);
# Thanks Chuck L. for the mac addusers
if [ "$UNAME" = "Darwin" ]; then
    if ! id -u "${USER}" > /dev/null 2>&1; then

        # Creating for <= 10.4
        if /usr/bin/sw_vers 2>/dev/null| grep "ProductVersion" | grep -E "10.2.|10.3|10.4" > /dev/null 2>&1; then
            chmod +x ./init/darwin-addusers.pl
            ./init/darwin-addusers.pl $USER $USER_MAIL $USER_REM $INSTYPE
        else
            chmod +x ./init/osx105-addusers.sh
            ./init/osx105-addusers.sh $USER $USER_MAIL $USER_REM $GROUP $INSTYPE
        fi
    fi

else
    if [ "$UNAME" = "FreeBSD" -o "$UNAME" = "DragonFly" ]; then
        GROUPADD="/usr/sbin/pw groupadd"
        USERADD="/usr/sbin/pw useradd"
        OSMYSHELL="/sbin/nologin"
    elif [ "$UNAME" = "SunOS" -o "$UNAME" = "OpenBSD" ]; then
        GROUPADD="/usr/sbin/groupadd"
        USERADD="/usr/sbin/useradd"
        OSMYSHELL="/bin/false"
    elif [ "$UNAME" = "HP-UX" ]; then
        GROUPADD="/usr/sbin/groupadd"
        USERADD="/usr/sbin/useradd"
        OSMYSHELL="/bin/false"
    elif [ "$UNAME" = "AIX" ]; then
        GROUPADD="/usr/bin/mkgroup"
        USERADD="/usr/sbin/useradd"
        OSMYSHELL="/bin/false"
    else
    # All current linux distributions should support system accounts for
    # users/groups. If not, leave the GROUPADD/USERADD as it was before
    # this change
    sys_acct_chk () {
        $1 --help 2>&1 | grep -e " *-r.*system account" >/dev/null 2>&1 && echo "$1 -r" || echo "$1"
      }
    GROUPADD=$(sys_acct_chk "/usr/sbin/groupadd -f")
    USERADD=$(sys_acct_chk "/usr/sbin/useradd")
        OSMYSHELL="/sbin/nologin"
    fi

    if ! grep "^${GROUP}:" /etc/group > /dev/null 2>&1; then
        ${GROUPADD} "${GROUP}"
    fi

    if [ "${OSMYSHELL}" = "/sbin/nologin" ]; then
        # We first check if /sbin/nologin is present. If it is not,
        # we look for /bin/false. If none of them is present, we
        # just stick with nologin (no need to fail the install for that).
        if [ ! -f ${OSMYSHELL} ]; then
            if [ -f /bin/false ]; then
                OSMYSHELL="/bin/false"
            fi
        fi
    fi

<<<<<<< HEAD
    if [ "X$INSTYPE" = "Xserver" ]; then
        NEWUSERS="${USER} ${USER_MAIL} ${USER_REM}"
    elif [ "X$INSTYPE" = "Xlocal" ]; then
        NEWUSERS="${USER} ${USER_MAIL}"
    else
        NEWUSERS=${USER}
    fi

    for U in ${NEWUSERS}; do
        if ! grep "^${U}" /etc/passwd > /dev/null 2>&1; then
    	    if [ "$UNAME" = "OpenBSD" ] || [ "$UNAME" = "SunOS" ] || [ "$UNAME" = "HP-UX" ]; then
                ${USERADD} -d "${DIR}" -s ${OSMYSHELL} -g "${GROUP}" "${U}"
            else
                ${USERADD} "${U}" -d "${DIR}" -s ${OSMYSHELL} -g "${GROUP}"
            fi
=======
    for U in ${USER} ${USER_MAIL} ${USER_REM}; do
        if ! grep "^${U}:" /etc/passwd > /dev/null 2>&1; then
        if [ "$UNAME" = "OpenBSD" -o "$UNAME" = "SunOS" -o "$UNAME" = "HP-UX" -o "$UNAME" = "AIX" ]; then
               ${USERADD} -d "${DIR}" -s ${OSMYSHELL} -g "${GROUP}" "${U}"
        else
           ${USERADD} "${U}" -d "${DIR}" -s ${OSMYSHELL} -g "${GROUP}"
        fi
>>>>>>> 3d934d2b
        fi
    done
fi

echo "success";
exit 0;<|MERGE_RESOLUTION|>--- conflicted
+++ resolved
@@ -76,7 +76,6 @@
         fi
     fi
 
-<<<<<<< HEAD
     if [ "X$INSTYPE" = "Xserver" ]; then
         NEWUSERS="${USER} ${USER_MAIL} ${USER_REM}"
     elif [ "X$INSTYPE" = "Xlocal" ]; then
@@ -87,20 +86,11 @@
 
     for U in ${NEWUSERS}; do
         if ! grep "^${U}" /etc/passwd > /dev/null 2>&1; then
-    	    if [ "$UNAME" = "OpenBSD" ] || [ "$UNAME" = "SunOS" ] || [ "$UNAME" = "HP-UX" ]; then
+	    if [ "$UNAME" = "OpenBSD" -o "$UNAME" = "SunOS" -o "$UNAME" = "HP-UX" -o "$UNAME" = "AIX" ]; then
                 ${USERADD} -d "${DIR}" -s ${OSMYSHELL} -g "${GROUP}" "${U}"
             else
                 ${USERADD} "${U}" -d "${DIR}" -s ${OSMYSHELL} -g "${GROUP}"
             fi
-=======
-    for U in ${USER} ${USER_MAIL} ${USER_REM}; do
-        if ! grep "^${U}:" /etc/passwd > /dev/null 2>&1; then
-        if [ "$UNAME" = "OpenBSD" -o "$UNAME" = "SunOS" -o "$UNAME" = "HP-UX" -o "$UNAME" = "AIX" ]; then
-               ${USERADD} -d "${DIR}" -s ${OSMYSHELL} -g "${GROUP}" "${U}"
-        else
-           ${USERADD} "${U}" -d "${DIR}" -s ${OSMYSHELL} -g "${GROUP}"
-        fi
->>>>>>> 3d934d2b
         fi
     done
 fi
