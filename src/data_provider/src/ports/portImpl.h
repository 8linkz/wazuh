--- conflicted
+++ resolved
@@ -18,11 +18,11 @@
 
 class PortImpl final : public IOSPort
 {
-<<<<<<< HEAD
+    private:
         std::shared_ptr<IPortWrapper> m_spPortRawData;
     public:
         explicit PortImpl(const std::shared_ptr<IPortWrapper>& portRawData)
-            : m_spPortRawData(portRawData)
+        : m_spPortRawData(portRawData)
         { }
         // LCOV_EXCL_START
         ~PortImpl() = default;
@@ -39,31 +39,7 @@
             port["inode"] = m_spPortRawData->inode();
             port["state"] = m_spPortRawData->state();
             port["pid"] = m_spPortRawData->pid();
-            port["process_name"] = m_spPortRawData->processName();
-        }
-=======
-    std::shared_ptr<IPortWrapper> m_spPortRawData;
-public:
-    explicit PortImpl(const std::shared_ptr<IPortWrapper>& portRawData)
-    : m_spPortRawData(portRawData)
-    { }
-    // LCOV_EXCL_START
-    ~PortImpl() = default;
-    // LCOV_EXCL_STOP
-    void buildPortData(nlohmann::json& port) override
-    {
-        port["protocol"] = m_spPortRawData->protocol();
-        port["local_ip"] = m_spPortRawData->localIp();
-        port["local_port"] = m_spPortRawData->localPort();
-        port["remote_ip"] = m_spPortRawData->remoteIP();
-        port["remote_port"] = m_spPortRawData->remotePort();
-        port["tx_queue"] = m_spPortRawData->txQueue();
-        port["rx_queue"] = m_spPortRawData->rxQueue();
-        port["inode"] = m_spPortRawData->inode();
-        port["state"] = m_spPortRawData->state();
-        port["pid"] = m_spPortRawData->pid();
-        port["process"] = m_spPortRawData->processName();
+            port["process"] = m_spPortRawData->processName();
     }
->>>>>>> 4cb3eae8
 };
 #endif // _PORT_IMPL_H