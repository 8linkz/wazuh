/*
 * Wazuh SysInfo
 * Copyright (C) 2015-2020, Wazuh Inc.
 * October 7, 2020.
 *
 * This program is free software; you can redistribute it
 * and/or modify it under the terms of the GNU General Public
 * License (version 2) as published by the FSF - Free Software
 * Foundation.
 */
#include <fstream>
#include <iostream>
#include "sharedDefs.h"
#include "stringHelper.h"
#include "filesystemHelper.h"
#include "cmdHelper.h"
#include "osinfo/sysOsParsers.h"
#include "sysInfo.hpp"
#include "shared.h"
#include "readproc.h"
#include "networkUnixHelper.h"
#include "networkHelper.h"
#include "network/networkLinuxWrapper.h"
#include "network/networkFamilyDataAFactory.h"
#include "ports/portLinuxWrapper.h"
#include "ports/portImpl.h"
#include "packages/packagesLinuxParserHelper.h"
#include "packages/berkeleyRpmDbHelper.h"

struct ProcTableDeleter
{
    void operator()(PROCTAB* proc)
    {
        closeproc(proc);
    }
    void operator()(proc_t* proc)
    {
        freeproc(proc);
    }
};

using SysInfoProcessesTable = std::unique_ptr<PROCTAB, ProcTableDeleter>;
using SysInfoProcess        = std::unique_ptr<proc_t, ProcTableDeleter>;

static void parseLineAndFillMap(const std::string& line, const std::string& separator, std::map<std::string, std::string>& systemInfo)
{
    const auto pos{line.find(separator)};
    if (pos != std::string::npos)
    {
        const auto key{Utils::trim(line.substr(0, pos), " \t\"")};
        const auto value{Utils::trim(line.substr(pos + 1), " \t\"")};
        systemInfo[key] = value;
    }
}

static bool getSystemInfo(const std::string& fileName, const std::string& separator, std::map<std::string, std::string>& systemInfo)
{
    std::string info;
    std::fstream file{fileName, std::ios_base::in};
    const bool ret{file.is_open()};
    if (ret)
    {
        std::string line;
        while(file.good())
        {
            std::getline(file, line);
            parseLineAndFillMap(line, separator, systemInfo);
        }
    }
    return ret;
}

static nlohmann::json getProcessInfo(const SysInfoProcess& process)
{
    nlohmann::json jsProcessInfo{};
    // Current process information
    jsProcessInfo["pid"]        = std::to_string(process->tid);
    jsProcessInfo["name"]       = process->cmd;
    jsProcessInfo["state"]      = &process->state;
    jsProcessInfo["ppid"]       = process->ppid;
    jsProcessInfo["utime"]      = process->utime;
    jsProcessInfo["stime"]      = process->stime;
    std::string commandLine;
    std::string commandLineArgs;

    if (process->cmdline && process->cmdline[0])
    {
        commandLine = process->cmdline[0];
        for (int idx = 1; process->cmdline[idx]; ++idx)
        {
            const auto cmdlineArgSize { sizeof(process->cmdline[idx]) };
            if(strnlen(process->cmdline[idx], cmdlineArgSize) != 0)
            {
                commandLineArgs += process->cmdline[idx];
                if (process->cmdline[idx+1])
                {
                    commandLineArgs += " ";
                }
            }
        }
    }

    jsProcessInfo["cmd"]        = commandLine;
    jsProcessInfo["argvs"]      = commandLineArgs;
    jsProcessInfo["euser"]      = process->euser;
    jsProcessInfo["ruser"]      = process->ruser;
    jsProcessInfo["suser"]      = process->suser;
    jsProcessInfo["egroup"]     = process->egroup;
    jsProcessInfo["rgroup"]     = process->rgroup;
    jsProcessInfo["sgroup"]     = process->sgroup;
    jsProcessInfo["fgroup"]     = process->fgroup;
    jsProcessInfo["priority"]   = process->priority;
    jsProcessInfo["nice"]       = process->nice;
    jsProcessInfo["size"]       = process->size;
    jsProcessInfo["vm_size"]    = process->vm_size;
    jsProcessInfo["resident"]   = process->resident;
    jsProcessInfo["share"]      = process->share;
    jsProcessInfo["start_time"] = process->start_time;
    jsProcessInfo["pgrp"]       = process->pgrp;
    jsProcessInfo["session"]    = process->session;
    jsProcessInfo["tgid"]       = process->tgid;
    jsProcessInfo["tty"]        = process->tty;
    jsProcessInfo["processor"]  = process->processor;
    jsProcessInfo["nlwp"]       = process->nlwp;
    return jsProcessInfo;
}

std::string SysInfo::getSerialNumber() const
{
    std::string serial;
    std::fstream file{WM_SYS_HW_DIR, std::ios_base::in};
    if (file.is_open())
    {
        file >> serial;
    }
    else
    {
        serial = UNKNOWN_VALUE;
    }
    return serial;
}

std::string SysInfo::getCpuName() const
{
    std::string retVal { UNKNOWN_VALUE };
    std::map<std::string, std::string> systemInfo;
    getSystemInfo(WM_SYS_CPU_DIR, ":", systemInfo);
    const auto& it { systemInfo.find("model name") };
    if (it != systemInfo.end())
    {
        retVal = it->second;
    }
    return retVal;
}

int SysInfo::getCpuCores() const
{
    int retVal { 0 };
    std::map<std::string, std::string> systemInfo;
    getSystemInfo(WM_SYS_CPU_DIR, ":", systemInfo);
    const auto& it { systemInfo.find("processor") };
    if (it != systemInfo.end())
    {
        retVal = std::stoi(it->second) + 1;
    }

    return retVal;
}

int SysInfo::getCpuMHz() const
{
    int retVal { 0 };
    std::map<std::string, std::string> systemInfo;
    getSystemInfo(WM_SYS_CPU_DIR, ":", systemInfo);

    const auto& it { systemInfo.find("cpu MHz") };
    if (it != systemInfo.end())
    {
        retVal = std::stoi(it->second) + 1;
    }

    return retVal;
}

void SysInfo::getMemory(nlohmann::json& info) const
{
    std::map<std::string, std::string> systemInfo;
    getSystemInfo(WM_SYS_MEM_DIR, ":", systemInfo);

    auto memTotal{ 1 };
    auto memFree{ 0 };

    const auto& itTotal { systemInfo.find("MemTotal") };
    if (itTotal != systemInfo.end())
    {
        memTotal = std::stoi(itTotal->second);
    }

    const auto& itFree { systemInfo.find("MemFree") };
    if (itFree != systemInfo.end())
    {
        memFree = std::stoi(itFree->second);
    }

    const auto ramTotal { memTotal == 0 ? 1 : memTotal };
    info["ram_total"] = ramTotal;
    info["ram_free"] = memFree;
    info["ram_usage"] = 100 - (100*memFree/ramTotal);
}

static void getRpmInfo(nlohmann::json& packages)
{
<<<<<<< HEAD
    auto rawData{ Utils::exec("rpm -qa --qf '%{name}\t%{arch}\t%{summary}\t%{size}\t%{epoch}\t%{release}\t%{version}\t%{vendor}\t%{installtime:date}\t%{group}\t\n'")};
    if (!rawData.empty())
=======
    nlohmann::json ret;
    BerkeleyRpmDBReader db(std::make_shared<BerkeleyDbWrapper>(RPM_DATABASE));

    for (std::string row = db.getNext() ; !row.empty() ; row = db.getNext())
>>>>>>> 40efa0d2
    {
        const auto& package{ PackageLinuxHelper::parseRpm(row) };
        if (!package.empty())
        {
<<<<<<< HEAD
            const auto& package{ PackageLinuxHelper::parseRpm(row) };
            if (!package.empty())
            {
                packages.push_back(package);
            }
=======
            ret.push_back(package);
>>>>>>> 40efa0d2
        }
    }
}

static void getDpkgInfo(const std::string& fileName, nlohmann::json& packages)
{
    std::fstream file{fileName, std::ios_base::in};
    if (file.is_open())
    {
        while(file.good())
        {
            std::string line;
            std::vector<std::string> data;
            do
            {
                std::getline(file, line);
                if(line.front() == ' ')//additional info
                {
                    data.back() = data.back() + line + "\n";
                }
                else
                {
                    data.push_back(line + "\n");
                }
            }
            while(!line.empty());//end of package item info
            const auto& packageInfo{ PackageLinuxHelper::parseDpkg(data) };
            if (!packageInfo.empty())
            {
                packages.push_back(packageInfo);
            }
        }
    }
}

struct AlmpDeleter
{
    void operator()(alpm_handle_t* handle)
    {
        alpm_release(handle);
    }
};

static void getPacmanInfo(const std::string& libPath, nlohmann::json& packages)
{
    constexpr auto ROOT_PATH{"/"};
    alpm_errno_t err{ALPM_ERR_OK};
    auto handle {alpm_initialize(ROOT_PATH, libPath.c_str(), &err)};
    if (!handle)
    {
        throw std::runtime_error
        {
            std::string{"alpm_initialize failure: "} + alpm_strerror(err)
        };
    }
    const std::unique_ptr<alpm_handle_t, AlmpDeleter> spDbHandle{handle};
    auto dbLocal{alpm_get_localdb(spDbHandle.get())};
    if (!dbLocal)
    {
        throw std::runtime_error
        {
            std::string{"alpm_get_localdb failure: "} + alpm_strerror(alpm_errno(spDbHandle.get()))
        };
    }
    for (auto item{alpm_db_get_pkgcache(dbLocal)}; item; item = alpm_list_next(item))
    {
        const auto& packageInfo{ PackageLinuxHelper::parsePacman(item) };
        if (!packageInfo.empty())
        {
            packages.push_back(packageInfo);
        }
    }
}

nlohmann::json SysInfo::getPackages() const
{
    nlohmann::json packages;
    if (Utils::existsDir(DPKG_PATH))
    {
        getDpkgInfo(DPKG_STATUS_PATH, packages);
    }
<<<<<<< HEAD
    if (Utils::existsDir(PACMAN_PATH))
    {
        getPacmanInfo(PACMAN_PATH, packages);
    }
    if (Utils::existsDir(RPM_PATH))
=======
    else if (Utils::existsDir(RPM_PATH))
>>>>>>> 40efa0d2
    {
        getRpmInfo(packages);
    }
    return packages;
}

static bool getOsInfoFromFiles(nlohmann::json& info)
{
    bool ret{false};
    const std::vector<std::string> UNIX_RELEASE_FILES{"/etc/os-release", "/usr/lib/os-release"};
    constexpr auto CENTOS_RELEASE_FILE{"/etc/centos-release"};
    static const std::vector<std::pair<std::string, std::string>> PLATFORMS_RELEASE_FILES
    {
        {"centos",      CENTOS_RELEASE_FILE     },
        {"fedora",      "/etc/fedora-release"   },
        {"rhel",        "/etc/redhat-release"   },
        {"ubuntu",      "/etc/lsb-release"      },
        {"gentoo",      "/etc/gentoo-release"   },
        {"suse",        "/etc/SuSE-release"     },
        {"arch",        "/etc/arch-release"     },
        {"debian",      "/etc/debian_version"   },
        {"slackware",   "/etc/slackware-version"},
    };
    const auto parseFnc
    {
        [&info](const std::string& fileName, const std::string& platform)
        {
            std::fstream file{fileName, std::ios_base::in};
            if (file.is_open())
            {
                const auto spParser{FactorySysOsParser::create(platform)};
                return spParser->parseFile(file, info);
            }
            return false;
        }
    };
    for (const auto& unixReleaseFile : UNIX_RELEASE_FILES)
    {
        ret |= parseFnc(unixReleaseFile, "unix");
    }
    if (ret)
    {
        ret |= parseFnc(CENTOS_RELEASE_FILE, "centos");
    }
    else
    {
        for (const auto& platform : PLATFORMS_RELEASE_FILES)
        {
            ret |= parseFnc(platform.second, platform.first);
        }
    }
    return ret;
}

nlohmann::json SysInfo::getOsInfo() const
{
    nlohmann::json ret;
    struct utsname uts{};
    if (!getOsInfoFromFiles(ret))
    {
        ret["os_name"] = "Linux";
        ret["os_platform"] = "linux";
        ret["os_version"] = UNKNOWN_VALUE;
    }
    if (uname(&uts) >= 0)
    {
        ret["sysname"] = uts.sysname;
        ret["hostname"] = uts.nodename;
        ret["version"] = uts.version;
        ret["architecture"] = uts.machine;
        ret["release"] = uts.release;
    }
    return ret;
}

nlohmann::json SysInfo::getProcessesInfo() const
{
    nlohmann::json jsProcessesList{};

    const SysInfoProcessesTable spProcTable
    {
        openproc(PROC_FILLMEM | PROC_FILLSTAT | PROC_FILLSTATUS | PROC_FILLARG | PROC_FILLGRP | PROC_FILLUSR | PROC_FILLCOM | PROC_FILLENV)
    };

    SysInfoProcess spProcInfo { readproc(spProcTable.get(), nullptr) };
    while (nullptr != spProcInfo)
    {
        // Append the current json process object to the list of processes
        jsProcessesList.push_back(getProcessInfo(spProcInfo));
        spProcInfo.reset(readproc(spProcTable.get(), nullptr));
    }
    return jsProcessesList;
}

nlohmann::json SysInfo::getNetworks() const
{
    nlohmann::json networks;

    std::unique_ptr<ifaddrs, Utils::IfAddressSmartDeleter> interfacesAddress;
    std::map<std::string, std::vector<ifaddrs*>> networkInterfaces;
    Utils::NetworkUnixHelper::getNetworks(interfacesAddress, networkInterfaces);

    for(const auto& interface : networkInterfaces)
    {
        nlohmann::json ifaddr {};

        for (auto addr : interface.second)
        {
            FactoryNetworkFamilyCreator<OSType::LINUX>::create(std::make_shared<NetworkLinuxInterface>(addr))->buildNetworkData(ifaddr);
        }
        networks["iface"].push_back(ifaddr);
    }

    return networks;
}

nlohmann::json SysInfo::getPorts() const
{
    nlohmann::json ports;
    for (const auto &portType : PORTS_TYPE)
    {
        const auto fileContent { Utils::getFileContent(WM_SYS_NET_DIR+portType.second) };
        const auto rows { Utils::split(fileContent,'\n') };
        auto fileBody { false };
        for (auto row : rows)
        {
            nlohmann::json port {};
            if (fileBody)
            {
                row = Utils::trim(row);
                Utils::replaceAll(row, "\t", " ");
                Utils::replaceAll(row, "  ", " ");
                std::make_unique<PortImpl>(std::make_shared<LinuxPortWrapper>(portType.first, row))->buildPortData(port);
                ports["ports"].push_back(port);
            }
            fileBody = true;
        }
    }
    return ports;
}<|MERGE_RESOLUTION|>--- conflicted
+++ resolved
@@ -210,28 +210,14 @@
 
 static void getRpmInfo(nlohmann::json& packages)
 {
-<<<<<<< HEAD
-    auto rawData{ Utils::exec("rpm -qa --qf '%{name}\t%{arch}\t%{summary}\t%{size}\t%{epoch}\t%{release}\t%{version}\t%{vendor}\t%{installtime:date}\t%{group}\t\n'")};
-    if (!rawData.empty())
-=======
-    nlohmann::json ret;
     BerkeleyRpmDBReader db(std::make_shared<BerkeleyDbWrapper>(RPM_DATABASE));
 
     for (std::string row = db.getNext() ; !row.empty() ; row = db.getNext())
->>>>>>> 40efa0d2
     {
         const auto& package{ PackageLinuxHelper::parseRpm(row) };
         if (!package.empty())
         {
-<<<<<<< HEAD
-            const auto& package{ PackageLinuxHelper::parseRpm(row) };
-            if (!package.empty())
-            {
-                packages.push_back(package);
-            }
-=======
-            ret.push_back(package);
->>>>>>> 40efa0d2
+            packages.push_back(package);
         }
     }
 }
@@ -313,15 +299,11 @@
     {
         getDpkgInfo(DPKG_STATUS_PATH, packages);
     }
-<<<<<<< HEAD
     if (Utils::existsDir(PACMAN_PATH))
     {
         getPacmanInfo(PACMAN_PATH, packages);
     }
     if (Utils::existsDir(RPM_PATH))
-=======
-    else if (Utils::existsDir(RPM_PATH))
->>>>>>> 40efa0d2
     {
         getRpmInfo(packages);
     }
