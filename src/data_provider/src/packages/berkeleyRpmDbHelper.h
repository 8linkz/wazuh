/*
 * Wazuh SYSINFO
 * Copyright (C) 2015-2021, Wazuh Inc.
 * March 15, 2021.
 *
 * This program is free software; you can redistribute it
 * and/or modify it under the terms of the GNU General Public
 * License (version 2) as published by the FSF - Free Software
 * Foundation.
 */

#ifndef _BERKELEY_RPM_DB_HELPER_H
#define _BERKELEY_RPM_DB_HELPER_H

#include <string>
#include <memory>
#include <map>
#include <vector>
#include <algorithm>
#include "byteArrayHelper.h"
#include "berkeleyDbWrapper.h"

#define TAG_NAME        1000
#define TAG_VERSION     1001
#define TAG_RELEASE     1002
#define TAG_EPOCH       1003
#define TAG_SUMMARY     1004
#define TAG_ITIME       1008
#define TAG_SIZE        1009
#define TAG_VENDOR      1011
#define TAG_GROUP       1016
#define TAG_SOURCE      1044
#define TAG_ARCH        1022

constexpr auto RPM_DATABASE {"/var/lib/rpm/Packages"};
constexpr unsigned int FIRST_ENTRY_OFFSET { 8u };
constexpr unsigned int ENTRY_SIZE { 16u };
constexpr int INT32_TYPE { 4 };
constexpr int STRING_TYPE { 6 };
constexpr int STRING_VECTOR_TYPE { 9 };

//This constant is defined with this value in the RPM source code (header.c)
constexpr int HEADER_TAGS_MAX { 65535 };

struct BerkeleyHeaderEntry final
{
    std::string tag;
    int type;
    int offset;
    int count;
};

const std::vector<std::pair<int32_t, std::string>> TAG_NAMES =
{
    { std::make_pair(TAG_NAME, "name") },
    { std::make_pair(TAG_ARCH, "architecture") },
    { std::make_pair(TAG_SUMMARY, "description") },
    { std::make_pair(TAG_SIZE, "size") },
    { std::make_pair(TAG_EPOCH, "epoch") },
    { std::make_pair(TAG_RELEASE, "release") },
    { std::make_pair(TAG_VERSION, "version") },
    { std::make_pair(TAG_VENDOR, "vendor") },
    { std::make_pair(TAG_ITIME, "install_time") },
    { std::make_pair(TAG_GROUP, "group") }
};

class BerkeleyRpmDBReader final
{
    private:
        bool m_firstIteration;
        std::shared_ptr<IBerkeleyDbWrapper> m_dbWrapper;

        std::vector<BerkeleyHeaderEntry> parseHeader(const DBT& data)
        {
            auto bytes { reinterpret_cast<uint8_t*>(data.data) };
            std::vector<BerkeleyHeaderEntry> retVal;
            constexpr auto BYTE_SIZE_INT32{ sizeof(int32_t) };

            if (data.size >= FIRST_ENTRY_OFFSET)
            {
                const auto indexSize { Utils::toInt32BE(bytes) };

                const auto dataSize { Utils::toInt32BE(bytes + BYTE_SIZE_INT32) };

                const auto estimatedHeaderTagSize { FIRST_ENTRY_OFFSET + indexSize* ENTRY_SIZE + dataSize };

                if (indexSize > 0 && indexSize < HEADER_TAGS_MAX && estimatedHeaderTagSize <= data.size)
                {
                    bytes = &bytes[FIRST_ENTRY_OFFSET];

                    retVal.resize(indexSize);

<<<<<<< HEAD
                    // Read all indexes
                    for (auto i = 0; i < indexSize; ++i)
                    {
                        auto ucp { reinterpret_cast<uint8_t*>(bytes) };

=======
                    auto ucp { reinterpret_cast<uint8_t *>(bytes) };
                    // Read all indexes
                    for (auto i = 0; i < indexSize; ++i)
                    {
>>>>>>> bd86b194
                        const auto tag { Utils::toInt32BE(ucp) };
                        ucp += BYTE_SIZE_INT32;

                        const auto it
                        {
                            std::find_if(TAG_NAMES.begin(),
                                         TAG_NAMES.end(),
                                         [tag](const auto & pair)
                            {
                                return tag == pair.first;
                            })
                        };

                        if (TAG_NAMES.end() != it)
                        {
                            retVal[i].tag = it->second;

                            retVal[i].type = Utils::toInt32BE(ucp);
                            ucp += BYTE_SIZE_INT32;

                            retVal[i].offset = Utils::toInt32BE(ucp);
                            ucp += BYTE_SIZE_INT32;

                            retVal[i].count = Utils::toInt32BE(ucp);
                            ucp += BYTE_SIZE_INT32;
                        }
                        else
                        {
                            ucp += ENTRY_SIZE - BYTE_SIZE_INT32;
                        }
<<<<<<< HEAD

                        bytes = &bytes[ENTRY_SIZE];
=======
>>>>>>> bd86b194
                    }
                }
            }

            return retVal;
        }

        std::string parseBody(const std::vector<BerkeleyHeaderEntry>& header, const DBT& data)
        {
            std::string retVal;

            if (!header.empty())
            {
                auto bytes { reinterpret_cast<char*>(data.data) + FIRST_ENTRY_OFFSET + (ENTRY_SIZE * header.size()) };

                for (const auto& TAG : TAG_NAMES)
                {
                    const auto it
                    {
                        std::find_if(header.begin(),
                                     header.end(),
                                     [&TAG](const auto & headerEntry)
                        {
                            return TAG.second.compare(headerEntry.tag) == 0;
                        })
                    };

                    if (it != header.end())
                    {
                        auto ucp { &bytes[it->offset] };

                        if (STRING_TYPE == it->type)
                        {
                            retVal += ucp;
                        }
                        else if (INT32_TYPE == it->type)
                        {
                            retVal += std::to_string(Utils::toInt32BE(reinterpret_cast<uint8_t*>(ucp)));
                        }
                        else if (STRING_VECTOR_TYPE == it->type)
                        {
                            retVal += ucp;
                        }
                    }

                    retVal += "\t";
                }

                retVal += "\n";
            }

            return retVal;
        }

    public:
        std::string getNext()
        {
            std::string retVal;
            DBT key, data;
            int cursorRet;

            if (m_firstIteration)
            {
                if (cursorRet = m_dbWrapper->getRow(key, data), cursorRet == 0)
                {
                    m_firstIteration = false;
                }
            }

            if (cursorRet = m_dbWrapper->getRow(key, data), cursorRet == 0)
            {
                retVal = parseBody(parseHeader(data), data);
            }

            return retVal;
        }
        explicit BerkeleyRpmDBReader(std::shared_ptr<IBerkeleyDbWrapper> dbWrapper)
            : m_firstIteration { true }
            , m_dbWrapper { dbWrapper }
        { }

        ~BerkeleyRpmDBReader() { }
};
#endif // _BERKELEY_RPM_DB_HELPER_H<|MERGE_RESOLUTION|>--- conflicted
+++ resolved
@@ -90,18 +90,11 @@
 
                     retVal.resize(indexSize);
 
-<<<<<<< HEAD
+                    auto ucp { reinterpret_cast<uint8_t*>(bytes) };
+
                     // Read all indexes
                     for (auto i = 0; i < indexSize; ++i)
                     {
-                        auto ucp { reinterpret_cast<uint8_t*>(bytes) };
-
-=======
-                    auto ucp { reinterpret_cast<uint8_t *>(bytes) };
-                    // Read all indexes
-                    for (auto i = 0; i < indexSize; ++i)
-                    {
->>>>>>> bd86b194
                         const auto tag { Utils::toInt32BE(ucp) };
                         ucp += BYTE_SIZE_INT32;
 
@@ -132,11 +125,6 @@
                         {
                             ucp += ENTRY_SIZE - BYTE_SIZE_INT32;
                         }
-<<<<<<< HEAD
-
-                        bytes = &bytes[ENTRY_SIZE];
-=======
->>>>>>> bd86b194
                     }
                 }
             }
