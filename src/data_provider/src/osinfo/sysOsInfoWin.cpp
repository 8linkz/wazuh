/*
 * Wazuh SysInfo
 * Copyright (C) 2015-2021, Wazuh Inc.
 * November 3, 2020.
 *
 * This program is free software; you can redistribute it
 * and/or modify it under the terms of the GNU General Public
 * License (version 2) as published by the FSF - Free Software
 * Foundation.
 */
#include <windows.h>
#include <versionhelpers.h>
#include <sysinfoapi.h>
#include <map>
#include "sysOsInfoWin.h"
#include "sysOsInfoWin.h"
#include "stringHelper.h"
#include "registryHelper.h"
#include "sharedDefs.h"

static std::string getVersion(const bool isMinor = false)
{
    std::string version;

    if (IsWindowsVistaOrGreater())
    {
        DWORD versionNumber {};
        Utils::Registry currentVersion{HKEY_LOCAL_MACHINE, R"(SOFTWARE\Microsoft\Windows NT\CurrentVersion)"};
<<<<<<< HEAD

        if (IsWindows8OrGreater())
=======
        if (IsWindows8OrGreater()
            && currentVersion.dword(isMinor ? "CurrentMinorVersionNumber" : "CurrentMajorVersionNumber", versionNumber))
>>>>>>> abcb629e
        {
            version = std::to_string(versionNumber);
        }
        else
        {
            enum OS_VERSION
            {
                MAJOR_VERSION,
                MINOR_VERSION,
                MAX_VERSION
            };
            const auto fullVersion{currentVersion.string("CurrentVersion")};
            const auto majorAndMinor{Utils::split(fullVersion, '.')};

            if (majorAndMinor.size() == MAX_VERSION)
            {
                version = isMinor ? majorAndMinor[MINOR_VERSION] : majorAndMinor[MAJOR_VERSION];
            }
        }
    }
    else
    {
        OSVERSIONINFOEX osvi{};
        osvi.dwOSVersionInfoSize = sizeof(OSVERSIONINFOEX);

        if (GetVersionEx (reinterpret_cast<OSVERSIONINFO*>(&osvi)))
        {
            version = std::to_string(isMinor ? osvi.dwMinorVersion : osvi.dwMajorVersion);
        }
        else
        {
            osvi.dwOSVersionInfoSize = sizeof(OSVERSIONINFO);

            if (GetVersionEx (reinterpret_cast<OSVERSIONINFO*>(&osvi)))
            {
                version = std::to_string(isMinor ? osvi.dwMinorVersion : osvi.dwMajorVersion);
            }
        }
    }

    return version;
}

static std::string getBuild()
{
    std::string build;

    if (IsWindowsVistaOrGreater())
    {
        Utils::Registry currentVersion{HKEY_LOCAL_MACHINE, R"(SOFTWARE\Microsoft\Windows NT\CurrentVersion)"};
        build = currentVersion.string("CurrentBuildNumber");
    }
    else
    {
        OSVERSIONINFOEX osvi{};
        osvi.dwOSVersionInfoSize = sizeof(OSVERSIONINFOEX);

        if (GetVersionEx (reinterpret_cast<OSVERSIONINFO*>(&osvi)))
        {
            build = std::to_string(osvi.dwBuildNumber & 0xFFFF);
        }
        else
        {
            osvi.dwOSVersionInfoSize = sizeof(OSVERSIONINFO);

            if (GetVersionEx (reinterpret_cast<OSVERSIONINFO*>(&osvi)))
            {
                build = std::to_string(osvi.dwBuildNumber & 0xFFFF);
            }
        }
    }

    return build;
}

static std::string getRelease(const std::string& build)
{
    static const std::string SERVICE_PACK_PREFIX{"Service Pack"};
    static const std::map<std::string, std::string> BUILD_RELEASE_MAP
    {
        {"10240", "1507"},
        {"10586", "1511"},
        {"14393", "1607"},
        {"15063", "1709"},
        {"17134", "1803"},
        {"17763", "1809"},
        {"18362", "1903"},
        {"18363", "1909"},
    };
    std::string release;
    Utils::Registry currentVersion{HKEY_LOCAL_MACHINE, R"(SOFTWARE\Microsoft\Windows NT\CurrentVersion)"};

    if (IsWindows8OrGreater())
    {
        if (!currentVersion.string("ReleaseId", release))
        {
            const auto it{BUILD_RELEASE_MAP.find(build)};

            if (it != BUILD_RELEASE_MAP.end())
            {
                release = it->second;
            }
        }
    }

    if (release.empty())
    {
        std::string sp;

        if (currentVersion.string("CSDVersion", sp))
        {
            if (Utils::startsWith(sp, SERVICE_PACK_PREFIX))
            {
                release = "sp" + Utils::trim(sp.substr(SERVICE_PACK_PREFIX.size()));
            }
        }
        else
        {
            Utils::Registry currentVersion64{HKEY_LOCAL_MACHINE, R"(SOFTWARE\Microsoft\Windows NT\CurrentVersion)", KEY_READ | KEY_WOW64_64KEY};

            if (currentVersion64.string("CSDVersion", sp))
            {
                if (Utils::startsWith(sp, SERVICE_PACK_PREFIX))
                {
                    release = "sp" + Utils::trim(sp.substr(SERVICE_PACK_PREFIX.size()));
                }
            }
        }
    }

    return release;
}

static std::string getName()
{
    std::string name;
    static const std::string MSFT_PREFIX{"Microsoft"};
    constexpr auto SM_SERVER32_VALUE{89};//www.docs.microsoft.com/en-us/windows/win32/api/winuser/nf-winuser-getsystemmetrics
    Utils::Registry currentVersion{HKEY_LOCAL_MACHINE, R"(SOFTWARE\Microsoft\Windows NT\CurrentVersion)"};

    if (currentVersion.string("ProductName", name))
    {
        name = Utils::startsWith(name, MSFT_PREFIX) ? name : MSFT_PREFIX + " " + name;
    }
    else if (IsWindowsVistaOrGreater())
    {
        name = "Windows undefined version";
    }
    else
    {
        OSVERSIONINFOEX osvi{};
        osvi.dwOSVersionInfoSize = sizeof(OSVERSIONINFOEX);
        auto result{GetVersionEx (reinterpret_cast<OSVERSIONINFO*>(&osvi))};

        if (!result)
        {
            osvi.dwOSVersionInfoSize = sizeof(OSVERSIONINFO);
            result = GetVersionEx (reinterpret_cast<OSVERSIONINFO*>(&osvi));
        }

        if (result)
        {
            if (osvi.dwMajorVersion == 5)
            {
                if (osvi.dwMajorVersion <= 1)
                {
                    name = osvi.dwMajorVersion == 0 ? "Microsoft Windows 2000" : "Microsoft Windows XP";
                }
                else
                {
                    SYSTEM_INFO si{};
                    GetNativeSystemInfo(&si);

                    if (osvi.wProductType == VER_NT_WORKSTATION && si.wProcessorArchitecture == PROCESSOR_ARCHITECTURE_AMD64)
                    {
                        name = "Microsoft Windows XP Professional x64 Edition";
                    }
                    else if (GetSystemMetrics(SM_SERVER32_VALUE))
                    {
                        name = "Microsoft Windows Server 2003 R2";
                    }
                    else
                    {
                        name = "Microsoft Windows Server 2003";
                    }
                }
            }
        }
    }

    return name.empty() ? "Microsoft Windows" : name;
}

static std::string getMachine()
{
    static const std::map<std::string, std::string> ARCH_MAP
    {
        {"AMD64",   "x86_64"},
        {"IA64",    "x86_64"},
        {"ARM64",   "x86_64"},
        {"x86",     "i686"},
    };
    std::string machine { UNKNOWN_VALUE };
    Utils::Registry environment{HKEY_LOCAL_MACHINE, R"(System\CurrentControlSet\Control\Session Manager\Environment)"};
    const auto arch{environment.string("PROCESSOR_ARCHITECTURE")};
    const auto it{ARCH_MAP.find(arch)};

    if (it != ARCH_MAP.end())
    {
        machine = it->second;
    }

    return machine;
}

static std::string getNodeName()
{
    std::string nodeName;
    Utils::Registry activeComputerName{HKEY_LOCAL_MACHINE, R"(System\CurrentControlSet\Control\ComputerName\ActiveComputerName)"};

    if (!activeComputerName.string("ComputerName", nodeName))
    {
        nodeName = UNKNOWN_VALUE;
    }

    return nodeName;
}

SysOsInfoProviderWindows::SysOsInfoProviderWindows()
    : m_majorVersion{getVersion()}
    , m_minorVersion{getVersion(true)}
    , m_build{getBuild()}
    , m_version{m_majorVersion + "." + m_minorVersion + "." + m_build}
    , m_release{getRelease(m_build)}
    , m_name{getName()}
    , m_machine{getMachine()}
    , m_nodeName{getNodeName()}
{
}
std::string SysOsInfoProviderWindows::name() const
{
    return m_name;
}
std::string SysOsInfoProviderWindows::version() const
{
    return m_version;
}
std::string SysOsInfoProviderWindows::majorVersion() const
{
    return m_majorVersion;
}
std::string SysOsInfoProviderWindows::minorVersion() const
{
    return m_minorVersion;
}
std::string SysOsInfoProviderWindows::build() const
{
    return m_build;
}
std::string SysOsInfoProviderWindows::release() const
{
    return m_release;
}
std::string SysOsInfoProviderWindows::machine() const
{
    return m_machine;
}
std::string SysOsInfoProviderWindows::nodeName() const
{
    return m_nodeName;
}<|MERGE_RESOLUTION|>--- conflicted
+++ resolved
@@ -26,13 +26,9 @@
     {
         DWORD versionNumber {};
         Utils::Registry currentVersion{HKEY_LOCAL_MACHINE, R"(SOFTWARE\Microsoft\Windows NT\CurrentVersion)"};
-<<<<<<< HEAD
-
-        if (IsWindows8OrGreater())
-=======
+
         if (IsWindows8OrGreater()
-            && currentVersion.dword(isMinor ? "CurrentMinorVersionNumber" : "CurrentMajorVersionNumber", versionNumber))
->>>>>>> abcb629e
+                && currentVersion.dword(isMinor ? "CurrentMinorVersionNumber" : "CurrentMajorVersionNumber", versionNumber))
         {
             version = std::to_string(versionNumber);
         }
