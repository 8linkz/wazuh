--- conflicted
+++ resolved
@@ -51,10 +51,6 @@
 include_directories(${SRC_FOLDER}/external/libarchive/libarchive/)
 include_directories(${SRC_FOLDER}/external/rpm/builddir/output/include/)
 endif(NOT CMAKE_CHECK_CENTOS5)
-
-if(CMAKE_SYSTEM_NAME STREQUAL "HP-UX")
-  link_directories(${INSTALL_PREFIX}/lib)
-endif(CMAKE_SYSTEM_NAME STREQUAL "HP-UX")
 
 link_directories(${SRC_FOLDER})
 link_directories(${SRC_FOLDER}/external/sqlite/)
@@ -145,30 +141,13 @@
       # MinGW generates position-independent-code for DLL by default
   )
 elseif(UNIX AND NOT APPLE)
-<<<<<<< HEAD
-  if(CMAKE_SYSTEM STREQUAL "SunOS-5.10")
-    set_target_properties(sysinfo PROPERTIES
-      LINK_FLAGS "-static-libstdc++")
-  elseif(CMAKE_SYSTEM_NAME STREQUAL "HP-UX")
-    # Do nothing for HP-UX
-  else()
-    set_target_properties(sysinfo PROPERTIES
-      LINK_FLAGS "-static-libgcc -static-libstdc++")
-  endif(CMAKE_SYSTEM STREQUAL "SunOS-5.10")
-  if(CMAKE_SYSTEM_NAME STREQUAL "AIX")
-=======
   if(NOT CMAKE_SYSTEM_NAME STREQUAL "AIX")
     string(APPEND CMAKE_SHARED_LINKER_FLAGS " -Wl,-rpath=$ORIGIN")
   else()
->>>>>>> 9053ea67
     string(REPLACE ";" ":" CXX_IMPLICIT_LINK_DIRECTORIES_STR "${CMAKE_CXX_IMPLICIT_LINK_DIRECTORIES}")
     string(REPLACE ";" ":" PLATFORM_REQUIRED_RUNTIME_PATH_STR "${CMAKE_PLATFORM_REQUIRED_RUNTIME_PATH}")
     target_link_libraries(sysinfo -Wl,-blibpath:${INSTALL_PREFIX}/lib:${CXX_IMPLICIT_LINK_DIRECTORIES_STR}:${PLATFORM_REQUIRED_RUNTIME_PATH_STR})
-  elseif(CMAKE_SYSTEM_NAME STREQUAL "HP-UX")
-    # Do nothing for HP-UX
-  else()
-    string(APPEND CMAKE_SHARED_LINKER_FLAGS " -Wl,-rpath=$ORIGIN")
-  endif(CMAKE_SYSTEM_NAME STREQUAL "AIX")
+  endif(NOT CMAKE_SYSTEM_NAME STREQUAL "AIX")
 elseif(APPLE)
   target_link_libraries(sysinfo cjson ${SRC_FOLDER}/external/libplist/bin/lib/libplist-2.0.a)
 endif(CMAKE_SYSTEM_NAME STREQUAL "Windows")
