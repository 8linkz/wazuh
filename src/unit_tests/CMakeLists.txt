--- conflicted
+++ resolved
@@ -53,7 +53,6 @@
                          -Wl,--wrap,wpopenv -Wl,--wrap,fgets -Wl,--wrap,wpclose")
 
 list(APPEND tests_names "test_create_db")
-<<<<<<< HEAD
 list(APPEND tests_flags "-Wl,--wrap,_minfo -Wl,--wrap,_merror -Wl,--wrap,_mwarn -Wl,--wrap,_mdebug1 -Wl,--wrap,_mdebug2 -Wl,--wrap,lstat \
                          -Wl,--wrap,fim_send_scan_info -Wl,--wrap,send_syscheck_msg -Wl,--wrap,readdir \
                          -Wl,--wrap,opendir -Wl,--wrap,closedir -Wl,--wrap,realtime_adddir -Wl,--wrap,HasFilesystem \
@@ -62,11 +61,6 @@
                          -Wl,--wrap,fim_db_get_not_scanned -Wl,--wrap,fim_db_delete_not_scanned -Wl,--wrap,fim_db_set_all_unscanned \
                          -Wl,--wrap,fim_db_set_scanned -Wl,--wrap,get_user -Wl,--wrap,get_group \
                          -Wl,--wrap,fim_db_remove_path")
-=======
-list(APPEND tests_flags "-Wl,--wrap,rbtree_insert -Wl,--wrap,rbtree_get -Wl,--wrap,rbtree_replace -Wl,--wrap,OSHash_Get -Wl,--wrap,OSHash_Get_ex -Wl,--wrap,_minfo -Wl,--wrap,_merror -Wl,--wrap,_mwarn -Wl,--wrap,_mdebug2 \
-                         -Wl,--wrap,OSHash_Add -Wl,--wrap,lstat -Wl,--wrap,fim_send_scan_info -Wl,--wrap,send_syscheck_msg -Wl,--wrap,rbtree_keys -Wl,--wrap,readdir -Wl,--wrap,opendir -Wl,--wrap,closedir \
-                         -Wl,--wrap,rbtree_delete -Wl,--wrap,OSHash_Delete -Wl,--wrap,print_rbtree -Wl,--wrap,realtime_adddir -Wl,--wrap,HasFilesystem -Wl,--wrap,rbtree_range")
->>>>>>> a1e4d7c7
 
 list(APPEND tests_names "test_syscheck_audit")
 list(APPEND tests_flags "-Wl,--wrap,OS_ConnectUnixDomain -Wl,--wrap,IsSocket -Wl,--wrap,IsFile -Wl,--wrap,IsDir -Wl,--wrap,IsLink -Wl,--wrap,IsFile -Wl,--wrap,audit_restart \
