--- conflicted
+++ resolved
@@ -20,105 +20,6 @@
 sudo apt-get install -y gcc-mingw-w64 nsis make python gcc g++ cmake libc6-dev curl policycoreutils automake autoconf libtool libssl-dev lcov
 ```
 
-<<<<<<< HEAD
-## Install Instructions (Ubuntu 16.10)
-
-1. Install dependencies:
-    ```
-    sudo apt-get update -y
-    sudo apt-get install -y gcc-mingw-w64 nsis make python gcc g++ cmake libc6-dev curl policycoreutils automake autoconf libtool libssl-dev lcov
-    ```
-
-2. In case `cmake --version < 3.10` remove from apt and install from sources:
-    ```
-    mkdir ~/temp
-    cd ~/temp
-    wget https://cmake.org/files/v3.17/cmake-3.17.0-rc1.tar.gz
-    tar -xzvf cmake-3.17.0-rc1.tar.gz
-    cd cmake-3.17.0-rc1/
-    ./bootstrap
-    make -j4
-    sudo make install
-    ```
-
-3. Install wine from repository:
-    ```
-    # Add 32 bit architecture
-    sudo dpkg –-add-architecture i386
-    wget https://dl.winehq.org/wine-builds/Release.key
-    sudo apt-key add Release.key
-    sudo apt-add-repository 'https://dl.winehq.org/wine-builds/ubuntu/'
-    sudo apt update
-    sudo apt install wine-stable
-    # Link wine binary
-    sudo ln -s /opt/wine-stable/bin/wine /usr/bin/
-    ```
-
-4. Compile CMocka from sources:
-- Clone cmocka repository:
-    ```
-    git clone https://git.cryptomilk.org/projects/cmocka.git
-    ```
-- Modfify `DefineOptions.cmake` file and set `BUILD_SHARED_LIBS` to `OFF` (Only needed if building for Win32)
-- Build CMocka for Win32 (winagent):
-
-    ```
-    mkdir build
-    cd build
-    cmake -DCMAKE_C_COMPILER=i686-w64-mingw32-gcc -DCMAKE_C_LINK_EXECUTABLE=i686-w64-mingw32-ld -DCMAKE_INSTALL_PREFIX=/usr/i686-w64-mingw32/ -DCMAKE_SYSTEM_NAME=Windows -DCMAKE_BUILD_TYPE=Release ..
-    make
-    sudo make install
-    ```
-- Build CMocka for Server and Linux agent:
-    ```
-    cd ..
-    rm -r build
-    mkdir build
-    cd build
-    cmake -DCMAKE_BUILD_TYPE=Release ..
-    make
-    sudo make install
-    ```
-
-### Compile and run tests:
-
-1. Compile target for unit_testing:
-    ```
-    make deps
-    make TARGET={winagent|agent|server} DEBUG=1 TEST=1
-    ```
-
-2. Compile tests:
-   ```
-    cd unit_tests
-    mkdir build
-    cd build
-    # For winagent
-    cmake ../ -DCMAKE_TOOLCHAIN_FILE=../Toolchain-win32.cmake
-    # For agent or server
-    cmake ../
-   ```
-
-3. Configure wine
-
-    In order for tests to run, wine needs to be configured in 32 bit mode and the paths to libwazuhext.dll and libwinpthread-1.dll must be provided.
-    ```
-    export WINEPATH="/path/to/mingw/lib;/path/to/wazuh/src"
-    export WINEARCH=win32
-    ```
-    The previous statements can be added to the users .bashrc file so it's not necessary to configure them after every login.
-    In case a message stating wine architecture is set for 32 bits but it is 64 bits, remove `~/.wine` and re-run wine.
-
-4. Run tests:
-   ```
-    # Full suite
-    ctest
-    # Parcitular test:
-    cd {folder}
-    wine {test_name} # (For winagent)
-    {test_name} # (For agent-server)
-   ```
-=======
 ## Compile Wazuh
 In order to run unit tests on a specific wazuh target, the project needs to be built with the `DEBUG` and `TEST` options as shown below:
 ```
@@ -246,5 +147,4 @@
 export WINEPATH="/usr/i686-w64-mingw32/lib;/path/to/wazuh/src"
 export WINEARCH=win32
 ```
-If wine complains about being a 64 bit installation, remove/rename the directory `~/.wine` and run it again.
->>>>>>> 7f945487
+If wine complains about being a 64 bit installation, remove/rename the directory `~/.wine` and run it again.