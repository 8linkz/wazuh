--- conflicted
+++ resolved
@@ -113,14 +113,12 @@
     expect_function_call(__wrap_w_inc_queries_total);
     expect_function_call(__wrap_w_inc_global);
 
-<<<<<<< HEAD
-    expect_string(__wrap_w_is_file, file, "queue/db/global.db");
-    will_return(__wrap_w_is_file, 1);
-=======
-    expect_function_call(__wrap_gettimeofday);
-    expect_function_call(__wrap_gettimeofday);
-    expect_function_call(__wrap_w_inc_global_open_time);
->>>>>>> 0fb26738
+    expect_function_call(__wrap_gettimeofday);
+    expect_function_call(__wrap_gettimeofday);
+    expect_function_call(__wrap_w_inc_global_open_time);
+
+    expect_string(__wrap_w_is_file, file, "queue/db/global.db");
+    will_return(__wrap_w_is_file, 1);
 
     ret = wdb_parse(query, data->output, 0);
 
@@ -2713,13 +2711,9 @@
 
     expect_function_call(__wrap_w_inc_queries_total);
     expect_function_call(__wrap_w_inc_global);
-<<<<<<< HEAD
-   // will_return(__wrap_wdb_commit2, OS_SUCCESS);
-=======
-    expect_function_call(__wrap_gettimeofday);
-    expect_function_call(__wrap_gettimeofday);
-    expect_function_call(__wrap_w_inc_global_open_time);
->>>>>>> 0fb26738
+    expect_function_call(__wrap_gettimeofday);
+    expect_function_call(__wrap_gettimeofday);
+    expect_function_call(__wrap_w_inc_global_open_time);
     expect_function_call(__wrap_w_inc_global_agent_set_agent_groups);
 
     expect_string(__wrap_w_is_file, file, "queue/db/global.db");
@@ -2744,13 +2738,10 @@
 
     expect_function_call(__wrap_w_inc_queries_total);
     expect_function_call(__wrap_w_inc_global);
-<<<<<<< HEAD
+    expect_function_call(__wrap_gettimeofday);
+    expect_function_call(__wrap_gettimeofday);
+    expect_function_call(__wrap_w_inc_global_open_time);
     will_return(__wrap_wdb_commit2, OS_SUCCESS);
-=======
-    expect_function_call(__wrap_gettimeofday);
-    expect_function_call(__wrap_gettimeofday);
-    expect_function_call(__wrap_w_inc_global_open_time);
->>>>>>> 0fb26738
     expect_function_call(__wrap_w_inc_global_agent_set_agent_groups);
     expect_function_call(__wrap_gettimeofday);
     expect_function_call(__wrap_gettimeofday);
@@ -2777,13 +2768,10 @@
 
     expect_function_call(__wrap_w_inc_queries_total);
     expect_function_call(__wrap_w_inc_global);
-<<<<<<< HEAD
+    expect_function_call(__wrap_gettimeofday);
+    expect_function_call(__wrap_gettimeofday);
+    expect_function_call(__wrap_w_inc_global_open_time);
     will_return(__wrap_wdb_commit2, OS_SUCCESS);
-=======
-    expect_function_call(__wrap_gettimeofday);
-    expect_function_call(__wrap_gettimeofday);
-    expect_function_call(__wrap_w_inc_global_open_time);
->>>>>>> 0fb26738
     expect_function_call(__wrap_w_inc_global_agent_set_agent_groups);
     expect_function_call(__wrap_gettimeofday);
     expect_function_call(__wrap_gettimeofday);
@@ -2810,13 +2798,10 @@
 
     expect_function_call(__wrap_w_inc_queries_total);
     expect_function_call(__wrap_w_inc_global);
-<<<<<<< HEAD
+    expect_function_call(__wrap_gettimeofday);
+    expect_function_call(__wrap_gettimeofday);
+    expect_function_call(__wrap_w_inc_global_open_time);
     will_return(__wrap_wdb_commit2, OS_SUCCESS);
-=======
-    expect_function_call(__wrap_gettimeofday);
-    expect_function_call(__wrap_gettimeofday);
-    expect_function_call(__wrap_w_inc_global_open_time);
->>>>>>> 0fb26738
     expect_function_call(__wrap_w_inc_global_agent_set_agent_groups);
     expect_function_call(__wrap_gettimeofday);
     expect_function_call(__wrap_gettimeofday);
@@ -2846,13 +2831,10 @@
 
     expect_function_call(__wrap_w_inc_queries_total);
     expect_function_call(__wrap_w_inc_global);
-<<<<<<< HEAD
+    expect_function_call(__wrap_gettimeofday);
+    expect_function_call(__wrap_gettimeofday);
+    expect_function_call(__wrap_w_inc_global_open_time);
     will_return(__wrap_wdb_commit2, OS_SUCCESS);
-=======
-    expect_function_call(__wrap_gettimeofday);
-    expect_function_call(__wrap_gettimeofday);
-    expect_function_call(__wrap_w_inc_global_open_time);
->>>>>>> 0fb26738
     expect_function_call(__wrap_w_inc_global_agent_set_agent_groups);
     expect_function_call(__wrap_gettimeofday);
     expect_function_call(__wrap_gettimeofday);
@@ -4864,6 +4846,9 @@
 
     expect_function_call(__wrap_w_inc_queries_total);
     expect_function_call(__wrap_w_inc_global);
+    expect_function_call(__wrap_gettimeofday);
+    expect_function_call(__wrap_gettimeofday);
+    expect_function_call(__wrap_w_inc_global_open_time);
 
     expect_string(__wrap_w_is_file, file, "queue/db/global.db");
     //DB file deleted manually
