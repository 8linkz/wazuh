/*
 * Copyright (C) 2015-2020, Wazuh Inc.
 *
 * This program is free software; you can redistribute it
 * and/or modify it under the terms of the GNU General Public
 * License (version 2) as published by the FSF - Free Software
 * Foundation.
 */

#include <stdarg.h>
#include <stddef.h>
#include <setjmp.h>
#include <cmocka.h>
#include <stdio.h>
#include <stdlib.h>
#include "../syscheckd/fim_db.h"
#include "../config/syscheck-config.h"

#ifdef TEST_WINAGENT
#include "../wrappers/syscheckd/fim_db.h"

#define __mode_t int
#else
static int test_mode = 0;
#endif

extern const char *SQL_STMT[];

int fim_db_process_get_query(fdb_t *fim_sql, int index,
                                    void (*callback)(fdb_t *, fim_entry *, void *),
                                    void * arg);
int fim_db_exec_simple_wquery(fdb_t *fim_sql, const char *query);
fim_entry *fim_db_decode_full_row(sqlite3_stmt *stmt);
fim_tmp_file *fim_db_create_temp_file(int storage);
void fim_db_clean_file(fim_tmp_file **file, int storage);


/*--------------WRAPS-----------------------*/

int __wrap_w_is_file(const char * const file) {
    check_expected(file);
    return mock();
}

extern int __real_fseek(FILE *stream, long offset, int whence);
int __wrap_fseek(FILE *stream, long offset, int whence) {
    if (test_mode) {
        return mock();
    }
    return __real_fseek(stream, offset, whence);
}

extern int __real_fgets(char *s, int size, FILE *stream);
int __wrap_fgets(char *s, int size, FILE *stream) {
    if (test_mode) {
        strncpy(s, mock_type(char *), size);
        return mock_type(int);
    }
    return __real_fgets(s, size, stream);
}

extern int __real_fclose(FILE *__stream);
int __wrap_fclose(FILE *stream) {
    if (test_mode) {
        return 0;
    }
    return __real_fclose(stream);
}

extern FILE *__real_fopen(const char * __filename, const char * __modes);
FILE *__wrap_fopen(const char * __filename, const char * __modes) {
    if (test_mode) {
        return mock_type(FILE *);
    }
    return __real_fopen(__filename, __modes);
}

extern int __real_fflush(FILE *__stream);
int __wrap_fflush (FILE *__stream) {
    if (test_mode) {
        return 0;
    }
    return __real_fflush(__stream);
}

int __wrap_remove(const char *filename) {
    check_expected(filename);
    return mock();
}

extern unsigned long __real_time();
unsigned long __wrap_time() {
    if (test_mode) {
        return 192837465;
    }
    return __real_time();
}

extern int __real_getpid();
int __wrap_getpid() {
    if (test_mode) {
        return 2345;
    }
    return __real_getpid();
}

char *__wrap_wstr_escape_json() {
    char *ret = mock_type(char *);
    if (ret) {
        return strdup(ret);
    }
    return NULL;
}

#ifndef TEST_WINAGENT
extern int __real_fprintf(FILE *fp, const char *fmt, ...);
int __wrap_fprintf(FILE *fp, const char *fmt, ...)
{
    int ret;

    char formatted_msg[OS_MAXSTR];
    va_list args;

    va_start(args, fmt);
    if (test_mode) {
        vsnprintf(formatted_msg, OS_MAXSTR, fmt, args);
        check_expected(formatted_msg);
    } else {
        ret = __real_fprintf(fp, fmt, args);
    }

    va_end(args);
    if(test_mode) {
        return mock();
    }
    return ret;
}

int __wrap_usleep(useconds_t usec) {
    function_called();

    return 0;
}

#endif

int __wrap_sqlite3_open_v2(
  const char *filename,   /* Database filename (UTF-8) */
  sqlite3 **ppDb,         /* OUT: SQLite db handle */
  int flags,              /* Flags */
  const char *zVfs        /* Name of VFS module to use */
) {
    check_expected(filename);
    check_expected(flags);
    *ppDb = mock_type(sqlite3 *);
    return mock();
}

int __wrap_sqlite3_exec(
  sqlite3* db,                                  /* An open database */
  const char *sql,                           /* SQL to be evaluated */
  int (*callback)(void*,int,char**,char**),  /* Callback function */
  void *arg,                                    /* 1st argument to callback */
  char **errmsg                              /* Error msg written here */
) {
    check_expected(sql);
    *errmsg = mock_ptr_type(char *);
    return mock();
}

int __wrap_sqlite3_prepare_v2(
  sqlite3 *db,            /* Database handle */
  const char *zSql,       /* SQL statement, UTF-8 encoded */
  int nByte,              /* Maximum length of zSql in bytes. */
  sqlite3_stmt **ppStmt,  /* OUT: Statement handle */
  const char **pzTail     /* OUT: Pointer to unused portion of zSql */
){
    if(pzTail){
        *pzTail = 0;
    }
    return mock();
}

int __wrap_sqlite3_step(sqlite3_stmt* ptr) {
    return mock();
}

int __wrap_sqlite3_finalize(sqlite3_stmt *pStmt) {
    return mock();
}

int __wrap_sqlite3_close_v2(sqlite3* ptr){
    return mock();
}

void __wrap_sqlite3_free(void* ptr) {
   return;
}

int __wrap_sqlite3_reset(sqlite3_stmt *pStmt) {
    return mock();
}

int __wrap_sqlite3_clear_bindings(sqlite3_stmt* pStmt) {
    return mock();
}

const char *__wrap_sqlite3_errmsg(sqlite3* db){
    return mock_ptr_type(const char *);
}

int __wrap_sqlite3_bind_int(sqlite3_stmt* pStmt, int a, int b) {
    return mock();
}

int __wrap_sqlite3_bind_text(sqlite3_stmt* pStmt,int a,const char* b,int c,void *d ) {
    return mock();
}

int __wrap_sqlite3_column_int(sqlite3_stmt* pStmt, int iCol) {
    check_expected(iCol);
    return mock();
}

const char *__wrap_sqlite3_column_text(sqlite3_stmt* pStmt, int iCol) {
    check_expected(iCol);
    return mock_ptr_type(const char *);
}

int __wrap_sqlite3_last_insert_rowid(sqlite3* db){
    return mock();
}

void __wrap__minfo(const char * file, int line, const char * func, const char *msg, ...)
{
    char formatted_msg[OS_MAXSTR];
    va_list args;

    va_start(args, msg);
    vsnprintf(formatted_msg, OS_MAXSTR, msg, args);
    va_end(args);

    check_expected(formatted_msg);
}

void __wrap__merror(const char * file, int line, const char * func, const char *msg, ...)
{
    char formatted_msg[OS_MAXSTR];
    va_list args;

    va_start(args, msg);
    vsnprintf(formatted_msg, OS_MAXSTR, msg, args);
    va_end(args);

    check_expected(formatted_msg);
}

void __wrap__mdebug1(const char * file, int line, const char * func, const char *msg, ...) {
    char formatted_msg[OS_MAXSTR];
    va_list args;

    va_start(args, msg);
    vsnprintf(formatted_msg, OS_MAXSTR, msg, args);
    va_end(args);

    check_expected(formatted_msg);
}

int __wrap__mdebug2() {
    function_called();
    return 1;
}

int __wrap_chmod(const char *__file, __mode_t __mode) {
    return mock();
}

int __wrap_fim_send_sync_msg(char * msg) {
    return 1;
}

cJSON *__wrap_fim_entry_json(const char * path, fim_entry_data * data) {
    return mock_type(cJSON*);
}

char *__wrap_dbsync_state_msg(const char * component, cJSON * data) {
    check_expected(component);
    check_expected_ptr(data);

    return mock_type(char*);
}

int __wrap_EVP_DigestUpdate(EVP_MD_CTX *ctx, const void *d, size_t cnt) {
    check_expected(d);
    check_expected(cnt);
    return mock();
}

int __wrap_fim_configuration_directory() {
    return mock();
}

cJSON *__wrap_fim_json_event() {
    return mock_type(cJSON *);
}

int __wrap_send_syscheck_msg() {
    return 1;
}

int __wrap_delete_target_file() {
    return 1;
}

int __wrap_sqlite3_bind_int64(sqlite3_stmt *stmt, int index, sqlite3_int64 value) {
    return mock();
}

sqlite3_int64 __wrap_sqlite3_column_int64(sqlite3_stmt* stmt, int iCol) {
    check_expected(iCol);
    return mock();
}

#ifdef TEST_AGENT
char *_read_file(const char *high_name, const char *low_name, const char *defines_file) __attribute__((nonnull(3)));

int __wrap_getDefine_Int(const char *high_name, const char *low_name, int min, int max) {
    int ret;
    char *value;
    char *pt;

    /* Try to read from the local define file */
    value = _read_file(high_name, low_name, "./internal_options.conf");
    if (!value) {
        merror_exit(DEF_NOT_FOUND, high_name, low_name);
    }

    pt = value;
    while (*pt != '\0') {
        if (!isdigit((int)*pt)) {
            merror_exit(INV_DEF, high_name, low_name, value);
        }
        pt++;
    }

    ret = atoi(value);
    if ((ret < min) || (ret > max)) {
        merror_exit(INV_DEF, high_name, low_name, value);
    }

    /* Clear memory */
    free(value);

    return (ret);
}

int __wrap_isChroot() {
    return 1;
}
#endif

/*-----------------------------------------*/

/*---------------AUXILIAR------------------*/

/**
 * Successfully wrappes a fim_db_clean() call
 * */
static void wraps_fim_db_clean() {
    expect_string(__wrap_w_is_file, file, FIM_DB_DISK_PATH);
    will_return(__wrap_w_is_file, 1);
    expect_string(__wrap_remove, filename, FIM_DB_DISK_PATH);
    will_return(__wrap_remove, 0);
}

/**
 * Successfully wrappes a fim_db_create_file() call
 * */
static void wraps_fim_db_create_file() {
    #ifndef TEST_WINAGENT
    expect_string(__wrap_sqlite3_open_v2, filename, "/var/ossec/queue/fim/db/fim.db");
    #else
    expect_string(__wrap_sqlite3_open_v2, filename, "queue/fim/db/fim.db");
    #endif
    expect_value(__wrap_sqlite3_open_v2, flags, SQLITE_OPEN_READWRITE | SQLITE_OPEN_CREATE);
    will_return(__wrap_sqlite3_open_v2, 1);
    will_return(__wrap_sqlite3_open_v2, SQLITE_OK);
    will_return(__wrap_sqlite3_prepare_v2, SQLITE_OK);
    will_return(__wrap_sqlite3_step, SQLITE_DONE);
    will_return(__wrap_sqlite3_finalize, 0);
    will_return(__wrap_sqlite3_close_v2,0);
    will_return(__wrap_chmod, 0);

}

/**
 * Successfully wrappes a fim_db_cache() call
 * */
static void wraps_fim_db_cache() {
    will_return_count(__wrap_sqlite3_prepare_v2, SQLITE_OK, FIMDB_STMT_SIZE);
}

/**
 * Successfully wrappes a fim_db_exec_simple_wquery() call
 * */
static void wraps_fim_db_exec_simple_wquery(const char *query) {
    expect_string(__wrap_sqlite3_exec, sql, query);
    will_return(__wrap_sqlite3_exec, NULL);
    will_return(__wrap_sqlite3_exec, SQLITE_OK);
}

/**
 * Successfully wrappes a fim_db_check_transaction() call
 * */
static void wraps_fim_db_check_transaction() {
    wraps_fim_db_exec_simple_wquery("END;");
    expect_string(__wrap__mdebug1, formatted_msg, "Database transaction completed.");
    wraps_fim_db_exec_simple_wquery("BEGIN;");
}

/**
 * Successfully wrappes a fim_db_decode_full_row() call
 * */
static void wraps_fim_db_decode_full_row() {
    expect_value(__wrap_sqlite3_column_text, iCol, 0);
    will_return(__wrap_sqlite3_column_text, "/some/random/path"); // path
    expect_value(__wrap_sqlite3_column_int, iCol, 2);
    will_return(__wrap_sqlite3_column_int, 1); // mode
    expect_value(__wrap_sqlite3_column_int, iCol, 3);
    will_return(__wrap_sqlite3_column_int, 1000000); // last_event
    expect_value(__wrap_sqlite3_column_int, iCol, 4);
    will_return(__wrap_sqlite3_column_int, 2); // entry_type
    expect_value(__wrap_sqlite3_column_int, iCol, 5);
    will_return(__wrap_sqlite3_column_int, 1000001); // scanned
    expect_value(__wrap_sqlite3_column_int, iCol, 6);
    will_return(__wrap_sqlite3_column_int, 1000002); // options
    expect_value(__wrap_sqlite3_column_text, iCol, 7);
    will_return(__wrap_sqlite3_column_text, "checksum"); // checksum
    expect_value(__wrap_sqlite3_column_int, iCol, 8);
    will_return(__wrap_sqlite3_column_int, 111); // dev
    expect_value(__wrap_sqlite3_column_int64, iCol, 9);
    will_return(__wrap_sqlite3_column_int64, 1024); // inode
    expect_value(__wrap_sqlite3_column_int, iCol, 10);
    will_return(__wrap_sqlite3_column_int, 4096); // size
    expect_value_count(__wrap_sqlite3_column_text, iCol, 11, 2);
    will_return_count(__wrap_sqlite3_column_text, "perm",2); // perm
    expect_value_count(__wrap_sqlite3_column_text, iCol, 12, 2);
    will_return_count(__wrap_sqlite3_column_text, "attributes", 2); // attributes
    expect_value_count(__wrap_sqlite3_column_text, iCol, 13, 2);
    will_return_count(__wrap_sqlite3_column_text, "uid", 2); // uid
    expect_value_count(__wrap_sqlite3_column_text, iCol, 14, 2);
    will_return_count(__wrap_sqlite3_column_text, "gid", 2); // gid
    expect_value_count(__wrap_sqlite3_column_text, iCol, 15, 2);
    will_return_count(__wrap_sqlite3_column_text, "user_name", 2); // user_name
    expect_value_count(__wrap_sqlite3_column_text, iCol, 16, 2);
    will_return_count(__wrap_sqlite3_column_text, "group_name", 2); // group_name
    expect_value(__wrap_sqlite3_column_text, iCol, 17);
    will_return(__wrap_sqlite3_column_text, "hash_md5"); // hash_md5
    expect_value(__wrap_sqlite3_column_text, iCol, 18);
    will_return(__wrap_sqlite3_column_text, "hash_sha1"); // hash_sha1
    expect_value(__wrap_sqlite3_column_text, iCol, 19);
    will_return(__wrap_sqlite3_column_text, "hash_sha256"); // hash_sha256
    expect_value(__wrap_sqlite3_column_int, iCol, 20);
    will_return(__wrap_sqlite3_column_int, 12345678); // mtime
}

#ifndef TEST_WINAGENT
/**
 * Successfully wrappes a wraps_fim_db_insert_data() call
 * */
static void wraps_fim_db_insert_data_success(int row_id) {
    will_return(__wrap_sqlite3_bind_int64, 0);

    will_return(__wrap_sqlite3_reset, SQLITE_OK);
    will_return(__wrap_sqlite3_clear_bindings, SQLITE_OK);
    will_return(__wrap_sqlite3_step, SQLITE_DONE);
    if (row_id == 0) {
        will_return(__wrap_sqlite3_last_insert_rowid, 1);
    }
}

/**
 * Successfully wrappes a wraps_fim_db_insert_data() call
 * */
static void wraps_fim_db_insert_path_success() {
    will_return_always(__wrap_sqlite3_reset, SQLITE_OK);
    will_return_always(__wrap_sqlite3_clear_bindings, SQLITE_OK);
    will_return(__wrap_sqlite3_step, SQLITE_DONE);
}
#endif
/*---------------SETUP/TEARDOWN------------------*/
static int setup_group(void **state) {
    (void) state;
    expect_string(__wrap__mdebug1, formatted_msg, "(6287): Reading configuration file: 'test_syscheck2.conf'");
#if defined(TEST_AGENT) || defined(TEST_WINAGENT)
    expect_string(__wrap__mdebug1, formatted_msg, "(6208): Reading Client Configuration [test_syscheck2.conf]");
#endif
    Read_Syscheck_Config("test_syscheck2.conf");
    syscheck.database_store = 0;    // disk
    w_mutex_init(&syscheck.fim_entry_mutex, NULL);
    test_mode = 1;
    return 0;
}

static int teardown_group(void **state) {
    (void) state;
    Free_Syscheck(&syscheck);
    w_mutex_destroy(&syscheck.fim_entry_mutex);
    test_mode = 0;
    return 0;
}

typedef struct _test_fim_db_insert_data {
    fdb_t *fim_sql;
    fim_entry *entry;
    fim_tmp_file *tmp_file;
} test_fim_db_insert_data;

typedef struct __test_fim_db_ctx_s {
    test_fim_db_insert_data *test_data;
    EVP_MD_CTX *ctx;
} test_fim_db_ctx_t;

static int test_fim_db_setup(void **state) {
    test_fim_db_insert_data *test_data;
    test_data = calloc(1, sizeof(test_fim_db_insert_data));
    test_data->fim_sql = calloc(1, sizeof(fdb_t));
    test_data->entry = calloc(1, sizeof(fim_entry));
    test_data->entry->data = calloc(1, sizeof(fim_entry_data));
    test_data->entry->path =  strdup("/test/path");
    test_data->fim_sql->transaction.last_commit = 1; //Set a time diferent than 0
    *state = test_data;
    return 0;
}

static int test_fim_db_teardown(void **state) {
    test_fim_db_insert_data *test_data = *state;
    free(test_data->entry->path);
    free(test_data->entry->data->perm);
    free(test_data->entry->data->attributes);
    free(test_data->entry->data->uid);
    free(test_data->entry->data->gid);
    free(test_data->entry->data->user_name);
    free(test_data->entry->data->group_name);
    free(test_data->entry->data);
    free(test_data->entry);
    free(test_data->fim_sql);
    free(test_data);
    return 0;
}

static int test_fim_tmp_file_setup_disk(void **state) {
    test_fim_db_insert_data *test_data;
    if (test_fim_db_setup((void**)&test_data) != 0) {
        return -1;
    }
    test_data->tmp_file = calloc(1, sizeof(fim_tmp_file));
    test_data->tmp_file->path = strdup("/tmp/file");
    *state = test_data;
    return 0;
}

static int test_fim_tmp_file_teardown_disk(void **state) {
    test_fim_db_insert_data *test_data = *state;
    free(test_data->tmp_file->path);
    free(test_data->tmp_file);
    return test_fim_db_teardown((void**)&test_data);
}

static int test_fim_tmp_file_setup_memory(void **state) {
    test_fim_db_insert_data *test_data;
    if (test_fim_db_setup((void**)&test_data) != 0) {
        return -1;
    }
    test_data->tmp_file = calloc(1, sizeof(fim_tmp_file));
    test_data->tmp_file->list = W_Vector_init(1);
    W_Vector_insert(test_data->tmp_file->list, "/tmp/file");

    *state = test_data;
    return 0;
}

static int test_fim_tmp_file_teardown_memory(void **state) {
    test_fim_db_insert_data *test_data = *state;
    W_Vector_free(test_data->tmp_file->list);
    free(test_data->tmp_file);
    return test_fim_db_teardown((void**)&test_data);
}

static int test_fim_db_paths_teardown(void **state) {
    test_fim_db_teardown(state);
    char **paths = state[1];
    if (paths) {
        int i;
        for(i = 0; paths[i]; i++) {
            free(paths[i]);
        }
        free(paths);
    }
    return 0;
}

static int test_fim_db_json_teardown(void **state) {
    test_fim_db_teardown(state);
    cJSON *json = state[1];
    if (json) {
        cJSON_Delete(json);
    }
    return 0;
}

static int test_fim_db_entry_teardown(void **state) {
    test_fim_db_teardown(state);
    fim_entry *entry = state[1];
    if (entry) {
        free_entry(entry);
    }
    return 0;
}

static int teardown_fim_tmp_file_disk(void **state) {
    fim_tmp_file *file = state[1];
    expect_string(__wrap_remove, filename, file->path);
    will_return(__wrap_remove, 1);
    fim_db_clean_file(&file, FIM_DB_DISK);
    return 0;
}

static int teardown_fim_tmp_file_memory(void **state) {
    fim_tmp_file *file = state[1];
    fim_db_clean_file(&file, FIM_DB_MEMORY);
    return 0;
}

static int setup_fim_db_with_ctx(void **state) {
    test_fim_db_ctx_t *data = calloc(1, sizeof(test_fim_db_ctx_t));

    if(data == NULL)
        return -1;

    if(test_fim_db_setup((void**)&data->test_data) != 0)
        return -1;

    data->ctx = EVP_MD_CTX_create();
    EVP_DigestInit(data->ctx, EVP_sha1());

    *state = data;

    return 0;
}

static int teardown_fim_db_with_ctx(void **state) {
    test_fim_db_ctx_t *data = *state;

    test_fim_db_teardown((void**)&data->test_data);

    EVP_MD_CTX_destroy(data->ctx);

    free(data);

    return 0;
}

/*-----------------------------------------*/
/*----------fim_db_exec_simple_wquery()----------*/
void test_fim_db_exec_simple_wquery_error(void **state) {
    test_fim_db_insert_data *test_data = *state;
    expect_string(__wrap_sqlite3_exec, sql, "BEGIN;");
    will_return(__wrap_sqlite3_exec, "ERROR_MESSAGE");
    will_return(__wrap_sqlite3_exec, SQLITE_ERROR);
    expect_string(__wrap__merror, formatted_msg, "SQL ERROR: ERROR_MESSAGE");

    int ret = fim_db_exec_simple_wquery(test_data->fim_sql, "BEGIN;");
    assert_int_equal(ret, FIMDB_ERR);
}

void test_fim_db_exec_simple_wquery_success(void **state) {
    test_fim_db_insert_data *test_data = *state;
    expect_string(__wrap_sqlite3_exec, sql, "PRAGMA synchronous = OFF");
    will_return(__wrap_sqlite3_exec, NULL);
    will_return(__wrap_sqlite3_exec, SQLITE_OK);

    int ret = fim_db_exec_simple_wquery(test_data->fim_sql, "PRAGMA synchronous = OFF");
    assert_int_equal(ret, FIMDB_OK);
}

/*-----------------------------------------*/
/*---------------fim_db_init()---------------*/
static int test_teardown_fim_db_init(void **state) {
    fdb_t *fim_db = (fdb_t *) *state;
    free(fim_db);
    return 0;
}

void test_fim_db_init_failed_file_creation(void **state) {
    wraps_fim_db_clean();
    expect_string(__wrap_sqlite3_open_v2, filename, FIM_DB_DISK_PATH);
    expect_value(__wrap_sqlite3_open_v2, flags, SQLITE_OPEN_READWRITE | SQLITE_OPEN_CREATE);
    will_return(__wrap_sqlite3_open_v2, NULL);
    will_return(__wrap_sqlite3_open_v2, SQLITE_ERROR);
    will_return(__wrap_sqlite3_errmsg, "ERROR MESSAGE");
    #ifdef TEST_WINAGENT
    expect_string(__wrap__merror, formatted_msg, "Couldn't create SQLite database 'queue/fim/db/fim.db': ERROR MESSAGE");
    #else
    expect_string(__wrap__merror, formatted_msg, "Couldn't create SQLite database '/var/ossec/queue/fim/db/fim.db': ERROR MESSAGE");
    #endif
    will_return(__wrap_sqlite3_close_v2, 0);
    fdb_t* fim_db;
    fim_db = fim_db_init(syscheck.database_store);
    assert_null(fim_db);
}

void test_fim_db_init_failed_file_creation_prepare(void **state) {
    wraps_fim_db_clean();
    expect_string(__wrap_sqlite3_open_v2, filename, FIM_DB_DISK_PATH);
    expect_value(__wrap_sqlite3_open_v2, flags, SQLITE_OPEN_READWRITE | SQLITE_OPEN_CREATE);
    will_return(__wrap_sqlite3_open_v2, NULL);
    will_return(__wrap_sqlite3_open_v2, SQLITE_OK);
    will_return(__wrap_sqlite3_prepare_v2, SQLITE_ERROR);
    will_return(__wrap_sqlite3_errmsg, "ERROR MESSAGE");
    expect_string(__wrap__merror, formatted_msg, "Preparing statement: ERROR MESSAGE");
    will_return(__wrap_sqlite3_close_v2, 0);
    fdb_t* fim_db;
    fim_db = fim_db_init(syscheck.database_store);
    assert_null(fim_db);
}

void test_fim_db_init_failed_file_creation_step(void **state) {
    wraps_fim_db_clean();
    expect_string(__wrap_sqlite3_open_v2, filename, FIM_DB_DISK_PATH);
    expect_value(__wrap_sqlite3_open_v2, flags, SQLITE_OPEN_READWRITE | SQLITE_OPEN_CREATE);
    will_return(__wrap_sqlite3_open_v2, NULL);
    will_return(__wrap_sqlite3_open_v2, SQLITE_OK);
    will_return(__wrap_sqlite3_prepare_v2, SQLITE_OK);
    will_return(__wrap_sqlite3_step, SQLITE_ERROR);
    will_return(__wrap_sqlite3_errmsg, "ERROR MESSAGE");
    expect_string(__wrap__merror, formatted_msg, "Stepping statement: ERROR MESSAGE");
    will_return(__wrap_sqlite3_finalize, 0);
    will_return(__wrap_sqlite3_close_v2, 0);
    fdb_t* fim_db;
    fim_db = fim_db_init(syscheck.database_store);
    assert_null(fim_db);
}

void test_fim_db_init_failed_file_creation_chmod(void **state) {
    errno = 0;

    wraps_fim_db_clean();
    expect_string(__wrap_sqlite3_open_v2, filename, FIM_DB_DISK_PATH);
    expect_value(__wrap_sqlite3_open_v2, flags, SQLITE_OPEN_READWRITE | SQLITE_OPEN_CREATE);
    will_return(__wrap_sqlite3_open_v2, NULL);
    will_return(__wrap_sqlite3_open_v2, SQLITE_OK);
    will_return(__wrap_sqlite3_prepare_v2, SQLITE_OK);
    will_return(__wrap_sqlite3_step, SQLITE_DONE);
    will_return(__wrap_sqlite3_finalize, 0);
    will_return(__wrap_sqlite3_close_v2, 0);
    will_return(__wrap_chmod, -1);
    #ifndef TEST_WINAGENT
    expect_string(__wrap__merror, formatted_msg, "(1127): Could not chmod object '/var/ossec/queue/fim/db/fim.db' due to [(0)-(Success)].");
    #else
    expect_string(__wrap__merror, formatted_msg, "(1127): Could not chmod object 'queue/fim/db/fim.db' due to [(0)-(Success)].");
    #endif
    fdb_t* fim_db;
    fim_db = fim_db_init(syscheck.database_store);
    assert_null(fim_db);
}

void test_fim_db_init_failed_open_db(void **state) {
    wraps_fim_db_clean();
    wraps_fim_db_create_file();
    #ifndef TEST_WINAGENT
    expect_string(__wrap_sqlite3_open_v2, filename, "/var/ossec/queue/fim/db/fim.db");
    #else
    expect_string(__wrap_sqlite3_open_v2, filename, "queue/fim/db/fim.db");
    #endif
    expect_value(__wrap_sqlite3_open_v2, flags, SQLITE_OPEN_READWRITE);
    will_return(__wrap_sqlite3_open_v2, NULL);
    will_return(__wrap_sqlite3_open_v2, SQLITE_ERROR);
    fdb_t* fim_db;
    fim_db = fim_db_init(syscheck.database_store);
    assert_null(fim_db);
}

void test_fim_db_init_failed_cache(void **state) {
    wraps_fim_db_clean();
    wraps_fim_db_create_file();
    expect_string(__wrap_sqlite3_open_v2, filename, FIM_DB_DISK_PATH);
    expect_value(__wrap_sqlite3_open_v2, flags, SQLITE_OPEN_READWRITE);
    will_return(__wrap_sqlite3_open_v2, NULL);
    will_return(__wrap_sqlite3_open_v2, SQLITE_OK);
    will_return(__wrap_sqlite3_prepare_v2, SQLITE_ERROR);
    will_return(__wrap_sqlite3_errmsg, "REASON GOES HERE");
    #ifndef TEST_WINAGENT
    expect_string(__wrap__merror, formatted_msg, "Error in fim_db_cache(): statement(0)'INSERT INTO entry_data (dev, inode, size, perm, attributes, uid, gid, user_name, group_name, hash_md5, hash_sha1, hash_sha256, mtime) VALUES (?, ?, ?, ?, ?, ?, ?, ?, ?, ?, ?, ?, ?);' REASON GOES HERE");
    #else
    expect_string(__wrap__merror, formatted_msg, "Error in fim_db_cache(): statement(0)'INSERT INTO entry_data (dev, inode, size, perm, attributes, uid, gid, user_name, group_name, hash_md5, hash_sha1, hash_sha256, mtime) VALUES (NULL, NULL, ?, ?, ?, ?, ?, ?, ?, ?, ?, ?, ?);' REASON GOES HERE");
    #endif
    fdb_t* fim_db;
    fim_db = fim_db_init(syscheck.database_store);
    assert_null(fim_db);
}

void test_fim_db_init_failed_cache_memory(void **state) {
    expect_string(__wrap_sqlite3_open_v2, filename, FIM_DB_MEMORY_PATH);
    expect_value(__wrap_sqlite3_open_v2, flags, SQLITE_OPEN_READWRITE | SQLITE_OPEN_CREATE);
    will_return(__wrap_sqlite3_open_v2, 1);
    will_return(__wrap_sqlite3_open_v2, SQLITE_OK);
    will_return(__wrap_sqlite3_prepare_v2, SQLITE_OK);
    will_return(__wrap_sqlite3_step, SQLITE_DONE);
    will_return(__wrap_sqlite3_finalize, 0);
    will_return(__wrap_sqlite3_prepare_v2, SQLITE_ERROR);
    will_return(__wrap_sqlite3_errmsg, "REASON GOES HERE");
    #ifndef TEST_WINAGENT
    expect_string(__wrap__merror, formatted_msg, "Error in fim_db_cache(): statement(0)'INSERT INTO entry_data (dev, inode, size, perm, attributes, uid, gid, user_name, group_name, hash_md5, hash_sha1, hash_sha256, mtime) VALUES (?, ?, ?, ?, ?, ?, ?, ?, ?, ?, ?, ?, ?);' REASON GOES HERE");
    #else
    expect_string(__wrap__merror, formatted_msg, "Error in fim_db_cache(): statement(0)'INSERT INTO entry_data (dev, inode, size, perm, attributes, uid, gid, user_name, group_name, hash_md5, hash_sha1, hash_sha256, mtime) VALUES (NULL, NULL, ?, ?, ?, ?, ?, ?, ?, ?, ?, ?, ?);' REASON GOES HERE");
    #endif
    will_return(__wrap_sqlite3_close_v2, 0);
    fdb_t* fim_db;
    syscheck.database_store = 1;
    fim_db = fim_db_init(syscheck.database_store);
    syscheck.database_store = 0;
    assert_null(fim_db);
}

void test_fim_db_init_failed_execution(void **state) {
    wraps_fim_db_clean();
    wraps_fim_db_create_file();
    expect_string(__wrap_sqlite3_open_v2, filename, FIM_DB_DISK_PATH);
    expect_value(__wrap_sqlite3_open_v2, flags, SQLITE_OPEN_READWRITE);
    will_return(__wrap_sqlite3_open_v2, NULL);
    will_return(__wrap_sqlite3_open_v2, SQLITE_OK);
    wraps_fim_db_cache();
    expect_string(__wrap_sqlite3_exec, sql, "PRAGMA synchronous = OFF");
    will_return(__wrap_sqlite3_exec, "ERROR_MESSAGE");
    will_return(__wrap_sqlite3_exec, SQLITE_ERROR);
    expect_string(__wrap__merror, formatted_msg, "SQL ERROR: ERROR_MESSAGE");
    // fim_db_finalize_stmt()
    will_return_always(__wrap_sqlite3_reset, SQLITE_OK);
    will_return_always(__wrap_sqlite3_clear_bindings, SQLITE_OK);
    will_return_always(__wrap_sqlite3_finalize, SQLITE_OK);
    fdb_t* fim_db;
    fim_db = fim_db_init(syscheck.database_store);
    assert_null(fim_db);
}

void test_fim_db_init_failed_simple_query(void **state) {
    wraps_fim_db_clean();
    wraps_fim_db_create_file();
    expect_string(__wrap_sqlite3_open_v2, filename, FIM_DB_DISK_PATH);
    expect_value(__wrap_sqlite3_open_v2, flags, SQLITE_OPEN_READWRITE);
    will_return(__wrap_sqlite3_open_v2, NULL);
    will_return(__wrap_sqlite3_open_v2, SQLITE_OK);
    wraps_fim_db_cache();
    expect_string(__wrap_sqlite3_exec, sql, "PRAGMA synchronous = OFF");
    will_return(__wrap_sqlite3_exec, NULL);
    will_return(__wrap_sqlite3_exec, SQLITE_OK);
    // Simple query fails
    expect_string(__wrap_sqlite3_exec, sql, "BEGIN;");
    will_return(__wrap_sqlite3_exec, "ERROR_MESSAGE");
    will_return(__wrap_sqlite3_exec, SQLITE_ERROR);
    expect_string(__wrap__merror, formatted_msg, "SQL ERROR: ERROR_MESSAGE");
    // fim_db_finalize_stmt()
    will_return_always(__wrap_sqlite3_reset, SQLITE_OK);
    will_return_always(__wrap_sqlite3_clear_bindings, SQLITE_OK);
    will_return_always(__wrap_sqlite3_finalize, SQLITE_OK);
    fdb_t* fim_db;
    fim_db = fim_db_init(syscheck.database_store);
    assert_null(fim_db);
}

void test_fim_db_init_success(void **state) {
    wraps_fim_db_clean();
    wraps_fim_db_create_file();
    expect_string(__wrap_sqlite3_open_v2, filename, FIM_DB_DISK_PATH);
    expect_value(__wrap_sqlite3_open_v2, flags, SQLITE_OPEN_READWRITE);
    will_return(__wrap_sqlite3_open_v2, NULL);
    will_return(__wrap_sqlite3_open_v2, SQLITE_OK);
    wraps_fim_db_cache();
    expect_string(__wrap_sqlite3_exec, sql, "PRAGMA synchronous = OFF");
    will_return(__wrap_sqlite3_exec, NULL);
    will_return(__wrap_sqlite3_exec, SQLITE_OK);
    wraps_fim_db_exec_simple_wquery("BEGIN;");
    fdb_t* fim_db;
    fim_db = fim_db_init(syscheck.database_store);
    assert_non_null(fim_db);
    *state = fim_db;
}
/*-----------------------------------------*/
/*---------------fim_db_clean()----------------*/
void test_fim_db_clean_no_db_file(void **state) {
    expect_string(__wrap_w_is_file, file, FIM_DB_DISK_PATH);
    will_return(__wrap_w_is_file, 0);
    fim_db_clean();
}

void test_fim_db_clean_file_not_removed(void **state) {
    int i;
    expect_string(__wrap_w_is_file, file, FIM_DB_DISK_PATH);
    will_return(__wrap_w_is_file, 1);

    #ifndef TEST_WINAGENT
    for(i = 1; i <= FIMDB_RM_MAX_LOOP; i++) {
        expect_function_call(__wrap__mdebug2);
        expect_function_call(__wrap_usleep);
    }
    #else
    for(i = 1; i <= FIMDB_RM_MAX_LOOP; i++) {
        expect_function_call(__wrap__mdebug2);
        expect_function_call(wrap_fim_db_Sleep);
    }
    #endif

    expect_string_count(__wrap_remove, filename, FIM_DB_DISK_PATH, FIMDB_RM_MAX_LOOP);
    will_return_count(__wrap_remove, -1, FIMDB_RM_MAX_LOOP);

    // Inside while loop
    expect_string(__wrap_remove, filename, FIM_DB_DISK_PATH);
    will_return(__wrap_remove, 0);

    fim_db_clean();
}

void test_fim_db_clean_success(void **state) {
    wraps_fim_db_clean();
    fim_db_clean();
}
/*-----------------------------------------*/
/*----------fim_db_insert_data()---------------*/
void test_fim_db_insert_data_no_rowid_error(void **state) {
    test_fim_db_insert_data *test_data = *state;
    int ret;
    int row_id = 0;

    // Inside fim_db_clean_stmt
    {
        will_return(__wrap_sqlite3_reset, SQLITE_OK);
        will_return(__wrap_sqlite3_clear_bindings, SQLITE_OK);
    }

    //Inside fim_db_bind_insert_data
    {
        will_return_always(__wrap_sqlite3_bind_int, 0);
        #ifndef TEST_WINAGENT
        will_return_always(__wrap_sqlite3_bind_int64, 0);
        #endif
        will_return_always(__wrap_sqlite3_bind_text, 0);
    }

    will_return(__wrap_sqlite3_step, SQLITE_ERROR);
    will_return(__wrap_sqlite3_errmsg, "ERROR MESSAGE");
    expect_string(__wrap__merror, formatted_msg, "SQL ERROR: (1)ERROR MESSAGE");

    ret = fim_db_insert_data(test_data->fim_sql, test_data->entry->data, &row_id);

    assert_int_equal(row_id, 0);
    assert_int_equal(ret, FIMDB_ERR);
}

void test_fim_db_insert_data_no_rowid_success(void **state) {
    test_fim_db_insert_data *test_data = *state;
    int ret;
    int row_id = 0;

    // Inside fim_db_clean_stmt
    {
        will_return(__wrap_sqlite3_reset, SQLITE_OK);
        will_return(__wrap_sqlite3_clear_bindings, SQLITE_OK);
    }

    //Inside fim_db_bind_insert_data
    {
        will_return_always(__wrap_sqlite3_bind_int, 0);
        #ifndef TEST_WINAGENT
        will_return_always(__wrap_sqlite3_bind_int64, 0);
        #endif
        will_return_always(__wrap_sqlite3_bind_text, 0);
    }

    will_return(__wrap_sqlite3_step, SQLITE_DONE);
    will_return(__wrap_sqlite3_last_insert_rowid, 1);

    ret = fim_db_insert_data(test_data->fim_sql, test_data->entry->data, &row_id);

    assert_int_equal(row_id, 1);
    assert_int_equal(ret, FIMDB_OK);
}

void test_fim_db_insert_data_rowid_error(void **state) {
    test_fim_db_insert_data *test_data = *state;
    will_return(__wrap_sqlite3_reset, SQLITE_OK);
    will_return(__wrap_sqlite3_clear_bindings, SQLITE_OK);
    will_return_always(__wrap_sqlite3_bind_int, 0);
    will_return_always(__wrap_sqlite3_bind_text, 0);
    will_return(__wrap_sqlite3_step, SQLITE_ERROR);
    will_return(__wrap_sqlite3_errmsg, "ERROR MESSAGE");
    expect_string(__wrap__merror, formatted_msg, "SQL ERROR: (1)ERROR MESSAGE");
    int ret;
    int row_id = 1;
    ret = fim_db_insert_data(test_data->fim_sql, test_data->entry->data, &row_id);
    assert_int_equal(row_id, 1);
    assert_int_equal(ret, FIMDB_ERR);
}

void test_fim_db_insert_data_rowid_success(void **state) {
    test_fim_db_insert_data *test_data = *state;
    will_return(__wrap_sqlite3_reset, SQLITE_OK);
    will_return(__wrap_sqlite3_clear_bindings, SQLITE_OK);
    will_return_always(__wrap_sqlite3_bind_int, 0);
    will_return_always(__wrap_sqlite3_bind_text, 0);
    will_return(__wrap_sqlite3_step, SQLITE_DONE);
    int ret;
    int row_id = 1;
    ret = fim_db_insert_data(test_data->fim_sql, test_data->entry->data, &row_id);
    assert_int_equal(row_id, 1);
    assert_int_equal(ret, FIMDB_OK);
}
/*-----------------------------------------*/
/*----------fim_db_insert_path()---------------*/
void test_fim_db_insert_path_error(void **state) {
    test_fim_db_insert_data *test_data = *state;
    will_return(__wrap_sqlite3_reset, SQLITE_OK);
    will_return(__wrap_sqlite3_clear_bindings, SQLITE_OK);
    will_return_always(__wrap_sqlite3_bind_int, 0);
    will_return_always(__wrap_sqlite3_bind_text, 0);
    will_return(__wrap_sqlite3_step, SQLITE_ERROR);
    will_return(__wrap_sqlite3_errmsg, "ERROR MESSAGE");
    expect_string(__wrap__merror, formatted_msg, "SQL ERROR: (1)ERROR MESSAGE");
    int ret;
    ret = fim_db_insert_path(test_data->fim_sql, test_data->entry->path, test_data->entry->data, 1);
    assert_int_equal(ret, FIMDB_ERR);
}

void test_fim_db_insert_path_constraint_error(void **state) {
    test_fim_db_insert_data *test_data = *state;
    will_return_always(__wrap_sqlite3_reset, SQLITE_OK);
    will_return_always(__wrap_sqlite3_clear_bindings, SQLITE_OK);
    will_return_always(__wrap_sqlite3_bind_int, 0);
    will_return_always(__wrap_sqlite3_bind_text, 0);
    will_return(__wrap_sqlite3_step, SQLITE_CONSTRAINT);
    will_return(__wrap_sqlite3_step, SQLITE_ERROR);
    will_return(__wrap_sqlite3_errmsg, "ERROR MESSAGE");
    expect_string(__wrap__merror, formatted_msg, "SQL ERROR: (1)ERROR MESSAGE");
    int ret;
    ret = fim_db_insert_path(test_data->fim_sql, test_data->entry->path, test_data->entry->data, 1);
    assert_int_equal(ret, FIMDB_ERR);
}

void test_fim_db_insert_path_constraint_success(void **state) {
    test_fim_db_insert_data *test_data = *state;
    will_return_always(__wrap_sqlite3_reset, SQLITE_OK);
    will_return_always(__wrap_sqlite3_clear_bindings, SQLITE_OK);
    will_return_always(__wrap_sqlite3_bind_int, 0);
    will_return_always(__wrap_sqlite3_bind_text, 0);
    will_return(__wrap_sqlite3_step, SQLITE_CONSTRAINT);
    will_return(__wrap_sqlite3_step, SQLITE_DONE);
    int ret;
    ret = fim_db_insert_path(test_data->fim_sql, test_data->entry->path, test_data->entry->data, 1);
    assert_int_equal(ret, FIMDB_OK);
}

void test_fim_db_insert_path_success(void **state) {
    test_fim_db_insert_data *test_data = *state;
    will_return_always(__wrap_sqlite3_reset, SQLITE_OK);
    will_return_always(__wrap_sqlite3_clear_bindings, SQLITE_OK);
    will_return_always(__wrap_sqlite3_bind_int, 0);
    will_return_always(__wrap_sqlite3_bind_text, 0);
    will_return(__wrap_sqlite3_step, SQLITE_DONE);
    int ret;
    ret = fim_db_insert_path(test_data->fim_sql, test_data->entry->path, test_data->entry->data, 1);
    assert_int_equal(ret, FIMDB_OK);
}

/*-----------------------------------------*/
/*----------fim_db_insert()----------------*/
void test_fim_db_insert_error(void **state) {
    test_fim_db_insert_data *test_data = *state;
    int ret;

    // Inside fim_clean_stmt
    {
        will_return(__wrap_sqlite3_reset, SQLITE_OK);
        will_return(__wrap_sqlite3_clear_bindings, SQLITE_OK);
    }

    #ifdef TEST_WINAGENT
    will_return(__wrap_sqlite3_bind_text, 0);
    #else
    // Inside fim_db_bind_get_inode
    {
        will_return(__wrap_sqlite3_bind_int64, 0);
        will_return(__wrap_sqlite3_bind_int, 0);
    }
    #endif

    will_return(__wrap_sqlite3_step, SQLITE_ERROR);
    will_return(__wrap_sqlite3_errmsg, "ERROR MESSAGE");
    expect_string(__wrap__merror, formatted_msg, "SQL ERROR: (1)ERROR MESSAGE");
<<<<<<< HEAD
    int ret;
    ret = fim_db_insert(test_data->fim_sql, test_data->entry->path, test_data->entry->data, FIM_MODIFICATION);
    assert_int_equal(ret, FIMDB_ERR);
}

void test_fim_db_insert_invalid_type(void **state) {
    test_fim_db_insert_data *test_data = *state;
    int ret;

    expect_string(__wrap__merror, formatted_msg, "Couldn't insert '/test/path' entry into DB. Invalid event type: 1.");

    ret = fim_db_insert(test_data->fim_sql, test_data->entry->path, test_data->entry->data, FIM_DELETE);
=======

    ret = fim_db_insert(test_data->fim_sql, test_data->entry->path, test_data->entry->data);

>>>>>>> 64b25190
    assert_int_equal(ret, FIMDB_ERR);
}

void test_fim_db_insert_db_full(void **state) {
    test_fim_db_insert_data *test_data = *state;
    int ret;

    will_return_always(__wrap_sqlite3_reset, SQLITE_OK);
    will_return_always(__wrap_sqlite3_clear_bindings, SQLITE_OK);

    will_return(__wrap_sqlite3_step, SQLITE_ROW);
    expect_value(__wrap_sqlite3_column_int, iCol, 0);
    will_return(__wrap_sqlite3_column_int, 50000);

    expect_string(__wrap__mdebug1, formatted_msg, "Couldn't insert '/test/path' entry into DB. The DB is full, please check your configuration.");

    syscheck.database = test_data->fim_sql;

    ret = fim_db_insert(test_data->fim_sql, test_data->entry->path, test_data->entry->data, FIM_ADD);

    syscheck.database = NULL;

    assert_int_equal(ret, FIMDB_FULL);
}

#ifndef TEST_WINAGENT
void test_fim_db_insert_inode_id_nonull(void **state) {
    test_fim_db_insert_data *test_data = *state;
    will_return(__wrap_sqlite3_reset, SQLITE_OK);
    will_return(__wrap_sqlite3_clear_bindings, SQLITE_OK);
    will_return_always(__wrap_sqlite3_bind_int, 0);
    will_return_always(__wrap_sqlite3_bind_text, 0);    // Needed for fim_db_insert_path()

    will_return(__wrap_sqlite3_step, SQLITE_ROW);
    expect_value(__wrap_sqlite3_column_int, iCol, 0);
    will_return(__wrap_sqlite3_column_int, 1);

    // Wrap functions for fim_db_insert_data() & fim_db_insert_path()
    int inode_id = 1;
    wraps_fim_db_insert_data_success(inode_id);
    wraps_fim_db_insert_path_success();

    wraps_fim_db_check_transaction();

    int ret;
    ret = fim_db_insert(test_data->fim_sql, test_data->entry->path, test_data->entry->data, FIM_MODIFICATION);
    assert_int_equal(ret, 0);   // Success
}

void test_fim_db_insert_inode_id_null(void **state) {
    test_fim_db_insert_data *test_data = *state;
    will_return_count(__wrap_sqlite3_reset, SQLITE_OK, 2);
    will_return_count(__wrap_sqlite3_clear_bindings, SQLITE_OK, 2);
    will_return_always(__wrap_sqlite3_bind_int, 0);
    will_return_always(__wrap_sqlite3_bind_text, 0);
    will_return(__wrap_sqlite3_bind_int64, 0);

    will_return_count(__wrap_sqlite3_step, SQLITE_DONE, 2);

    // Wrap functions for fim_db_insert_data() & fim_db_insert_path()
    int inode_id = 0;
    wraps_fim_db_insert_data_success(inode_id);
    wraps_fim_db_insert_path_success();

    wraps_fim_db_check_transaction();

    int ret;
    ret = fim_db_insert(test_data->fim_sql, test_data->entry->path, test_data->entry->data, FIM_MODIFICATION);
    assert_int_equal(ret, 0);   // Success
}

void test_fim_db_insert_inode_id_null_error(void **state) {
    test_fim_db_insert_data *test_data = *state;
    will_return_count(__wrap_sqlite3_reset, SQLITE_OK, 2);
    will_return_count(__wrap_sqlite3_clear_bindings, SQLITE_OK, 2);
    will_return_always(__wrap_sqlite3_bind_int, 0);
    will_return_always(__wrap_sqlite3_bind_text, 0);
    will_return(__wrap_sqlite3_bind_int64, 0);

    will_return(__wrap_sqlite3_step, SQLITE_DONE);
    will_return(__wrap_sqlite3_step, SQLITE_ERROR);

    will_return(__wrap_sqlite3_errmsg, "ERROR MESSAGE");
    expect_string(__wrap__merror, formatted_msg, "SQL ERROR: (1)ERROR MESSAGE");

    int ret;
    ret = fim_db_insert(test_data->fim_sql, test_data->entry->path, test_data->entry->data, FIM_MODIFICATION);
    assert_int_equal(ret, FIMDB_ERR);
}

void test_fim_db_insert_inode_id_null_delete(void **state) {
    test_fim_db_insert_data *test_data = *state;
    will_return_count(__wrap_sqlite3_reset, SQLITE_OK, 4);
    will_return_count(__wrap_sqlite3_clear_bindings, SQLITE_OK, 4);
    will_return_always(__wrap_sqlite3_bind_int, 0);
    will_return_always(__wrap_sqlite3_bind_text, 0);
    will_return(__wrap_sqlite3_bind_int64, 0);

    will_return(__wrap_sqlite3_step, SQLITE_DONE);
    will_return(__wrap_sqlite3_step, SQLITE_ROW);

    expect_value(__wrap_sqlite3_column_int64, iCol, 0);
    will_return(__wrap_sqlite3_column_int64, 1);

    will_return(__wrap_sqlite3_step, SQLITE_ROW);

    expect_value(__wrap_sqlite3_column_int, iCol, 0);
    will_return(__wrap_sqlite3_column_int, 1);

    will_return(__wrap_sqlite3_step, SQLITE_DONE);

    wraps_fim_db_check_transaction();

    // Wrap functions for fim_db_insert_data() & fim_db_insert_path()
    int inode_id = 0;
    wraps_fim_db_insert_data_success(inode_id);
    wraps_fim_db_insert_path_success();

    wraps_fim_db_check_transaction();

    int ret;
    ret = fim_db_insert(test_data->fim_sql, test_data->entry->path, test_data->entry->data, FIM_MODIFICATION);
    assert_int_equal(ret, 0);   // Success
}

void test_fim_db_insert_inode_id_null_delete_error(void **state) {
    test_fim_db_insert_data *test_data = *state;
    will_return_count(__wrap_sqlite3_reset, SQLITE_OK, 4);
    will_return_count(__wrap_sqlite3_clear_bindings, SQLITE_OK, 4);
    will_return_always(__wrap_sqlite3_bind_int, 0);
    will_return_always(__wrap_sqlite3_bind_text, 0);
    will_return(__wrap_sqlite3_bind_int64, 0);

    will_return(__wrap_sqlite3_step, SQLITE_DONE);
    will_return(__wrap_sqlite3_step, SQLITE_ROW);

    expect_value(__wrap_sqlite3_column_int64, iCol, 0);
    will_return(__wrap_sqlite3_column_int64, 1);

    will_return(__wrap_sqlite3_step, SQLITE_ROW);

    expect_value(__wrap_sqlite3_column_int, iCol, 0);
    will_return(__wrap_sqlite3_column_int, 1);

    will_return(__wrap_sqlite3_step, SQLITE_ERROR);

    will_return(__wrap_sqlite3_errmsg, "ERROR MESSAGE");
    expect_string(__wrap__merror, formatted_msg, "SQL ERROR: ERROR MESSAGE");

    int ret;
    ret = fim_db_insert(test_data->fim_sql, test_data->entry->path, test_data->entry->data, FIM_MODIFICATION);
    assert_int_equal(ret, FIMDB_ERR);
}

void test_fim_db_insert_inode_id_null_delete_row_error(void **state) {
    test_fim_db_insert_data *test_data = *state;
    will_return_count(__wrap_sqlite3_reset, SQLITE_OK, 3);
    will_return_count(__wrap_sqlite3_clear_bindings, SQLITE_OK, 3);
    will_return_always(__wrap_sqlite3_bind_int, 0);
    will_return_always(__wrap_sqlite3_bind_text, 0);
    will_return(__wrap_sqlite3_bind_int64, 0);

    will_return(__wrap_sqlite3_step, SQLITE_DONE);
    will_return(__wrap_sqlite3_step, SQLITE_ROW);

    expect_value(__wrap_sqlite3_column_int64, iCol, 0);
    will_return(__wrap_sqlite3_column_int64, 1);

    will_return(__wrap_sqlite3_step, SQLITE_ERROR);

    will_return(__wrap_sqlite3_errmsg, "ERROR MESSAGE");
    expect_string(__wrap__merror, formatted_msg, "SQL ERROR: (1)ERROR MESSAGE");

    int ret;
    ret = fim_db_insert(test_data->fim_sql, test_data->entry->path, test_data->entry->data, FIM_MODIFICATION);
    assert_int_equal(ret, FIMDB_ERR);
}
#endif

/*-----------------------------------------*/
/*----------fim_db_remove_path------------------*/
void test_fim_db_remove_path_no_entry(void **state) {
    test_fim_db_insert_data *test_data = *state;
    #ifndef TEST_WINAGENT
    will_return(__wrap_fim_configuration_directory, 1);
    #else
    will_return(__wrap_fim_configuration_directory, 9);
    #endif
    will_return_always(__wrap_sqlite3_reset, SQLITE_OK);
    will_return_always(__wrap_sqlite3_clear_bindings, SQLITE_OK);
    will_return_always(__wrap_sqlite3_bind_text, 0);
    will_return(__wrap_sqlite3_step, SQLITE_ROW);
    expect_value(__wrap_sqlite3_column_int, iCol, 0);
    will_return(__wrap_sqlite3_column_int, 0);
    expect_value(__wrap_sqlite3_column_int, iCol, 1);
    will_return(__wrap_sqlite3_column_int, 1);
    wraps_fim_db_check_transaction();
    time_t last_commit =  test_data->fim_sql->transaction.last_commit;
    fim_db_remove_path(test_data->fim_sql, test_data->entry, &syscheck.fim_entry_mutex, NULL, (void *) FIM_WHODATA, NULL);
    // Last commit time should change
    assert_int_not_equal(last_commit, test_data->fim_sql->transaction.last_commit);
}

void test_fim_db_remove_path_one_entry(void **state) {
    test_fim_db_insert_data *test_data = *state;
    #ifndef TEST_WINAGENT
    will_return(__wrap_fim_configuration_directory, 1);
    #else
    will_return(__wrap_fim_configuration_directory, 9);
    #endif
    will_return_always(__wrap_sqlite3_reset, SQLITE_OK);
    will_return_always(__wrap_sqlite3_clear_bindings, SQLITE_OK);
    will_return_always(__wrap_sqlite3_bind_int, 0);
    will_return_always(__wrap_sqlite3_bind_text, 0);
    will_return(__wrap_sqlite3_step, SQLITE_ROW);
    expect_value(__wrap_sqlite3_column_int, iCol, 0);
    will_return(__wrap_sqlite3_column_int, 1);
    expect_value(__wrap_sqlite3_column_int, iCol, 1);
    will_return(__wrap_sqlite3_column_int, 1);
    will_return_count(__wrap_sqlite3_step, SQLITE_DONE, 2);
    wraps_fim_db_check_transaction();
    time_t last_commit =  test_data->fim_sql->transaction.last_commit;
    fim_db_remove_path(test_data->fim_sql, test_data->entry, &syscheck.fim_entry_mutex, NULL, (void *) FIM_WHODATA, NULL);
    // Last commit time should change
    assert_int_not_equal(last_commit, test_data->fim_sql->transaction.last_commit);
}

void test_fim_db_remove_path_one_entry_step_fail(void **state) {
    test_fim_db_insert_data *test_data = *state;
    #ifndef TEST_WINAGENT
    will_return(__wrap_fim_configuration_directory, 1);
    #else
    will_return(__wrap_fim_configuration_directory, 9);
    #endif
    will_return_always(__wrap_sqlite3_reset, SQLITE_OK);
    will_return_always(__wrap_sqlite3_clear_bindings, SQLITE_OK);
    will_return_always(__wrap_sqlite3_bind_int, 0);
    will_return_always(__wrap_sqlite3_bind_text, 0);
    will_return(__wrap_sqlite3_step, SQLITE_ROW);
    expect_value(__wrap_sqlite3_column_int, iCol, 0);
    will_return(__wrap_sqlite3_column_int, 1);
    expect_value(__wrap_sqlite3_column_int, iCol, 1);
    will_return(__wrap_sqlite3_column_int, 1);
    will_return(__wrap_sqlite3_step, SQLITE_ERROR);
    wraps_fim_db_check_transaction();
    time_t last_commit =  test_data->fim_sql->transaction.last_commit;
    fim_db_remove_path(test_data->fim_sql, test_data->entry, &syscheck.fim_entry_mutex, NULL, (void *) FIM_WHODATA, NULL);
    // Last commit time should change
    assert_int_not_equal(last_commit, test_data->fim_sql->transaction.last_commit);
}

void test_fim_db_remove_path_one_entry_alert_fail(void **state) {
    test_fim_db_insert_data *test_data = *state;
    cJSON * json = cJSON_CreateObject();

    #ifndef TEST_WINAGENT
    will_return(__wrap_fim_configuration_directory, 1);
    #else
    will_return(__wrap_fim_configuration_directory, 9);
    #endif
    will_return_always(__wrap_sqlite3_reset, SQLITE_OK);
    will_return_always(__wrap_sqlite3_clear_bindings, SQLITE_OK);
    will_return_always(__wrap_sqlite3_bind_int, 0);
    will_return_always(__wrap_sqlite3_bind_text, 0);
    will_return(__wrap_sqlite3_step, SQLITE_ROW);
    expect_value(__wrap_sqlite3_column_int, iCol, 0);
    will_return(__wrap_sqlite3_column_int, 1);
    expect_value(__wrap_sqlite3_column_int, iCol, 1);
    will_return(__wrap_sqlite3_column_int, 1);
    will_return_count(__wrap_sqlite3_step, SQLITE_DONE, 2);

    #ifndef TEST_WINAGENT
    will_return(__wrap_fim_configuration_directory, 1);
    #else
    will_return(__wrap_fim_configuration_directory, 9);
    #endif
    will_return(__wrap_fim_json_event, json);
    expect_function_call(__wrap__mdebug2);
    wraps_fim_db_check_transaction();
    time_t last_commit =  test_data->fim_sql->transaction.last_commit;
    int alert = 1;
    fim_db_remove_path(test_data->fim_sql, test_data->entry, &syscheck.fim_entry_mutex, &alert, (void *) FIM_WHODATA, NULL);
    // Last commit time should change
    assert_int_not_equal(last_commit, test_data->fim_sql->transaction.last_commit);
}

void test_fim_db_remove_path_one_entry_alert_fail_invalid_pos(void **state) {
    test_fim_db_insert_data *test_data = *state;

    #ifndef TEST_WINAGENT
    will_return(__wrap_fim_configuration_directory, 1);
    #else
    will_return(__wrap_fim_configuration_directory, 9);
    #endif
    will_return_always(__wrap_sqlite3_reset, SQLITE_OK);
    will_return_always(__wrap_sqlite3_clear_bindings, SQLITE_OK);
    will_return_always(__wrap_sqlite3_bind_int, 0);
    will_return_always(__wrap_sqlite3_bind_text, 0);
    will_return(__wrap_sqlite3_step, SQLITE_ROW);
    expect_value(__wrap_sqlite3_column_int, iCol, 0);
    will_return(__wrap_sqlite3_column_int, 1);
    expect_value(__wrap_sqlite3_column_int, iCol, 1);
    will_return(__wrap_sqlite3_column_int, 1);
    will_return_count(__wrap_sqlite3_step, SQLITE_DONE, 2);
    will_return(__wrap_fim_configuration_directory, -1);
    wraps_fim_db_check_transaction();
    time_t last_commit =  test_data->fim_sql->transaction.last_commit;
    int alert = 1;
    fim_db_remove_path(test_data->fim_sql, test_data->entry, &syscheck.fim_entry_mutex, &alert, (void *) FIM_WHODATA, NULL);
    // Last commit time should change
    assert_int_not_equal(last_commit, test_data->fim_sql->transaction.last_commit);
}

void test_fim_db_remove_path_one_entry_alert_success(void **state) {
    test_fim_db_insert_data *test_data = *state;
    #ifndef TEST_WINAGENT
    will_return(__wrap_fim_configuration_directory, 1);
    #else
    will_return(__wrap_fim_configuration_directory, 9);
    #endif
    will_return_always(__wrap_sqlite3_reset, SQLITE_OK);
    will_return_always(__wrap_sqlite3_clear_bindings, SQLITE_OK);
    will_return_always(__wrap_sqlite3_bind_int, 0);
    will_return_always(__wrap_sqlite3_bind_text, 0);
    will_return(__wrap_sqlite3_step, SQLITE_ROW);
    expect_value(__wrap_sqlite3_column_int, iCol, 0);
    will_return(__wrap_sqlite3_column_int, 1);
    expect_value(__wrap_sqlite3_column_int, iCol, 1);
    will_return(__wrap_sqlite3_column_int, 1);
    will_return_count(__wrap_sqlite3_step, SQLITE_DONE, 2);

    #ifndef TEST_WINAGENT
    will_return(__wrap_fim_configuration_directory, 1);
    #else
    will_return(__wrap_fim_configuration_directory, 9);
    #endif
    cJSON * json = cJSON_CreateObject();
    will_return(__wrap_fim_json_event, json);
    expect_function_call(__wrap__mdebug2);
    wraps_fim_db_check_transaction();
    time_t last_commit =  test_data->fim_sql->transaction.last_commit;
    int alert = 1;
    syscheck.opts[1] |= CHECK_SEECHANGES;
    fim_db_remove_path(test_data->fim_sql, test_data->entry, &syscheck.fim_entry_mutex, &alert, (void *) FIM_WHODATA, NULL);
    syscheck.opts[1] &= ~CHECK_SEECHANGES;
    // Last commit time should change
    assert_int_not_equal(last_commit, test_data->fim_sql->transaction.last_commit);
}

void test_fim_db_remove_path_multiple_entry(void **state) {
    test_fim_db_insert_data *test_data = *state;
    #ifndef TEST_WINAGENT
    will_return(__wrap_fim_configuration_directory, 1);
    #else
    will_return(__wrap_fim_configuration_directory, 9);
    #endif
    will_return_always(__wrap_sqlite3_reset, SQLITE_OK);
    will_return_always(__wrap_sqlite3_clear_bindings, SQLITE_OK);
    will_return_always(__wrap_sqlite3_bind_text, 0);
    will_return(__wrap_sqlite3_step, SQLITE_ROW);
    expect_value(__wrap_sqlite3_column_int, iCol, 0);
    will_return(__wrap_sqlite3_column_int, 5);
    expect_value(__wrap_sqlite3_column_int, iCol, 1);
    will_return(__wrap_sqlite3_column_int, 1);
    will_return(__wrap_sqlite3_step, SQLITE_DONE);
    wraps_fim_db_check_transaction();
    time_t last_commit =  test_data->fim_sql->transaction.last_commit;
    fim_db_remove_path(test_data->fim_sql, test_data->entry, &syscheck.fim_entry_mutex, NULL, (void *) FIM_WHODATA, NULL);
    // Last commit time should change
    assert_int_not_equal(last_commit, test_data->fim_sql->transaction.last_commit);
}

void test_fim_db_remove_path_multiple_entry_step_fail(void **state) {
    test_fim_db_insert_data *test_data = *state;
    #ifndef TEST_WINAGENT
    will_return(__wrap_fim_configuration_directory, 1);
    #else
    will_return(__wrap_fim_configuration_directory, 9);
    #endif
    will_return_always(__wrap_sqlite3_reset, SQLITE_OK);
    will_return_always(__wrap_sqlite3_clear_bindings, SQLITE_OK);
    will_return_always(__wrap_sqlite3_bind_text, 0);
    will_return(__wrap_sqlite3_step, SQLITE_ROW);
    expect_value(__wrap_sqlite3_column_int, iCol, 0);
    will_return(__wrap_sqlite3_column_int, 5);
    expect_value(__wrap_sqlite3_column_int, iCol, 1);
    will_return(__wrap_sqlite3_column_int, 1);
    will_return(__wrap_sqlite3_step, SQLITE_ERROR);
    wraps_fim_db_check_transaction();
    time_t last_commit =  test_data->fim_sql->transaction.last_commit;
    fim_db_remove_path(test_data->fim_sql, test_data->entry, &syscheck.fim_entry_mutex, NULL, (void *) FIM_WHODATA, NULL);
    // Last commit time should change
    assert_int_not_equal(last_commit, test_data->fim_sql->transaction.last_commit);
}

void test_fim_db_remove_path_failed_path(void **state) {
    test_fim_db_insert_data *test_data = *state;
    #ifndef TEST_WINAGENT
    will_return(__wrap_fim_configuration_directory, 1);
    #else
    will_return(__wrap_fim_configuration_directory, 9);
    #endif
    will_return_always(__wrap_sqlite3_reset, SQLITE_OK);
    will_return_always(__wrap_sqlite3_clear_bindings, SQLITE_OK);
    will_return_maybe(__wrap_sqlite3_bind_int, 0);
    will_return_maybe(__wrap_sqlite3_bind_text, 0);
    will_return(__wrap_sqlite3_step, SQLITE_ERROR);
    expect_string(__wrap_sqlite3_exec, sql, "END;");
    will_return(__wrap_sqlite3_exec, "ERROR MESSAGE");
    will_return(__wrap_sqlite3_exec, SQLITE_ERROR);
    expect_string(__wrap__merror, formatted_msg, "SQL ERROR: ERROR MESSAGE");
    time_t last_commit =  test_data->fim_sql->transaction.last_commit;
    fim_db_remove_path(test_data->fim_sql, test_data->entry, &syscheck.fim_entry_mutex, NULL, (void *) FIM_WHODATA, NULL);
    // Last commit time should change
    assert_int_equal(last_commit, test_data->fim_sql->transaction.last_commit);
}

void test_fim_db_remove_path_no_configuration_file(void **state) {
    test_fim_db_insert_data *test_data = *state;

    will_return(__wrap_fim_configuration_directory, -1);
    expect_function_call(__wrap__mdebug2);

    fim_db_remove_path(test_data->fim_sql, test_data->entry, &syscheck.fim_entry_mutex, NULL, (void *) FIM_REALTIME, NULL);
}

void test_fim_db_remove_path_no_entry_realtime_file(void **state) {
    test_fim_db_insert_data *test_data = *state;
    #ifndef TEST_WINAGENT
    will_return(__wrap_fim_configuration_directory, 3);
    #else
    will_return(__wrap_fim_configuration_directory, 7);
    #endif
    will_return_always(__wrap_sqlite3_reset, SQLITE_OK);
    will_return_always(__wrap_sqlite3_clear_bindings, SQLITE_OK);
    will_return_always(__wrap_sqlite3_bind_text, 0);
    will_return(__wrap_sqlite3_step, SQLITE_ROW);
    expect_value(__wrap_sqlite3_column_int, iCol, 0);
    will_return(__wrap_sqlite3_column_int, 0);
    expect_value(__wrap_sqlite3_column_int, iCol, 1);
    will_return(__wrap_sqlite3_column_int, 1);
    wraps_fim_db_check_transaction();
    time_t last_commit =  test_data->fim_sql->transaction.last_commit;
    fim_db_remove_path(test_data->fim_sql, test_data->entry, &syscheck.fim_entry_mutex, NULL, (void *) FIM_REALTIME, NULL);
    // Last commit time should change
    assert_int_not_equal(last_commit, test_data->fim_sql->transaction.last_commit);
}

void test_fim_db_remove_path_no_entry_scheduled_file(void **state) {
    test_fim_db_insert_data *test_data = *state;
    #ifndef TEST_WINAGENT
    will_return(__wrap_fim_configuration_directory, 4);
    #else
    will_return(__wrap_fim_configuration_directory, 1);
    #endif
    will_return_always(__wrap_sqlite3_reset, SQLITE_OK);
    will_return_always(__wrap_sqlite3_clear_bindings, SQLITE_OK);
    will_return_always(__wrap_sqlite3_bind_text, 0);
    will_return(__wrap_sqlite3_step, SQLITE_ROW);
    expect_value(__wrap_sqlite3_column_int, iCol, 0);
    will_return(__wrap_sqlite3_column_int, 0);
    expect_value(__wrap_sqlite3_column_int, iCol, 1);
    will_return(__wrap_sqlite3_column_int, 1);
    wraps_fim_db_check_transaction();
    time_t last_commit =  test_data->fim_sql->transaction.last_commit;
    fim_db_remove_path(test_data->fim_sql, test_data->entry, &syscheck.fim_entry_mutex, NULL, (void *) FIM_SCHEDULED, NULL);
    // Last commit time should change
    assert_int_not_equal(last_commit, test_data->fim_sql->transaction.last_commit);
}

/*----------------------------------------------*/
/*----------fim_db_get_path()------------------*/
void test_fim_db_get_path_inexistent(void **state) {
    test_fim_db_insert_data *test_data = *state;
    will_return_always(__wrap_sqlite3_reset, SQLITE_OK);
    will_return_always(__wrap_sqlite3_clear_bindings, SQLITE_OK);
    will_return_maybe(__wrap_sqlite3_bind_int, 0);
    will_return_maybe(__wrap_sqlite3_bind_text, 0);
    will_return(__wrap_sqlite3_step, SQLITE_ERROR);
    fim_entry *ret = fim_db_get_path(test_data->fim_sql, test_data->entry->path);
    state[1] = ret;
    assert_null(ret);
}

void test_fim_db_get_path_existent(void **state) {
    test_fim_db_insert_data *test_data = *state;
    will_return_always(__wrap_sqlite3_reset, SQLITE_OK);
    will_return_always(__wrap_sqlite3_clear_bindings, SQLITE_OK);
    will_return_maybe(__wrap_sqlite3_bind_int, 0);
    will_return_maybe(__wrap_sqlite3_bind_text, 0);
    will_return(__wrap_sqlite3_step, SQLITE_ROW);
    wraps_fim_db_decode_full_row();
    fim_entry *ret = fim_db_get_path(test_data->fim_sql, test_data->entry->path);
    state[1] = ret;
    assert_non_null(ret);
    assert_string_equal("/some/random/path", ret->path);
    assert_int_equal(1, ret->data->mode);
    assert_int_equal(1000000, ret->data->last_event);
    assert_int_equal(2, ret->data->entry_type);
    assert_int_equal(1000001, ret->data->scanned);
    assert_int_equal(1000002, ret->data->options);
    assert_string_equal("checksum", ret->data->checksum);
    assert_int_equal(111, ret->data->dev);
    assert_int_equal(1024, ret->data->inode);
    assert_int_equal(4096, ret->data->size);
    assert_string_equal("perm", ret->data->perm);
    assert_string_equal("attributes", ret->data->attributes);
    assert_string_equal("uid", ret->data->uid);
    assert_string_equal("gid", ret->data->gid);
    assert_string_equal("user_name", ret->data->user_name);
    assert_string_equal("group_name", ret->data->group_name);
    assert_string_equal("hash_md5", ret->data->hash_md5);
    assert_string_equal("hash_sha1", ret->data->hash_sha1);
    assert_string_equal("hash_sha256", ret->data->hash_sha256);
    assert_int_equal(12345678, ret->data->mtime);
}
/*----------------------------------------------*/
/*----------fim_db_set_all_unscanned()------------------*/
void test_fim_db_set_all_unscanned_failed(void **state) {
    test_fim_db_insert_data *test_data = *state;
    expect_string(__wrap_sqlite3_exec, sql, "UPDATE entry_path SET scanned = 0;");
    will_return(__wrap_sqlite3_exec, "ERROR MESSAGE");
    will_return(__wrap_sqlite3_exec, SQLITE_ERROR);
    expect_string(__wrap__merror, formatted_msg, "SQL ERROR: ERROR MESSAGE");
    wraps_fim_db_check_transaction();
    int ret = fim_db_set_all_unscanned(test_data->fim_sql);
    assert_int_equal(ret, FIMDB_ERR);
}

void test_fim_db_set_all_unscanned_success(void **state) {
    test_fim_db_insert_data *test_data = *state;
    wraps_fim_db_exec_simple_wquery("UPDATE entry_path SET scanned = 0;");
    wraps_fim_db_check_transaction();
    int ret = fim_db_set_all_unscanned(test_data->fim_sql);
    assert_int_equal(ret, FIMDB_OK);
}

/*----------------------------------------------*/
/*----------fim_db_get_data_checksum()------------------*/

void test_fim_db_get_path_range_failed(void **state) {

    test_fim_db_insert_data *test_data = *state;
    fim_tmp_file *file = NULL;

    will_return(__wrap_fopen, 0);
    #ifndef TEST_WINAGENT
    expect_string(__wrap__merror, formatted_msg, "Failed to create temporal storage '/var/ossec/tmp/tmp_1928374652345'");
    #else
    expect_string(__wrap__merror, formatted_msg, "Failed to create temporal storage 'tmp/tmp_1928374652345'");
    #endif

    int ret = fim_db_get_path_range(test_data->fim_sql, "start", "stop", &file, syscheck.database_store);
    assert_int_equal(ret, FIMDB_ERR);
}

void test_fim_db_get_path_range_success(void **state) {

    test_fim_db_insert_data *test_data = *state;
    fim_tmp_file *file = NULL;

    will_return(__wrap_fopen, 1);
    will_return_always(__wrap_sqlite3_reset, SQLITE_OK);
    will_return_always(__wrap_sqlite3_clear_bindings, SQLITE_OK);
    will_return_always(__wrap_sqlite3_bind_text, 0);

    will_return(__wrap_sqlite3_step, SQLITE_DONE);
    wraps_fim_db_check_transaction();

    #ifndef TEST_WINAGENT
    expect_string(__wrap_remove, filename, "/var/ossec/tmp/tmp_1928374652345");
    #else
    expect_string(__wrap_remove, filename, "tmp/tmp_1928374652345");
    #endif
    will_return(__wrap_remove, 0);

    int ret = fim_db_get_path_range(test_data->fim_sql, "start", "stop", &file, syscheck.database_store);
    assert_int_equal(ret, FIMDB_OK);
}

/*----------------------------------------------*/
/*----------fim_db_get_not_scanned()------------------*/

void test_fim_db_get_not_scanned_failed(void **state) {

    test_fim_db_insert_data *test_data = *state;
    fim_tmp_file *file = NULL;

    will_return(__wrap_fopen, 0);
    #ifndef TEST_WINAGENT
    expect_string(__wrap__merror, formatted_msg, "Failed to create temporal storage '/var/ossec/tmp/tmp_1928374652345'");
    #else
    expect_string(__wrap__merror, formatted_msg, "Failed to create temporal storage 'tmp/tmp_1928374652345'");
    #endif

    int ret = fim_db_get_not_scanned(test_data->fim_sql, &file, syscheck.database_store);
    assert_int_equal(ret, FIMDB_ERR);
}

void test_fim_db_get_not_scanned_success(void **state) {

    test_fim_db_insert_data *test_data = *state;
    fim_tmp_file *file = NULL;

    will_return(__wrap_fopen, 1);
    will_return(__wrap_sqlite3_step, SQLITE_DONE);
    wraps_fim_db_check_transaction();

    #ifndef TEST_WINAGENT
    expect_string(__wrap_remove, filename, "/var/ossec/tmp/tmp_1928374652345");
    #else
    expect_string(__wrap_remove, filename, "tmp/tmp_1928374652345");
    #endif
    will_return(__wrap_remove, 0);

    int ret = fim_db_get_not_scanned(test_data->fim_sql, &file, syscheck.database_store);
    assert_int_equal(ret, FIMDB_OK);
}

/*----------------------------------------------*/
/*----------fim_db_get_data_checksum()------------------*/
void test_fim_db_get_data_checksum_failed(void **state) {
    test_fim_db_insert_data *test_data = *state;
    will_return_always(__wrap_sqlite3_reset, SQLITE_OK);
    will_return_always(__wrap_sqlite3_clear_bindings, SQLITE_OK);
    will_return(__wrap_sqlite3_step, SQLITE_ERROR);
    wraps_fim_db_check_transaction();
    int ret = fim_db_get_data_checksum(test_data->fim_sql, NULL);
    assert_int_equal(ret, FIMDB_ERR);
}

void test_fim_db_get_data_checksum_success(void **state) {
    test_fim_db_insert_data *test_data = *state;
    will_return_always(__wrap_sqlite3_reset, SQLITE_OK);
    will_return_always(__wrap_sqlite3_clear_bindings, SQLITE_OK);
    will_return(__wrap_sqlite3_step, SQLITE_ROW);
    wraps_fim_db_decode_full_row();
    expect_string(__wrap_EVP_DigestUpdate, d, "checksum");
    expect_value(__wrap_EVP_DigestUpdate, cnt, 8);
    will_return(__wrap_EVP_DigestUpdate, 0);
    will_return(__wrap_sqlite3_step, SQLITE_DONE);  // Ending the loop at fim_db_process_get_query()
    wraps_fim_db_check_transaction();
    int ret = fim_db_get_data_checksum(test_data->fim_sql, NULL);
    assert_int_equal(ret, FIMDB_OK);
}
/*----------------------------------------------*/
/*----------fim_db_check_transaction()------------------*/
void test_fim_db_check_transaction_last_commit_is_0(void **state) {
    test_fim_db_insert_data *test_data = *state;
    test_data->fim_sql->transaction.last_commit = 0;
    fim_db_check_transaction(test_data->fim_sql);
    assert_int_not_equal(test_data->fim_sql->transaction.last_commit, 0);
}

void test_fim_db_check_transaction_failed(void **state) {
    test_fim_db_insert_data *test_data = *state;
    expect_string(__wrap_sqlite3_exec, sql, "END;");
    will_return(__wrap_sqlite3_exec, "ERROR MESSAGE");
    will_return(__wrap_sqlite3_exec, SQLITE_ERROR);
    expect_string(__wrap__merror, formatted_msg, "SQL ERROR: ERROR MESSAGE");
    const time_t commit_time = test_data->fim_sql->transaction.last_commit;
    fim_db_check_transaction(test_data->fim_sql);
    assert_int_equal(commit_time, test_data->fim_sql->transaction.last_commit);
}

void test_fim_db_check_transaction_success(void **state) {
    test_fim_db_insert_data *test_data = *state;
    wraps_fim_db_check_transaction();
    const time_t commit_time = test_data->fim_sql->transaction.last_commit;
    fim_db_check_transaction(test_data->fim_sql);
    assert_int_not_equal(commit_time, test_data->fim_sql->transaction.last_commit);
}
/*----------------------------------------------*/
/*----------fim_db_cache()------------------*/
void test_fim_db_cache_failed(void **state) {
    test_fim_db_insert_data *test_data = *state;
    will_return(__wrap_sqlite3_prepare_v2, SQLITE_ERROR);
    will_return(__wrap_sqlite3_errmsg, "REASON GOES HERE");
    #ifndef TEST_WINAGENT
    expect_string(__wrap__merror, formatted_msg, "Error in fim_db_cache(): statement(0)'INSERT INTO entry_data (dev, inode, size, perm, attributes, uid, gid, user_name, group_name, hash_md5, hash_sha1, hash_sha256, mtime) VALUES (?, ?, ?, ?, ?, ?, ?, ?, ?, ?, ?, ?, ?);' REASON GOES HERE");
    #else
    expect_string(__wrap__merror, formatted_msg, "Error in fim_db_cache(): statement(0)'INSERT INTO entry_data (dev, inode, size, perm, attributes, uid, gid, user_name, group_name, hash_md5, hash_sha1, hash_sha256, mtime) VALUES (NULL, NULL, ?, ?, ?, ?, ?, ?, ?, ?, ?, ?, ?);' REASON GOES HERE");
    #endif
    int ret = fim_db_cache(test_data->fim_sql);
    assert_int_equal(ret, FIMDB_ERR);
}

void test_fim_db_cache_success(void **state) {
    test_fim_db_insert_data *test_data = *state;
    wraps_fim_db_cache();
    int ret = fim_db_cache(test_data->fim_sql);
    assert_int_equal(ret, FIMDB_OK);
}
/*----------------------------------------------*/
/*----------fim_db_close()------------------*/
void test_fim_db_close_failed(void **state) {
    test_fim_db_insert_data *test_data = *state;
    wraps_fim_db_check_transaction();
    will_return_always(__wrap_sqlite3_reset, SQLITE_OK);
    will_return_always(__wrap_sqlite3_clear_bindings, SQLITE_OK);
    will_return(__wrap_sqlite3_finalize, SQLITE_ERROR);
    will_return(__wrap_sqlite3_errmsg, "REASON GOES HERE");
    #ifndef TEST_WINAGENT
    expect_string(__wrap__merror, formatted_msg, "Error in fim_db_finalize_stmt(): statement(0)'INSERT INTO entry_data (dev, inode, size, perm, attributes, uid, gid, user_name, group_name, hash_md5, hash_sha1, hash_sha256, mtime) VALUES (?, ?, ?, ?, ?, ?, ?, ?, ?, ?, ?, ?, ?);' REASON GOES HERE");
    #else
    expect_string(__wrap__merror, formatted_msg, "Error in fim_db_finalize_stmt(): statement(0)'INSERT INTO entry_data (dev, inode, size, perm, attributes, uid, gid, user_name, group_name, hash_md5, hash_sha1, hash_sha256, mtime) VALUES (NULL, NULL, ?, ?, ?, ?, ?, ?, ?, ?, ?, ?, ?);' REASON GOES HERE");
    #endif
    will_return(__wrap_sqlite3_close_v2, SQLITE_BUSY);
    fim_db_close(test_data->fim_sql);
}

void test_fim_db_close_success(void **state) {
    test_fim_db_insert_data *test_data = *state;
    wraps_fim_db_check_transaction();
    will_return_always(__wrap_sqlite3_reset, SQLITE_OK);
    will_return_always(__wrap_sqlite3_clear_bindings, SQLITE_OK);
    will_return_always(__wrap_sqlite3_finalize, SQLITE_OK);
    will_return(__wrap_sqlite3_close_v2, SQLITE_OK);
    fim_db_close(test_data->fim_sql);
}
/*----------------------------------------------*/
/*----------fim_db_finalize_stmt()------------------*/
void test_fim_db_finalize_stmt_failed(void **state) {
    test_fim_db_insert_data *test_data = *state;
    will_return_always(__wrap_sqlite3_reset, SQLITE_OK);
    will_return_always(__wrap_sqlite3_clear_bindings, SQLITE_OK);
    int index;
    for (index = 0; index < FIMDB_STMT_SIZE; index++) {
        // Test failure in every index
        if ( index > 0) {
            will_return_count(__wrap_sqlite3_finalize, SQLITE_OK, index);
        }
        // Index of failure  SQL_SQMT[index]
        will_return(__wrap_sqlite3_finalize, SQLITE_ERROR);
        char buffer[OS_MAXSTR];
        will_return(__wrap_sqlite3_errmsg, "FINALIZE ERROR");
        snprintf(buffer, OS_MAXSTR, "Error in fim_db_finalize_stmt(): statement(%d)'%s' FINALIZE ERROR", index, SQL_STMT[index]);
        expect_string(__wrap__merror, formatted_msg, buffer);
        int ret = fim_db_finalize_stmt(test_data->fim_sql);
        assert_int_equal(ret, FIMDB_ERR);
    }
}

void test_fim_db_finalize_stmt_success(void **state) {
    test_fim_db_insert_data *test_data = *state;
    will_return_always(__wrap_sqlite3_reset, SQLITE_OK);
    will_return_always(__wrap_sqlite3_clear_bindings, SQLITE_OK);
    will_return_count(__wrap_sqlite3_finalize, SQLITE_OK, FIMDB_STMT_SIZE);
    int ret = fim_db_finalize_stmt(test_data->fim_sql);
    assert_int_equal(ret, FIMDB_OK);
}
/*----------------------------------------------*/
/*----------fim_db_force_commit()------------------*/
void test_fim_db_force_commit_failed(void **state){
    test_fim_db_insert_data *test_data = *state;
    expect_string(__wrap_sqlite3_exec, sql, "END;");
    will_return(__wrap_sqlite3_exec, "ERROR_MESSAGE");
    will_return(__wrap_sqlite3_exec, SQLITE_ERROR);
    expect_string(__wrap__merror, formatted_msg, "SQL ERROR: ERROR_MESSAGE");
    fim_db_force_commit(test_data->fim_sql);
    // If commit fails last_commit should still be one
    assert_int_equal(1, test_data->fim_sql->transaction.last_commit);
}

void test_fim_db_force_commit_success(void **state){
    test_fim_db_insert_data *test_data = *state;
    wraps_fim_db_check_transaction();
    fim_db_force_commit(test_data->fim_sql);
    // If commit succeded last_comit time should be updated
    assert_int_not_equal(1, test_data->fim_sql->transaction.last_commit);
}
/*----------------------------------------------*/
/*----------fim_db_clean_stmt()------------------*/
void test_fim_db_clean_stmt_reset_failed(void **state) {
    test_fim_db_insert_data *test_data = *state;
    will_return(__wrap_sqlite3_reset, SQLITE_ERROR);
    will_return(__wrap_sqlite3_finalize, SQLITE_OK);
    will_return(__wrap_sqlite3_prepare_v2, SQLITE_OK);
    int ret = fim_db_clean_stmt(test_data->fim_sql, 0);
    assert_int_equal(ret, FIMDB_OK);
}

void test_fim_db_clean_stmt_reset_and_prepare_failed(void **state) {
    test_fim_db_insert_data *test_data = *state;
    will_return(__wrap_sqlite3_reset, SQLITE_ERROR);
    will_return(__wrap_sqlite3_finalize, SQLITE_OK);
    will_return(__wrap_sqlite3_prepare_v2, SQLITE_ERROR);
    will_return(__wrap_sqlite3_errmsg, "ERROR");
    expect_string(__wrap__merror, formatted_msg, "Error in fim_db_cache(): ERROR");
    int ret = fim_db_clean_stmt(test_data->fim_sql, 0);
    assert_int_equal(ret, FIMDB_ERR);
}

void test_fim_db_clean_stmt_success(void **state) {
    test_fim_db_insert_data *test_data = *state;
    will_return(__wrap_sqlite3_reset, SQLITE_OK);
    will_return(__wrap_sqlite3_clear_bindings, SQLITE_OK);
    int ret = fim_db_clean_stmt(test_data->fim_sql, 0);
    assert_int_equal(ret, FIMDB_OK);
}
/*----------------------------------------------*/
/*----------fim_db_get_paths_from_inode()------------------*/
void test_fim_db_get_paths_from_inode_none_path(void **state) {
    test_fim_db_insert_data *test_data = *state;
    will_return_count(__wrap_sqlite3_reset, SQLITE_OK, 2);
    will_return_count(__wrap_sqlite3_clear_bindings, SQLITE_OK, 2);
    will_return_always(__wrap_sqlite3_bind_int, 0);
    will_return_always(__wrap_sqlite3_bind_int64, 0);
    will_return(__wrap_sqlite3_step, SQLITE_DONE);
    wraps_fim_db_check_transaction();
    char **paths;
    paths = fim_db_get_paths_from_inode(test_data->fim_sql, 1, 1);
    state[1] = paths;
    assert_null(paths);
}

void test_fim_db_get_paths_from_inode_single_path(void **state) {
    test_fim_db_insert_data *test_data = *state;
    will_return_count(__wrap_sqlite3_reset, SQLITE_OK, 2);
    will_return_count(__wrap_sqlite3_clear_bindings, SQLITE_OK, 2);
    will_return_always(__wrap_sqlite3_bind_int, 0);
    will_return_always(__wrap_sqlite3_bind_int64, 0);
    will_return(__wrap_sqlite3_step, SQLITE_ROW);
    expect_value(__wrap_sqlite3_column_int, iCol, 0);
    will_return(__wrap_sqlite3_column_int, 1);
    will_return(__wrap_sqlite3_step, SQLITE_ROW);
    expect_value(__wrap_sqlite3_column_text, iCol, 0);
    will_return(__wrap_sqlite3_column_text, "Path 1");
    will_return(__wrap_sqlite3_step, SQLITE_DONE);
    wraps_fim_db_check_transaction();
    char **paths;
    paths = fim_db_get_paths_from_inode(test_data->fim_sql, 1, 1);
    state[1] = paths;
    assert_string_equal(paths[0], "Path 1");
    assert_null(paths[1]);
}

void test_fim_db_get_paths_from_inode_multiple_path(void **state) {
    test_fim_db_insert_data *test_data = *state;
    will_return_count(__wrap_sqlite3_reset, SQLITE_OK, 2);
    will_return_count(__wrap_sqlite3_clear_bindings, SQLITE_OK, 2);
    will_return_always(__wrap_sqlite3_bind_int, 0);
    will_return_always(__wrap_sqlite3_bind_int64, 0);
    will_return(__wrap_sqlite3_step, SQLITE_ROW);
    expect_value(__wrap_sqlite3_column_int, iCol, 0);
    will_return(__wrap_sqlite3_column_int, 5);
    int i;
    char buffers[5][10];
    for(i = 0; i < sizeof(buffers)/10; i++) {
        // Generate 5 paths
        will_return(__wrap_sqlite3_step, SQLITE_ROW);
        expect_value(__wrap_sqlite3_column_text, iCol, 0);
        snprintf(buffers[i], 10, "Path %d", i + 1);
        will_return(__wrap_sqlite3_column_text, buffers[i]);
    }
    will_return(__wrap_sqlite3_step, SQLITE_DONE);
    wraps_fim_db_check_transaction();
    char **paths;
    paths = fim_db_get_paths_from_inode(test_data->fim_sql, 1, 1);
    state[1] = paths;
    for(i = 0; i < sizeof(buffers)/10; i++) {
        snprintf(buffers[i], 10, "Path %d", i + 1);
        assert_string_equal(paths[i], buffers[i]);
    }
    assert_null(paths[5]);
}

/**
 * Test error message when number of iterated rows is larger than count
 * */
void test_fim_db_get_paths_from_inode_multiple_unamatched_rows(void **state) {
    test_fim_db_insert_data *test_data = *state;
    will_return_count(__wrap_sqlite3_reset, SQLITE_OK, 2);
    will_return_count(__wrap_sqlite3_clear_bindings, SQLITE_OK, 2);
    will_return_always(__wrap_sqlite3_bind_int, 0);
    will_return_always(__wrap_sqlite3_bind_int64, 0);
    will_return(__wrap_sqlite3_step, SQLITE_ROW);
    expect_value(__wrap_sqlite3_column_int, iCol, 0);
    will_return(__wrap_sqlite3_column_int, 5);
    int i;
    char buffers[5][10];
    for(i = 0; i < sizeof(buffers)/10; i++) {
        // Generate 5 paths
        will_return(__wrap_sqlite3_step, SQLITE_ROW);
        expect_value(__wrap_sqlite3_column_text, iCol, 0);
        snprintf(buffers[i], 10, "Path %d", i + 1);
        will_return(__wrap_sqlite3_column_text, buffers[i]);
    }
    will_return(__wrap_sqlite3_step, SQLITE_ROW);
    expect_string(__wrap__minfo, formatted_msg, "The count returned is smaller than the actual elements. This shouldn't happen.");
    wraps_fim_db_check_transaction();
    char **paths;
    paths = fim_db_get_paths_from_inode(test_data->fim_sql, 1, 1);
    state[1] = paths;
    for(i = 0; i < sizeof(buffers)/10; i++) {
        snprintf(buffers[i], 10, "Path %d", i + 1);
        assert_string_equal(paths[i], buffers[i]);
    }
    assert_null(paths[5]);
}
/*----------------------------------------------*/
/*----------fim_db_data_checksum_range()------------------*/
void test_fim_db_data_checksum_range_first_half_failed(void **state) {
    test_fim_db_insert_data *test_data = *state;
    will_return(__wrap_sqlite3_reset, SQLITE_OK);
    will_return(__wrap_sqlite3_clear_bindings, SQLITE_OK);
    will_return_always(__wrap_sqlite3_bind_text, 0);
    will_return(__wrap_sqlite3_step, SQLITE_ERROR);
    will_return(__wrap_sqlite3_errmsg, "ERROR MESSAGE");
    expect_string(__wrap__merror, formatted_msg, "SQL ERROR: ERROR MESSAGE");
    int ret;
    ret = fim_db_data_checksum_range(test_data->fim_sql, "init", "end", 1, 5, &syscheck.fim_entry_mutex);
    assert_int_equal(ret, FIMDB_ERR);
}

void test_fim_db_data_checksum_range_second_half_failed(void **state) {
    test_fim_db_insert_data *test_data = *state;
    will_return(__wrap_sqlite3_reset, SQLITE_OK);
    will_return(__wrap_sqlite3_clear_bindings, SQLITE_OK);
    will_return_always(__wrap_sqlite3_bind_text, 0);

    // First half
    will_return(__wrap_sqlite3_step, SQLITE_ROW);
    wraps_fim_db_decode_full_row();
    expect_string(__wrap_EVP_DigestUpdate, d, "checksum");
    expect_value(__wrap_EVP_DigestUpdate, cnt, 8);
    will_return(__wrap_EVP_DigestUpdate, 0);

    // Second half
    will_return(__wrap_sqlite3_step, SQLITE_ERROR);
    will_return(__wrap_sqlite3_errmsg, "ERROR MESSAGE");
    expect_string(__wrap__merror, formatted_msg, "SQL ERROR: ERROR MESSAGE");

    int ret;
    ret = fim_db_data_checksum_range(test_data->fim_sql, "init", "end", 1, 2, &syscheck.fim_entry_mutex);
    assert_int_equal(ret, FIMDB_ERR);
}

void test_fim_db_data_checksum_range_null_path(void **state) {
    test_fim_db_insert_data *test_data = *state;
    will_return(__wrap_sqlite3_reset, SQLITE_OK);
    will_return(__wrap_sqlite3_clear_bindings, SQLITE_OK);
    will_return_always(__wrap_sqlite3_bind_text, 0);

    // Fist half
    will_return(__wrap_sqlite3_step, SQLITE_ROW);
    wraps_fim_db_decode_full_row();
    expect_string(__wrap_EVP_DigestUpdate, d, "checksum");
    expect_value(__wrap_EVP_DigestUpdate, cnt, 8);
    will_return(__wrap_EVP_DigestUpdate, 0);

    expect_string(__wrap__merror, formatted_msg, "Failed to obtain required paths in order to form message");

    int ret;
    ret = fim_db_data_checksum_range(test_data->fim_sql, "init", "end", 1, 1, &syscheck.fim_entry_mutex);
    assert_int_equal(ret, FIMDB_ERR);
}

void test_fim_db_data_checksum_range_success(void **state) {
    test_fim_db_insert_data *test_data = *state;
    will_return(__wrap_sqlite3_reset, SQLITE_OK);
    will_return(__wrap_sqlite3_clear_bindings, SQLITE_OK);
    will_return_always(__wrap_sqlite3_bind_text, 0);

    // Fist half
    will_return(__wrap_sqlite3_step, SQLITE_ROW);
    wraps_fim_db_decode_full_row();
    expect_string(__wrap_EVP_DigestUpdate, d, "checksum");
    expect_value(__wrap_EVP_DigestUpdate, cnt, 8);
    will_return(__wrap_EVP_DigestUpdate, 0);

    // Second half
    will_return(__wrap_sqlite3_step, SQLITE_ROW);
    wraps_fim_db_decode_full_row();
    expect_string(__wrap_EVP_DigestUpdate, d, "checksum");
    expect_value(__wrap_EVP_DigestUpdate, cnt, 8);
    will_return(__wrap_EVP_DigestUpdate, 0);

    int ret;
    ret = fim_db_data_checksum_range(test_data->fim_sql, "init", "end", 1, 2, &syscheck.fim_entry_mutex);
    assert_int_equal(ret, FIMDB_OK);
}

/*----------------------------------------------*/
/*----------fim_db_get_row_path()------------------*/
void test_fim_db_get_row_path_error(void **state) {
    test_fim_db_insert_data *test_data = *state;
    char *path = NULL;
    int ret;

    // Inside fim_db_clean_stmt
    will_return(__wrap_sqlite3_reset, SQLITE_OK);
    will_return(__wrap_sqlite3_clear_bindings, SQLITE_OK);

    will_return(__wrap_sqlite3_step, SQLITE_ERROR);

    will_return(__wrap_sqlite3_errmsg, "An error message.");

    expect_string(__wrap__merror, formatted_msg, "SQL ERROR: An error message.");

    ret = fim_db_get_row_path(test_data->fim_sql, FIMDB_STMT_GET_FIRST_PATH, &path);

    assert_int_equal(ret, FIMDB_ERR);
    assert_null(path);
}

void test_fim_db_get_row_path_sqlite_row(void **state) {
    test_fim_db_insert_data *test_data = *state;
    char *path = NULL;
    int ret;

    // Inside fim_db_clean_stmt
    will_return(__wrap_sqlite3_reset, SQLITE_OK);
    will_return(__wrap_sqlite3_clear_bindings, SQLITE_OK);

    will_return(__wrap_sqlite3_step, SQLITE_ROW);

    expect_value(__wrap_sqlite3_column_text, iCol, 0);
    will_return(__wrap_sqlite3_column_text, "/some/random/path");

    ret = fim_db_get_row_path(test_data->fim_sql, FIMDB_STMT_GET_FIRST_PATH, &path);

    assert_int_equal(ret, FIMDB_OK);
    assert_string_equal(path, "/some/random/path");
    free(path);
}

void test_fim_db_get_row_path_sqlite_done(void **state) {
    test_fim_db_insert_data *test_data = *state;
    char *path = NULL;
    int ret;

    // Inside fim_db_clean_stmt
    will_return(__wrap_sqlite3_reset, SQLITE_OK);
    will_return(__wrap_sqlite3_clear_bindings, SQLITE_OK);

    will_return(__wrap_sqlite3_step, SQLITE_DONE);

    ret = fim_db_get_row_path(test_data->fim_sql, FIMDB_STMT_GET_FIRST_PATH, &path);

    assert_int_equal(ret, FIMDB_OK);
    assert_null(path);
}
/*----------------------------------------------*/
/*----------fim_db_get_count_range()------------------*/
void test_fim_db_get_count_range_error_stepping(void **state) {
    test_fim_db_insert_data *test_data = *state;
    int ret, count = -1;

    // Inside fim_db_clean_stmt
    will_return(__wrap_sqlite3_reset, SQLITE_OK);
    will_return(__wrap_sqlite3_clear_bindings, SQLITE_OK);

    // Inside fim_db_bind_range
    will_return_count(__wrap_sqlite3_bind_text, 0, 2);

    will_return(__wrap_sqlite3_step, SQLITE_ERROR);

    will_return(__wrap_sqlite3_errmsg, "Some SQLite error");

    expect_string(__wrap__merror, formatted_msg, "SQL ERROR: Some SQLite error");

    ret = fim_db_get_count_range(test_data->fim_sql, "begin", "top", &count);

    assert_int_equal(ret, FIMDB_ERR);
    assert_int_equal(count, -1);
}

void test_fim_db_get_count_range_success(void **state) {
    test_fim_db_insert_data *test_data = *state;
    int ret, count = -1;

    // Inside fim_db_clean_stmt
    will_return(__wrap_sqlite3_reset, SQLITE_OK);
    will_return(__wrap_sqlite3_clear_bindings, SQLITE_OK);

    // Inside fim_db_bind_range
    will_return_count(__wrap_sqlite3_bind_text, 0, 2);

    will_return(__wrap_sqlite3_step, SQLITE_ROW);

    expect_value(__wrap_sqlite3_column_int, iCol, 0);
    will_return(__wrap_sqlite3_column_int, 15);

    ret = fim_db_get_count_range(test_data->fim_sql, "begin", "top", &count);

    assert_int_equal(ret, FIMDB_OK);
    assert_int_equal(count, 15);
}
/*----------------------------------------------*/
/*----------fim_db_process_get_query()------------------*/
void auxiliar_callback(fdb_t *fim_sql, fim_entry *entry, void *arg) {
    // unused
}

void test_fim_db_process_get_query_success(void **state) {
    test_fim_db_insert_data *test_data = *state;
    int ret;

    will_return(__wrap_sqlite3_step, SQLITE_ROW);
    will_return(__wrap_sqlite3_step, SQLITE_DONE);

    wraps_fim_db_decode_full_row();

    wraps_fim_db_check_transaction();

    ret = fim_db_process_get_query(test_data->fim_sql, 0, auxiliar_callback, NULL);

    assert_int_equal(ret, FIMDB_OK);
}

void test_fim_db_process_get_query_error(void **state) {
    test_fim_db_insert_data *test_data = *state;
    int ret;

    will_return(__wrap_sqlite3_step, SQLITE_ERROR);

    wraps_fim_db_check_transaction();

    ret = fim_db_process_get_query(test_data->fim_sql, 0, auxiliar_callback, NULL);

    assert_int_equal(ret, FIMDB_ERR);
}

/*----------------------------------------------*/
/*----------fim_db_sync_path_range()------------------*/
void test_fim_db_sync_path_range_disk(void **state) {
    test_fim_db_insert_data *test_data = *state;

    will_return(__wrap_fseek, 0);
    will_return(__wrap_fgets, "/tmp/file\n");
    will_return(__wrap_fgets, 1);
    will_return_always(__wrap_sqlite3_reset, SQLITE_OK);
    will_return_always(__wrap_sqlite3_clear_bindings, SQLITE_OK);
    will_return_always(__wrap_sqlite3_bind_text, 0);
    will_return(__wrap_sqlite3_step, SQLITE_ROW);
    wraps_fim_db_decode_full_row();

    // fim_db_callback_sync_path_range()
    cJSON *root = cJSON_CreateObject();
    state[1] = root;
    will_return(__wrap_fim_entry_json, root);
    expect_string(__wrap_dbsync_state_msg, component, "syscheck");
    expect_value(__wrap_dbsync_state_msg, data, root);
    will_return(__wrap_dbsync_state_msg, strdup("This is the returned JSON"));

    expect_string(__wrap__mdebug1, formatted_msg, "Sync Message for /some/random/path sent: This is the returned JSON");

    expect_string(__wrap_remove, filename, "/tmp/file");
    will_return(__wrap_remove, 0);

    int ret = fim_db_sync_path_range(test_data->fim_sql, &syscheck.fim_entry_mutex, test_data->tmp_file, syscheck.database_store);
    assert_int_equal(FIMDB_OK, ret);
}

void test_fim_db_sync_path_range_memory(void **state) {
    test_fim_db_insert_data *test_data = *state;

    will_return_always(__wrap_sqlite3_reset, SQLITE_OK);
    will_return_always(__wrap_sqlite3_clear_bindings, SQLITE_OK);
    will_return_always(__wrap_sqlite3_bind_text, 0);
    will_return(__wrap_sqlite3_step, SQLITE_ROW);
    wraps_fim_db_decode_full_row();

    // fim_db_callback_sync_path_range()
    cJSON *root = cJSON_CreateObject();
    state[1] = root;
    will_return(__wrap_fim_entry_json, root);
    expect_string(__wrap_dbsync_state_msg, component, "syscheck");
    expect_value(__wrap_dbsync_state_msg, data, root);
    will_return(__wrap_dbsync_state_msg, strdup("This is the returned JSON"));

    expect_string(__wrap__mdebug1, formatted_msg, "Sync Message for /some/random/path sent: This is the returned JSON");

    syscheck.database_store = 1;
    int ret = fim_db_sync_path_range(test_data->fim_sql, &syscheck.fim_entry_mutex, test_data->tmp_file, syscheck.database_store);
    syscheck.database_store = 0;
    assert_int_equal(FIMDB_OK, ret);
}

/*----------------------------------------------*/
/*----------fim_db_delete_range()------------------*/
void test_fim_db_delete_range_success(void **state) {
    test_fim_db_insert_data *test_data = *state;
    int ret;

    will_return(__wrap_fseek, 0);
    will_return(__wrap_fgets, "/tmp/file\n");
    will_return(__wrap_fgets, 1);
    will_return_always(__wrap_sqlite3_reset, SQLITE_OK);
    will_return_always(__wrap_sqlite3_clear_bindings, SQLITE_OK);
    will_return_always(__wrap_sqlite3_bind_text, 0);
    will_return(__wrap_sqlite3_step, SQLITE_ROW);
    wraps_fim_db_decode_full_row();

    // Inside fim_db_remove_path (callback)
    will_return(__wrap_sqlite3_step, SQLITE_ROW);
    expect_value(__wrap_sqlite3_column_int, iCol, 0);
    will_return(__wrap_sqlite3_column_int, 5);
    expect_value(__wrap_sqlite3_column_int, iCol, 1);
    will_return(__wrap_sqlite3_column_int, 1);
    will_return(__wrap_sqlite3_step, SQLITE_DONE);
    wraps_fim_db_check_transaction();

    expect_string(__wrap_remove, filename, "/tmp/file");
    will_return(__wrap_remove, 0);

    ret = fim_db_delete_range(test_data->fim_sql, test_data->tmp_file, &syscheck.fim_entry_mutex, syscheck.database_store);

    assert_int_equal(ret, FIMDB_OK);
}

void test_fim_db_delete_range_error(void **state) {
    test_fim_db_insert_data *test_data = *state;
    int ret;

    will_return(__wrap_fseek, 0);
    will_return(__wrap_fgets, "/tmp/file\n");
    will_return(__wrap_fgets, 1);
    will_return_always(__wrap_sqlite3_reset, SQLITE_OK);
    will_return_always(__wrap_sqlite3_clear_bindings, SQLITE_OK);
    will_return_always(__wrap_sqlite3_bind_text, 0);
    will_return(__wrap_sqlite3_step, SQLITE_ROW);
    wraps_fim_db_decode_full_row();

    // Inside fim_db_remove_path (callback)
    will_return(__wrap_sqlite3_step, SQLITE_ERROR);
    wraps_fim_db_check_transaction();

    expect_string(__wrap_remove, filename, "/tmp/file");
    will_return(__wrap_remove, 0);

    ret = fim_db_delete_range(test_data->fim_sql, test_data->tmp_file, &syscheck.fim_entry_mutex, syscheck.database_store);

    assert_int_equal(ret, FIMDB_OK);
}

void test_fim_db_delete_range_path_error(void **state) {
    test_fim_db_insert_data *test_data = *state;
    int ret;

    will_return(__wrap_fseek, 0);
    will_return(__wrap_fgets, "/tmp/file");
    will_return(__wrap_fgets, 1);

    expect_string(__wrap__merror, formatted_msg, "Temporary path file '/tmp/file' is corrupt: missing line end.");

    expect_string(__wrap_remove, filename, "/tmp/file");
    will_return(__wrap_remove, 0);

    ret = fim_db_delete_range(test_data->fim_sql, test_data->tmp_file, &syscheck.fim_entry_mutex, syscheck.database_store);

    assert_int_equal(ret, FIMDB_OK);
}

/*----------------------------------------------*/
/*----------fim_db_delete_not_scanned()------------------*/
void test_fim_db_delete_not_scanned(void **state) {
    test_fim_db_insert_data *test_data = *state;
    int ret;

    will_return(__wrap_fseek, 0);
    will_return(__wrap_fgets, "/tmp/file\n");
    will_return(__wrap_fgets, 1);
    will_return_always(__wrap_sqlite3_reset, SQLITE_OK);
    will_return_always(__wrap_sqlite3_clear_bindings, SQLITE_OK);
    will_return_always(__wrap_sqlite3_bind_text, 0);
    will_return(__wrap_sqlite3_step, SQLITE_ROW);
    wraps_fim_db_decode_full_row();

    // Inside fim_db_remove_path (callback)
    // Its return value is not checked so forcing the error is the simplest way to wrap it
    will_return(__wrap_sqlite3_step, SQLITE_ERROR);
    wraps_fim_db_check_transaction();

    expect_string(__wrap_remove, filename, "/tmp/file");
    will_return(__wrap_remove, 0);

    ret = fim_db_delete_not_scanned(test_data->fim_sql, test_data->tmp_file, &syscheck.fim_entry_mutex, syscheck.database_store);

    assert_int_equal(ret, FIMDB_OK);
}

/*----------------------------------------------*/
/*----------fim_db_process_missing_entry()------------------*/
void test_fim_db_process_missing_entry(void **state) {
    test_fim_db_insert_data *test_data = *state;
    int ret;

    will_return(__wrap_fseek, 0);
    will_return(__wrap_fgets, "/tmp/file\n");
    will_return(__wrap_fgets, 1);
    will_return_always(__wrap_sqlite3_reset, SQLITE_OK);
    will_return_always(__wrap_sqlite3_clear_bindings, SQLITE_OK);
    will_return_always(__wrap_sqlite3_bind_text, 0);
    will_return(__wrap_sqlite3_step, SQLITE_ROW);
    wraps_fim_db_decode_full_row();

    // Inside fim_db_remove_path (callback)
    // Its return value is not checked so force the error is the simplest way to wrap it
    will_return(__wrap_sqlite3_step, SQLITE_ERROR);
    wraps_fim_db_check_transaction();

    expect_string(__wrap_remove, filename, "/tmp/file");
    will_return(__wrap_remove, 0);

    ret = fim_db_process_missing_entry(test_data->fim_sql, test_data->tmp_file, &syscheck.fim_entry_mutex, syscheck.database_store, FIM_REALTIME, NULL);

    assert_int_equal(ret, FIMDB_OK);
}

/*----------------------------------------------*/
/*----------fim_db_callback_sync_path_range()------------------*/
void test_fim_db_callback_sync_path_range(void **state) {
    test_fim_db_insert_data *test_data = *state;
    cJSON *root = cJSON_CreateObject();
    state[1] = root;

    will_return(__wrap_fim_entry_json, root);

    expect_string(__wrap_dbsync_state_msg, component, "syscheck");
    expect_value(__wrap_dbsync_state_msg, data, root);
    will_return(__wrap_dbsync_state_msg, strdup("This is the returned JSON"));

    expect_string(__wrap__mdebug1, formatted_msg, "Sync Message for /test/path sent: This is the returned JSON");

    fim_db_callback_sync_path_range(test_data->fim_sql, test_data->entry, &syscheck.fim_entry_mutex, NULL, NULL, NULL);
}

/*----------------------------------------------*/
/*----------fim_db_callback_save_path()------------------*/
void test_fim_db_callback_save_path_null(void **state) {
    test_fim_db_insert_data *test_data = *state;

    will_return(__wrap_wstr_escape_json, NULL);

    expect_string(__wrap__merror, formatted_msg, "Error escaping '/test/path'");

    fim_db_callback_save_path(test_data->fim_sql, test_data->entry, syscheck.database_store, test_data->tmp_file);

    assert_int_equal(test_data->tmp_file->elements, 0);
}

void test_fim_db_callback_save_path_disk(void **state) {
    test_fim_db_insert_data *test_data = *state;

    will_return(__wrap_wstr_escape_json, "/test/path");

    #ifndef TEST_WINAGENT
    expect_string(__wrap_fprintf, formatted_msg, "/test/path\n");
    will_return(__wrap_fprintf, 11);
    #else
    expect_string(wrap_fprintf, formatted_msg, "/test/path\n");
    will_return(wrap_fprintf, 11);
    #endif

    fim_db_callback_save_path(test_data->fim_sql, test_data->entry, syscheck.database_store, test_data->tmp_file);

    assert_int_equal(test_data->tmp_file->elements, 1);
}

void test_fim_db_callback_save_path_disk_error(void **state) {
    test_fim_db_insert_data *test_data = *state;

    will_return(__wrap_wstr_escape_json, "/test/path");

    #ifndef TEST_WINAGENT
    expect_string(__wrap_fprintf, formatted_msg, "/test/path\n");
    will_return(__wrap_fprintf, 0);
    #else
    expect_string(wrap_fprintf, formatted_msg, "/test/path\n");
    will_return(wrap_fprintf, 0);

    errno = 0;
    #endif

    expect_string(__wrap__merror, formatted_msg, "/test/path - Success");

    fim_db_callback_save_path(test_data->fim_sql, test_data->entry, syscheck.database_store, test_data->tmp_file);

    assert_int_equal(test_data->tmp_file->elements, 0);
}

void test_fim_db_callback_save_path_memory(void **state) {
    test_fim_db_insert_data *test_data = *state;

    will_return(__wrap_wstr_escape_json, "/test/path");

    syscheck.database_store = 1;
    fim_db_callback_save_path(test_data->fim_sql, test_data->entry, syscheck.database_store, test_data->tmp_file);
    syscheck.database_store = 0;

    assert_non_null(test_data->tmp_file->list->vector);
    assert_string_equal(test_data->tmp_file->list->vector[1], "/test/path");
    assert_int_equal(test_data->tmp_file->list->used, 2);
}

/*----------------------------------------------*/
/*----------fim_db_callback_calculate_checksum()------------------*/
void test_fim_db_callback_calculate_checksum(void **state) {
    test_fim_db_ctx_t *data = *state;

    // Fill up a mock fim_entry
    data->test_data->entry->data->mode = 1;
    data->test_data->entry->data->last_event = 1234;
    data->test_data->entry->data->entry_type = 2;
    data->test_data->entry->data->scanned = 2345;
    data->test_data->entry->data->options = 3456;
    strcpy(data->test_data->entry->data->checksum, "07f05add1049244e7e71ad0f54f24d8094cd8f8b");
    data->test_data->entry->data->dev = 4567;
    data->test_data->entry->data->inode = 5678;
    data->test_data->entry->data->size = 4096;
    data->test_data->entry->data->perm = strdup("perm");
    data->test_data->entry->data->attributes = strdup("attributes");
    data->test_data->entry->data->uid = strdup("uid");
    data->test_data->entry->data->gid = strdup("gid");
    data->test_data->entry->data->user_name = strdup("user_name");
    data->test_data->entry->data->group_name = strdup("group_name");
    strcpy(data->test_data->entry->data->hash_md5, "3691689a513ace7e508297b583d7050d");
    strcpy(data->test_data->entry->data->hash_sha1, "07f05add1049244e7e71ad0f54f24d8094cd8f8b");
    strcpy(data->test_data->entry->data->hash_sha256, "672a8ceaea40a441f0268ca9bbb33e99f9643c6262667b61fbe57694df224d40");
    data->test_data->entry->data->mtime = 6789;

    // Mock EVP_DigestUpdate()
    expect_string(__wrap_EVP_DigestUpdate, d, "07f05add1049244e7e71ad0f54f24d8094cd8f8b");
    expect_value(__wrap_EVP_DigestUpdate, cnt, 40);
    will_return(__wrap_EVP_DigestUpdate, 0);

    fim_db_callback_calculate_checksum(data->test_data->fim_sql, data->test_data->entry, syscheck.database_store, data->ctx);

    assert_string_equal(data->test_data->entry->data->checksum, "07f05add1049244e7e71ad0f54f24d8094cd8f8b");
}

/*----------------------------------------------*/
/*----------fim_db_get_count_entry_data()------------------*/
void test_fim_db_get_count_entry_data(void **state) {
    test_fim_db_insert_data *test_data = *state;

    will_return_always(__wrap_sqlite3_reset, SQLITE_OK);
    will_return_always(__wrap_sqlite3_clear_bindings, SQLITE_OK);

    will_return(__wrap_sqlite3_step, SQLITE_ROW);
    expect_value(__wrap_sqlite3_column_int, iCol, 0);
    will_return(__wrap_sqlite3_column_int, 1);

    int ret = fim_db_get_count_entry_data(test_data->fim_sql);

    assert_int_equal(ret, 1);
}

void test_fim_db_get_count_entry_data_error(void **state) {
    test_fim_db_insert_data *test_data = *state;

    will_return_always(__wrap_sqlite3_reset, SQLITE_OK);
    will_return_always(__wrap_sqlite3_clear_bindings, SQLITE_OK);

    will_return(__wrap_sqlite3_step, SQLITE_ERROR);
    will_return(__wrap_sqlite3_errmsg, "ERROR MESSAGE");
    expect_string(__wrap__merror, formatted_msg, "SQL ERROR: (1)ERROR MESSAGE");

    int ret = fim_db_get_count_entry_data(test_data->fim_sql);

    assert_int_equal(ret, -1);
}

/*----------------------------------------------*/
/*----------fim_db_get_count_entry_path()------------------*/
void test_fim_db_get_count_entry_path(void **state) {
    test_fim_db_insert_data *test_data = *state;

    will_return_always(__wrap_sqlite3_reset, SQLITE_OK);
    will_return_always(__wrap_sqlite3_clear_bindings, SQLITE_OK);

    will_return(__wrap_sqlite3_step, SQLITE_ROW);
    expect_value(__wrap_sqlite3_column_int, iCol, 0);
    will_return(__wrap_sqlite3_column_int, 1);

    int ret = fim_db_get_count_entry_path(test_data->fim_sql);

    assert_int_equal(ret, 1);
}

void test_fim_db_get_count_entry_path_error(void **state) {
    test_fim_db_insert_data *test_data = *state;

    will_return_always(__wrap_sqlite3_reset, SQLITE_OK);
    will_return_always(__wrap_sqlite3_clear_bindings, SQLITE_OK);

    will_return(__wrap_sqlite3_step, SQLITE_ERROR);
    will_return(__wrap_sqlite3_errmsg, "ERROR MESSAGE");
    expect_string(__wrap__merror, formatted_msg, "SQL ERROR: (1)ERROR MESSAGE");

    int ret = fim_db_get_count_entry_path(test_data->fim_sql);

    assert_int_equal(ret, -1);
}

/*----------------------------------------------*/
/*----------fim_db_decode_full_row()------------*/
void test_fim_db_decode_full_row(void **state) {
    test_fim_db_insert_data *test_data;
    test_data = calloc(1, sizeof(test_fim_db_insert_data));
    test_data->fim_sql = calloc(1, sizeof(fdb_t));
    wraps_fim_db_decode_full_row();
    test_data->entry = fim_db_decode_full_row(test_data->fim_sql->stmt[FIMDB_STMT_GET_PATH]);
    *state = test_data;
    assert_non_null(test_data->entry);
    assert_string_equal(test_data->entry->path, "/some/random/path");
    assert_int_equal(test_data->entry->data->mode, 1);
    assert_int_equal(test_data->entry->data->last_event, 1000000);
    assert_int_equal(test_data->entry->data->entry_type, 2);
    assert_int_equal(test_data->entry->data->scanned, 1000001);
    assert_int_equal(test_data->entry->data->options, 1000002);
    assert_string_equal(test_data->entry->data->checksum, "checksum");
    assert_int_equal(test_data->entry->data->dev, 111);
    assert_int_equal(test_data->entry->data->inode, 1024);
    assert_int_equal(test_data->entry->data->size, 4096);
    assert_string_equal(test_data->entry->data->perm, "perm");
    assert_string_equal(test_data->entry->data->attributes, "attributes");
    assert_string_equal(test_data->entry->data->uid, "uid");
    assert_string_equal(test_data->entry->data->gid, "gid");
    assert_string_equal(test_data->entry->data->user_name, "user_name");
    assert_string_equal(test_data->entry->data->group_name, "group_name");
    assert_string_equal(test_data->entry->data->hash_md5, "hash_md5");
    assert_string_equal(test_data->entry->data->hash_sha1, "hash_sha1");
    assert_string_equal(test_data->entry->data->hash_sha256, "hash_sha256");
    assert_int_equal(test_data->entry->data->mtime, 12345678);
}

/*----------------------------------------------*/
/*----------fim_db_set_scanned_error()------------*/
void test_fim_db_set_scanned_error(void **state) {
    test_fim_db_insert_data *test_data = *state;

    will_return(__wrap_sqlite3_reset, SQLITE_OK);
    will_return(__wrap_sqlite3_clear_bindings, SQLITE_OK);
    will_return(__wrap_sqlite3_bind_text, 0);
    will_return(__wrap_sqlite3_step, SQLITE_ERROR);
    will_return(__wrap_sqlite3_errmsg, "ERROR MESSAGE");
    expect_string(__wrap__merror, formatted_msg, "SQL ERROR: ERROR MESSAGE");

    int ret = fim_db_set_scanned(test_data->fim_sql, test_data->entry->path);
    assert_int_equal(ret, FIMDB_ERR);
}

void test_fim_db_set_scanned_success(void **state) {
    test_fim_db_insert_data *test_data = *state;

    will_return(__wrap_sqlite3_reset, SQLITE_OK);
    will_return(__wrap_sqlite3_clear_bindings, SQLITE_OK);
    will_return(__wrap_sqlite3_bind_text, 0);
    will_return(__wrap_sqlite3_step, SQLITE_DONE);

    wraps_fim_db_check_transaction();

    int ret = fim_db_set_scanned(test_data->fim_sql, test_data->entry->path);
    assert_int_equal(ret, FIMDB_OK);
}

/*----------------------------------------------------*/
/*---------------fim_db_create_temp_file()----------------*/
void test_fim_db_create_temp_file_disk(void **state) {
    will_return(__wrap_fopen, 1);

    fim_tmp_file *ret = fim_db_create_temp_file(FIM_DB_DISK);
    state[1] = ret;

    assert_non_null(ret);
    assert_non_null(ret->fd);
    assert_string_equal(ret->path, FIM_DB_TMPDIR"tmp_1928374652345");
}

void test_fim_db_create_temp_file_disk_error(void **state) {
    will_return(__wrap_fopen, 0);
    #ifdef TEST_WINAGENT
    expect_string(__wrap__merror, formatted_msg, "Failed to create temporal storage 'tmp/tmp_1928374652345'");
    #else
    expect_string(__wrap__merror, formatted_msg, "Failed to create temporal storage '/var/ossec/tmp/tmp_1928374652345'");
    #endif


    fim_tmp_file *ret = fim_db_create_temp_file(FIM_DB_DISK);

    assert_null(ret);
}

void test_fim_db_create_temp_file_memory(void **state) {
    fim_tmp_file *ret = fim_db_create_temp_file(FIM_DB_MEMORY);
    state[1] = ret;

    assert_non_null(ret);
    assert_non_null(ret->list);
    assert_non_null(ret->list->vector);
    assert_int_equal(ret->list->size, 100);
    assert_null(ret->path);
}

/*----------------------------------------------------*/
/*---------------fim_db_clean_file()----------------*/
void test_fim_db_clean_file_disk() {
    fim_tmp_file *file = calloc(1, sizeof(fim_tmp_file));
    file->path = calloc(PATH_MAX, sizeof(char));
    sprintf(file->path, "test");

    expect_string(__wrap_remove, filename, file->path);
    will_return(__wrap_remove, 1);

    fim_db_clean_file(&file, FIM_DB_DISK);

    assert_null(file);
}

void test_fim_db_clean_file_disk_error() {
    fim_tmp_file *file = calloc(1, sizeof(fim_tmp_file));
    file->path = calloc(PATH_MAX, sizeof(char));
    sprintf(file->path, "test");

    expect_string(__wrap_remove, filename, file->path);
    will_return(__wrap_remove, -1);

    expect_string(__wrap__merror, formatted_msg, "Failed to remove 'test'. Error: Success");

    fim_db_clean_file(&file, FIM_DB_DISK);

    assert_null(file);
}

void test_fim_db_clean_file_memory() {
    fim_tmp_file *file = calloc(1, sizeof(fim_tmp_file));
    file->list = calloc(1, sizeof(W_Vector));
    file->list->vector = calloc(1, sizeof(char *));

    fim_db_clean_file(&file, FIM_DB_MEMORY);

    assert_null(file);
}

/*-----------------------------------------*/
int main(void) {
    const struct CMUnitTest tests[] = {
        // fim_db_exec_simple_wquery
        cmocka_unit_test_setup_teardown(test_fim_db_exec_simple_wquery_error, test_fim_db_setup, test_fim_db_teardown),
        cmocka_unit_test_setup_teardown(test_fim_db_exec_simple_wquery_success, test_fim_db_setup, test_fim_db_teardown),
        // fim_db_init
        cmocka_unit_test(test_fim_db_init_failed_file_creation),
        cmocka_unit_test(test_fim_db_init_failed_file_creation_prepare),
        cmocka_unit_test(test_fim_db_init_failed_file_creation_step),
        cmocka_unit_test(test_fim_db_init_failed_file_creation_chmod),
        cmocka_unit_test(test_fim_db_init_failed_open_db),
        cmocka_unit_test(test_fim_db_init_failed_cache),
        cmocka_unit_test(test_fim_db_init_failed_cache_memory),
        cmocka_unit_test(test_fim_db_init_failed_execution),
        cmocka_unit_test(test_fim_db_init_failed_simple_query),
        cmocka_unit_test_teardown(test_fim_db_init_success, test_teardown_fim_db_init),
        // fim_db_clean
        cmocka_unit_test_setup_teardown(test_fim_db_clean_no_db_file, test_fim_db_setup, test_fim_db_teardown),
        cmocka_unit_test_setup_teardown(test_fim_db_clean_file_not_removed, test_fim_db_setup, test_fim_db_teardown),
        cmocka_unit_test_setup_teardown(test_fim_db_clean_success, test_fim_db_setup, test_fim_db_teardown),
        // fim_db_insert_data
        cmocka_unit_test_setup_teardown(test_fim_db_insert_data_no_rowid_error, test_fim_db_setup, test_fim_db_teardown),
        cmocka_unit_test_setup_teardown(test_fim_db_insert_data_no_rowid_success, test_fim_db_setup, test_fim_db_teardown),
        cmocka_unit_test_setup_teardown(test_fim_db_insert_data_rowid_error, test_fim_db_setup, test_fim_db_teardown),
        cmocka_unit_test_setup_teardown(test_fim_db_insert_data_rowid_success, test_fim_db_setup, test_fim_db_teardown),
        // fim_db_insert_path
        cmocka_unit_test_setup_teardown(test_fim_db_insert_path_error, test_fim_db_setup, test_fim_db_teardown),
        cmocka_unit_test_setup_teardown(test_fim_db_insert_path_constraint_error, test_fim_db_setup, test_fim_db_teardown),
        cmocka_unit_test_setup_teardown(test_fim_db_insert_path_constraint_success, test_fim_db_setup, test_fim_db_teardown),
        cmocka_unit_test_setup_teardown(test_fim_db_insert_path_success, test_fim_db_setup, test_fim_db_teardown),
        // fim_db_insert
        cmocka_unit_test_setup_teardown(test_fim_db_insert_error, test_fim_db_setup, test_fim_db_teardown),
        cmocka_unit_test_setup_teardown(test_fim_db_insert_invalid_type, test_fim_db_setup, test_fim_db_teardown),
        cmocka_unit_test_setup_teardown(test_fim_db_insert_db_full, test_fim_db_setup, test_fim_db_teardown),
        #ifndef TEST_WINAGENT
        cmocka_unit_test_setup_teardown(test_fim_db_insert_inode_id_nonull, test_fim_db_setup, test_fim_db_teardown),
        cmocka_unit_test_setup_teardown(test_fim_db_insert_inode_id_null, test_fim_db_setup, test_fim_db_teardown),
        cmocka_unit_test_setup_teardown(test_fim_db_insert_inode_id_null_error, test_fim_db_setup, test_fim_db_teardown),
        cmocka_unit_test_setup_teardown(test_fim_db_insert_inode_id_null_delete, test_fim_db_setup, test_fim_db_teardown),
        cmocka_unit_test_setup_teardown(test_fim_db_insert_inode_id_null_delete_error, test_fim_db_setup, test_fim_db_teardown),
        cmocka_unit_test_setup_teardown(test_fim_db_insert_inode_id_null_delete_row_error, test_fim_db_setup, test_fim_db_teardown),
        #endif
        // fim_db_remove_path
        cmocka_unit_test_setup_teardown(test_fim_db_remove_path_no_entry, test_fim_db_setup, test_fim_db_teardown),
        cmocka_unit_test_setup_teardown(test_fim_db_remove_path_one_entry, test_fim_db_setup, test_fim_db_teardown),
        cmocka_unit_test_setup_teardown(test_fim_db_remove_path_one_entry_step_fail, test_fim_db_setup, test_fim_db_teardown),
        cmocka_unit_test_setup_teardown(test_fim_db_remove_path_one_entry_alert_fail, test_fim_db_setup, test_fim_db_teardown),
        cmocka_unit_test_setup_teardown(test_fim_db_remove_path_one_entry_alert_fail_invalid_pos, test_fim_db_setup, test_fim_db_teardown),
        cmocka_unit_test_setup_teardown(test_fim_db_remove_path_one_entry_alert_success, test_fim_db_setup, test_fim_db_teardown),
        cmocka_unit_test_setup_teardown(test_fim_db_remove_path_multiple_entry, test_fim_db_setup, test_fim_db_teardown),
        cmocka_unit_test_setup_teardown(test_fim_db_remove_path_multiple_entry_step_fail, test_fim_db_setup, test_fim_db_teardown),
        cmocka_unit_test_setup_teardown(test_fim_db_remove_path_failed_path, test_fim_db_setup, test_fim_db_teardown),
        cmocka_unit_test_setup_teardown(test_fim_db_remove_path_no_configuration_file, test_fim_db_setup, test_fim_db_teardown),
        cmocka_unit_test_setup_teardown(test_fim_db_remove_path_no_entry_realtime_file, test_fim_db_setup, test_fim_db_teardown),
        cmocka_unit_test_setup_teardown(test_fim_db_remove_path_no_entry_scheduled_file, test_fim_db_setup, test_fim_db_teardown),
        // fim_db_get_path
        cmocka_unit_test_setup_teardown(test_fim_db_get_path_inexistent, test_fim_db_setup, test_fim_db_entry_teardown),
        cmocka_unit_test_setup_teardown(test_fim_db_get_path_existent, test_fim_db_setup, test_fim_db_entry_teardown),
        // fim_db_set_all_unscanned
        cmocka_unit_test_setup_teardown(test_fim_db_set_all_unscanned_failed, test_fim_db_setup, test_fim_db_teardown),
        cmocka_unit_test_setup_teardown(test_fim_db_set_all_unscanned_success, test_fim_db_setup, test_fim_db_teardown),
        // fim_db_get_path_range
        cmocka_unit_test_setup_teardown(test_fim_db_get_path_range_failed, test_fim_db_setup, test_fim_db_teardown),
        cmocka_unit_test_setup_teardown(test_fim_db_get_path_range_success, test_fim_db_setup, test_fim_db_teardown),
        // fim_db_get_not_scanned
        cmocka_unit_test_setup_teardown(test_fim_db_get_not_scanned_failed, test_fim_db_setup, test_fim_db_teardown),
        cmocka_unit_test_setup_teardown(test_fim_db_get_not_scanned_success, test_fim_db_setup, test_fim_db_teardown),
        // fim_db_get_data_checksum
        cmocka_unit_test_setup_teardown(test_fim_db_get_data_checksum_failed, test_fim_db_setup, test_fim_db_teardown),
        cmocka_unit_test_setup_teardown(test_fim_db_get_data_checksum_success, test_fim_db_setup, test_fim_db_teardown),
        // fim_db_check_transaction
        cmocka_unit_test_setup_teardown(test_fim_db_check_transaction_last_commit_is_0, test_fim_db_setup, test_fim_db_teardown),
        cmocka_unit_test_setup_teardown(test_fim_db_check_transaction_failed, test_fim_db_setup, test_fim_db_teardown),
        cmocka_unit_test_setup_teardown(test_fim_db_check_transaction_success, test_fim_db_setup, test_fim_db_teardown),
        // fim_db_cache
        cmocka_unit_test_setup_teardown(test_fim_db_cache_failed, test_fim_db_setup, test_fim_db_teardown),
        cmocka_unit_test_setup_teardown(test_fim_db_cache_success, test_fim_db_setup, test_fim_db_teardown),
        // fim_db_close
        cmocka_unit_test_setup_teardown(test_fim_db_close_failed, test_fim_db_setup, test_fim_db_teardown),
        cmocka_unit_test_setup_teardown(test_fim_db_close_success, test_fim_db_setup, test_fim_db_teardown),
        // fim_db_finalize_stmt
        cmocka_unit_test_setup_teardown(test_fim_db_finalize_stmt_failed, test_fim_db_setup, test_fim_db_teardown),
        cmocka_unit_test_setup_teardown(test_fim_db_finalize_stmt_success, test_fim_db_setup, test_fim_db_teardown),
        // fim_db_force_commit
        cmocka_unit_test_setup_teardown(test_fim_db_force_commit_failed, test_fim_db_setup, test_fim_db_teardown),
        cmocka_unit_test_setup_teardown(test_fim_db_force_commit_success, test_fim_db_setup, test_fim_db_teardown),
        // fim_db_clean_stmt
        cmocka_unit_test_setup_teardown(test_fim_db_clean_stmt_reset_failed, test_fim_db_setup, test_fim_db_teardown),
        cmocka_unit_test_setup_teardown(test_fim_db_clean_stmt_reset_and_prepare_failed, test_fim_db_setup, test_fim_db_teardown),
        cmocka_unit_test_setup_teardown(test_fim_db_clean_stmt_success, test_fim_db_setup, test_fim_db_teardown),
        // fim_db_get_paths_from_inode
        cmocka_unit_test_setup_teardown(test_fim_db_get_paths_from_inode_none_path, test_fim_db_setup, test_fim_db_paths_teardown),
        cmocka_unit_test_setup_teardown(test_fim_db_get_paths_from_inode_single_path, test_fim_db_setup, test_fim_db_paths_teardown),
        cmocka_unit_test_setup_teardown(test_fim_db_get_paths_from_inode_multiple_path, test_fim_db_setup, test_fim_db_paths_teardown),
        cmocka_unit_test_setup_teardown(test_fim_db_get_paths_from_inode_multiple_unamatched_rows, test_fim_db_setup, test_fim_db_paths_teardown),
        // fim_db_data_checksum_range
        cmocka_unit_test_setup_teardown(test_fim_db_data_checksum_range_first_half_failed, test_fim_db_setup, test_fim_db_teardown),
        cmocka_unit_test_setup_teardown(test_fim_db_data_checksum_range_second_half_failed, test_fim_db_setup, test_fim_db_teardown),
        cmocka_unit_test_setup_teardown(test_fim_db_data_checksum_range_null_path, test_fim_db_setup, test_fim_db_teardown),
        cmocka_unit_test_setup_teardown(test_fim_db_data_checksum_range_success, test_fim_db_setup, test_fim_db_teardown),
        // fim_db_get_row_path
        cmocka_unit_test_setup_teardown(test_fim_db_get_row_path_error, test_fim_db_setup, test_fim_db_teardown),
        cmocka_unit_test_setup_teardown(test_fim_db_get_row_path_sqlite_row, test_fim_db_setup, test_fim_db_teardown),
        cmocka_unit_test_setup_teardown(test_fim_db_get_row_path_sqlite_done, test_fim_db_setup, test_fim_db_teardown),
        // fim_db_get_count_range
        cmocka_unit_test_setup_teardown(test_fim_db_get_count_range_error_stepping, test_fim_db_setup, test_fim_db_teardown),
        cmocka_unit_test_setup_teardown(test_fim_db_get_count_range_success, test_fim_db_setup, test_fim_db_teardown),
        // fim_db_process_get_query
        cmocka_unit_test_setup_teardown(test_fim_db_process_get_query_success, test_fim_db_setup, test_fim_db_teardown),
        cmocka_unit_test_setup_teardown(test_fim_db_process_get_query_error, test_fim_db_setup, test_fim_db_teardown),
        // fim_db_sync_path_range
        cmocka_unit_test_setup_teardown(test_fim_db_sync_path_range_disk, test_fim_tmp_file_setup_disk, test_fim_db_json_teardown),
        cmocka_unit_test_setup_teardown(test_fim_db_sync_path_range_memory, test_fim_tmp_file_setup_memory, test_fim_db_json_teardown),
        // fim_db_delete_range
        cmocka_unit_test_setup_teardown(test_fim_db_delete_range_success, test_fim_tmp_file_setup_disk, test_fim_db_teardown),
        cmocka_unit_test_setup_teardown(test_fim_db_delete_range_error, test_fim_tmp_file_setup_disk, test_fim_db_teardown),
        cmocka_unit_test_setup_teardown(test_fim_db_delete_range_path_error, test_fim_tmp_file_setup_disk, test_fim_db_teardown),
        // fim_db_delete_not_scanned
        cmocka_unit_test_setup_teardown(test_fim_db_delete_not_scanned, test_fim_tmp_file_setup_disk, test_fim_db_teardown),
        // fim_db_process_missing_entry
        cmocka_unit_test_setup_teardown(test_fim_db_process_missing_entry, test_fim_tmp_file_setup_disk, test_fim_db_teardown),
        // fim_db_callback_sync_path_range
        cmocka_unit_test_setup_teardown(test_fim_db_callback_sync_path_range, test_fim_db_setup, test_fim_db_json_teardown),
        // fim_db_callback_save_path
        cmocka_unit_test_setup_teardown(test_fim_db_callback_save_path_null, test_fim_tmp_file_setup_disk, test_fim_tmp_file_teardown_disk),
        cmocka_unit_test_setup_teardown(test_fim_db_callback_save_path_disk, test_fim_tmp_file_setup_disk, test_fim_tmp_file_teardown_disk),
        cmocka_unit_test_setup_teardown(test_fim_db_callback_save_path_disk_error, test_fim_tmp_file_setup_disk, test_fim_tmp_file_teardown_disk),
        cmocka_unit_test_setup_teardown(test_fim_db_callback_save_path_memory, test_fim_tmp_file_setup_memory, test_fim_tmp_file_teardown_memory),
        // fim_db_callback_calculate_checksum
        cmocka_unit_test_setup_teardown(test_fim_db_callback_calculate_checksum, setup_fim_db_with_ctx, teardown_fim_db_with_ctx),
        // fim_db_get_count_entry_data
        cmocka_unit_test_setup_teardown(test_fim_db_get_count_entry_data, test_fim_db_setup, test_fim_db_teardown),
        cmocka_unit_test_setup_teardown(test_fim_db_get_count_entry_data_error, test_fim_db_setup, test_fim_db_teardown),
        // fim_db_get_count_entry_path
        cmocka_unit_test_setup_teardown(test_fim_db_get_count_entry_path, test_fim_db_setup, test_fim_db_teardown),
        cmocka_unit_test_setup_teardown(test_fim_db_get_count_entry_path_error, test_fim_db_setup, test_fim_db_teardown),
        // fim_db_decode_full_row
        cmocka_unit_test_teardown(test_fim_db_decode_full_row, test_fim_db_teardown),
        // fim_db_set_scanned
        cmocka_unit_test_setup_teardown(test_fim_db_set_scanned_error, test_fim_db_setup, test_fim_db_teardown),
        cmocka_unit_test_setup_teardown(test_fim_db_set_scanned_success, test_fim_db_setup, test_fim_db_teardown),
        // fim_db_create_temp_file
        cmocka_unit_test_teardown(test_fim_db_create_temp_file_disk, teardown_fim_tmp_file_disk),
        cmocka_unit_test(test_fim_db_create_temp_file_disk_error),
        cmocka_unit_test_teardown(test_fim_db_create_temp_file_memory, teardown_fim_tmp_file_memory),
        // fim_db_clean_file
        cmocka_unit_test(test_fim_db_clean_file_disk),
        cmocka_unit_test(test_fim_db_clean_file_disk_error),
        cmocka_unit_test(test_fim_db_clean_file_memory),
    };
    return cmocka_run_group_tests(tests, setup_group, teardown_group);
}<|MERGE_RESOLUTION|>--- conflicted
+++ resolved
@@ -1096,7 +1096,7 @@
     will_return(__wrap_sqlite3_step, SQLITE_ERROR);
     will_return(__wrap_sqlite3_errmsg, "ERROR MESSAGE");
     expect_string(__wrap__merror, formatted_msg, "SQL ERROR: (1)ERROR MESSAGE");
-<<<<<<< HEAD
+
     int ret;
     ret = fim_db_insert(test_data->fim_sql, test_data->entry->path, test_data->entry->data, FIM_MODIFICATION);
     assert_int_equal(ret, FIMDB_ERR);
@@ -1109,11 +1109,7 @@
     expect_string(__wrap__merror, formatted_msg, "Couldn't insert '/test/path' entry into DB. Invalid event type: 1.");
 
     ret = fim_db_insert(test_data->fim_sql, test_data->entry->path, test_data->entry->data, FIM_DELETE);
-=======
-
-    ret = fim_db_insert(test_data->fim_sql, test_data->entry->path, test_data->entry->data);
-
->>>>>>> 64b25190
+
     assert_int_equal(ret, FIMDB_ERR);
 }
 
