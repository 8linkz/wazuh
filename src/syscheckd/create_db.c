/* Copyright (C) 2015-2019, Wazuh Inc.
 * Copyright (C) 2009 Trend Micro Inc.
 * All right reserved.
 *
 * This program is free software; you can redistribute it
 * and/or modify it under the terms of the GNU General Public
 * License (version 2) as published by the FSF - Free Software
 * Foundation
 */

#include "shared.h"
#include "syscheck.h"
#include "syscheck_op.h"
#include "integrity_op.h"
#include "time_op.h"
#include "fim_db.h"

#ifdef UNIT_TESTING
/* Replace assert with mock_assert */
extern void mock_assert(const int result, const char* const expression,
                        const char * const file, const int line);

#undef assert
#define assert(expression) \
    mock_assert((int)(expression), #expression, __FILE__, __LINE__);
#endif

// Global variables
static int _base_line = 0;

static const char *FIM_EVENT_TYPE[] = {
    "added",
    "deleted",
    "modified"
};

static const char *FIM_EVENT_MODE[] = {
    "scheduled",
    "real-time",
    "whodata"
};

static const char *FIM_ENTRY_TYPE[] = {
    "file",
    "registry"
};

void fim_scan() {
    int it = 0;
    struct timespec start;
    struct timespec end;
    clock_t cputime_start;


    cputime_start = clock();
    gettime(&start);
    minfo(FIM_FREQUENCY_STARTED);
    fim_send_scan_info(FIM_SCAN_START);

    w_mutex_lock(&syscheck.fim_scan_mutex);

    while (syscheck.dir[it] != NULL) {
        struct fim_element *item;
        os_calloc(1, sizeof(fim_element), item);
        item->mode = FIM_SCHEDULED;
        item->index = it;
#ifndef WIN32
        if (syscheck.opts[it] & REALTIME_ACTIVE) {
            realtime_adddir(syscheck.dir[it], 0);
        }
#endif
        fim_checker(syscheck.dir[it], item, NULL, 1);
        it++;
        os_free(item);
    }

    w_mutex_unlock(&syscheck.fim_scan_mutex);


#ifdef WIN32
        os_winreg_check();
#endif

    gettime(&end);

    if (_base_line == 0) {
        _base_line = 1;
    }

    check_deleted_files();

    minfo(FIM_FREQUENCY_ENDED);
    fim_send_scan_info(FIM_SCAN_END);

    if (isDebug()) {
        fim_print_info(start, end, cputime_start); // LCOV_EXCL_LINE
    }
}

void fim_checker(char *path, fim_element *item, whodata_evt *w_evt, int report) {
    // SQLite Development
    // fim_entry_data *saved_data;
    cJSON *json_event = NULL;
    int node;
    int depth;

#ifdef WIN_WHODATA
    if (w_evt && w_evt->scan_directory == 1) {
        if (w_update_sacl(path)) {
            mdebug1(FIM_SCAL_NOREFRESH, path);
            }
        }
#endif

    if (item->mode == FIM_SCHEDULED) {
        // If the directory have another configuration will come back
        if (node = fim_configuration_directory(path, "file"), node < 0 || item->index != node) {
            return;
        }
    } else {
        if (node = fim_configuration_directory(path, "file"), node < 0) {
            return;
        }
    }

    // We need to process every event generated by scheduled scans because we need to
    // alert about discarded events of real-time and Whodata mode
    if (item->mode != FIM_SCHEDULED && item->mode != FIM_MODE(syscheck.opts[node])) {
        return;
    }

    depth = fim_check_depth(path, node);

    if (depth > syscheck.recursion_level[node]) {
        mdebug2(FIM_MAX_RECURSION_LEVEL, depth, syscheck.recursion_level[node], path);
        return;
    }

    item->index = node;
    item->configuration = syscheck.opts[node];
    fim_entry *saved_entry = NULL;

    // Deleted file. Sending alert.
    if (w_stat(path, &(item->statbuf)) == -1) {
        if(errno != ENOENT) {
            mdebug1(FIM_STAT_FAILED, path, errno, strerror(errno));
            return;
        }

        if (item->configuration & CHECK_SEECHANGES) {
            delete_target_file(path);
        }

        w_mutex_lock(&syscheck.fim_entry_mutex);
        saved_entry = fim_db_get_path(syscheck.database, path);
        w_mutex_unlock(&syscheck.fim_entry_mutex);

        if (saved_entry) {
            json_event = fim_json_event(path, NULL, saved_entry->data, item->index, FIM_DELETE, item->mode, w_evt);
            fim_db_remove_path(syscheck.database, saved_entry, &syscheck.fim_entry_mutex, (void *) (int) 0);
            free_entry(saved_entry);
            saved_entry = NULL;
        }

        if (json_event && report) {
            char *json_formated = cJSON_PrintUnformatted(json_event);
            send_syscheck_msg(json_formated);
            os_free(json_formated);
        }
        cJSON_Delete(json_event);

        return;
    }

    if (HasFilesystem(path, syscheck.skip_fs)) {
        return;
    }

    switch(item->statbuf.st_mode & S_IFMT) {
#ifndef WIN32
    case FIM_LINK:
        // Fallthrough
#endif
    case FIM_REGULAR:
        if (fim_check_ignore(path) == 1) {
            return;
        }

        if (fim_check_restrict (path, syscheck.filerestrict[item->index]) == 1) {
            return;
        }

        if (fim_file(path, item, w_evt, report) < 0) {
            mwarn(FIM_WARN_SKIP_EVENT, path);
        }
        break;

    case FIM_DIRECTORY:
#ifndef WIN32
        if (item->configuration & REALTIME_ACTIVE) {
            realtime_adddir(path, 0);
        }
#endif
        fim_directory(path, item, w_evt, report);
        break;
    }
}


int fim_directory (char *dir, fim_element *item, whodata_evt *w_evt, int report) {
    DIR *dp;
    struct dirent *entry;
    char *f_name;
    char *s_name;
    size_t path_size;

    if (!dir) {
        merror(NULL_ERROR);
        return OS_INVALID;
    }

    // Open the directory given
    dp = opendir(dir);

    if (!dp) {
        mwarn(FIM_PATH_NOT_OPEN, dir, strerror(errno));
        return OS_INVALID;
    }

    os_calloc(PATH_MAX + 2, sizeof(char), f_name);
    while ((entry = readdir(dp)) != NULL) {
        // Ignore . and ..
        if ((strcmp(entry->d_name, ".") == 0) ||
                (strcmp(entry->d_name, "..") == 0)) {
            continue;
        }

        strncpy(f_name, dir, PATH_MAX);
        path_size = strlen(dir);
        s_name = f_name + path_size;

        // Check if the file name is already null terminated
        if (*(s_name - 1) != PATH_SEP) {
            *s_name++ = PATH_SEP;
        }
        *(s_name) = '\0';
        strncpy(s_name, entry->d_name, PATH_MAX - path_size - 2);

#ifdef WIN32
        str_lowercase(f_name);
#endif
        // Process the event related to f_name
        fim_checker(f_name, item, w_evt, report);
    }

    os_free(f_name);
    closedir(dp);
    return 0;
}


int fim_file(char *file, fim_element *item, whodata_evt *w_evt, int report) {
    fim_entry *saved = NULL;
    fim_entry_data *new = NULL;
    cJSON *json_event = NULL;
    char *json_formated;
    int alert_type;

    w_mutex_lock(&syscheck.fim_entry_mutex);

    //Get file attributes
    if (new = fim_get_data(file, item), !new) {
        mdebug1(FIM_GET_ATTRIBUTES, file);
        w_mutex_unlock(&syscheck.fim_entry_mutex);
        return 0;
    }

    if (saved = fim_db_get_path(syscheck.database, file), !saved) {
        // New entry. Insert into hash table
        alert_type = FIM_ADD;
    } else {
        // Checking for changes
        alert_type = FIM_MODIFICATION;
    }

    json_event = fim_json_event(file, saved ? saved->data : NULL, new, item->index, alert_type, item->mode, w_evt);

    if (json_event) {
        if (fim_db_insert(syscheck.database, file, new) == -1) {
            free_entry_data(new);
            free_entry(saved);
            w_mutex_unlock(&syscheck.fim_entry_mutex);
            cJSON_Delete(json_event);

            return OS_INVALID;
        }
    }

    fim_db_set_scanned(syscheck.database, file);

    w_mutex_unlock(&syscheck.fim_entry_mutex);

    if (!_base_line && item->configuration & CHECK_SEECHANGES) {
        // The first backup is created. It should return NULL.
        free(seechanges_addfile(file));
    }

    if (json_event && _base_line && report) {
        json_formated = cJSON_PrintUnformatted(json_event);
        send_syscheck_msg(json_formated);
        os_free(json_formated);
    }

    cJSON_Delete(json_event);
    free_entry_data(new);
    free_entry(saved);

    return 0;
}


<<<<<<< HEAD
// LCOV_EXCL_START
void fim_realtime_event(char *file) {
    fim_audit_inode_event(file, FIM_REALTIME, NULL);
}

void fim_whodata_event(whodata_evt * w_evt) {
    fim_audit_inode_event(w_evt->path, FIM_WHODATA, w_evt);
=======
void fim_realtime_event(char *file, fim_element *item) {

    struct stat file_stat;

    // If the file exists, generate add or modify events.
    if (w_stat(file, &file_stat) >= 0) {

#ifdef WIN32
        fim_checker(file, item, NULL, 1);
#else
        fim_audit_inode_event(file, FIM_REALTIME, NULL);
#endif

    }
    else {
        // Otherwise, it could be a file deleted or a directory moved (or renamed).
        fim_process_missing_entry(file, FIM_REALTIME, NULL, item);
    }
}

// LCOV_EXCL_START
void fim_whodata_event(whodata_evt * w_evt, fim_element *item) {

    struct stat file_stat;

    // If the file exists, generate add or modify events.
    if(w_stat(w_evt->path, &file_stat) >= 0) {

#ifdef WIN32
        fim_checker(w_evt->path, item, w_evt, 1);
#else
        fim_audit_inode_event(w_evt->path, FIM_WHODATA, w_evt);
#endif

    }
    // Otherwise, it could be a file deleted or a directory moved (or renamed).
    else {
        fim_process_missing_entry(w_evt->path, FIM_WHODATA, w_evt, item);
    }
>>>>>>> a1e4d7c7
}

// LCOV_EXCL_STOP


void fim_process_missing_entry(char * pathname, fim_event_mode mode, whodata_evt * w_evt, fim_element *item) {

    fim_entry *saved_data;

    // Search path in DB.
    w_mutex_lock(&syscheck.fim_entry_mutex);
    saved_data = fim_db_get_path(syscheck.database, pathname);
    w_mutex_unlock(&syscheck.fim_entry_mutex);

    // Exists, create event.
    if (saved_data) {

#ifdef WIN32
        fim_checker(pathname, item, w_evt, 1);
#else
        fim_audit_inode_event(pathname, mode, w_evt);
#endif

        free_entry(saved_data);
        return;
    }

    // Since the file doesn't exist, research if it's directory and have files in DB.
    fim_tmp_file *files = NULL;
    char first_entry[PATH_MAX];
    char last_entry[PATH_MAX];

#ifdef WIN32
    snprintf(first_entry, PATH_MAX, "%s\\", pathname);
    snprintf(last_entry, PATH_MAX, "%s]", pathname);

#else
    snprintf(first_entry, PATH_MAX, "%s/", pathname);
    snprintf(last_entry, PATH_MAX, "%s0", pathname);

#endif

    w_mutex_lock(&syscheck.fim_entry_mutex);
    fim_db_get_path_range(syscheck.database, first_entry, last_entry, &files, syscheck.database_store);
    w_mutex_unlock(&syscheck.fim_entry_mutex);

    if (files && files->elements) {
        if (fim_db_process_missing_entry(syscheck.database, files, &syscheck.fim_entry_mutex,
            syscheck.database_store, mode) != FIMDB_OK) {
                merror(FIM_DB_ERROR_RM_RANGE, first_entry, last_entry);
            }
    }
}


void fim_audit_inode_event(char *file, fim_event_mode mode, whodata_evt * w_evt) {
    struct fim_element *item;
    char **paths = NULL;

    w_mutex_lock(&syscheck.fim_entry_mutex);

    if (mode == FIM_WHODATA) {
        paths = fim_db_get_paths_from_inode(syscheck.database, atoi(w_evt->inode), atoi(w_evt->dev));
    } else {
        struct stat statbuf;
        fim_entry *entry;
        if (w_stat(file, &statbuf) < 0) {
            entry = fim_db_get_path(syscheck.database, file);

            if (entry) {
                paths = fim_db_get_paths_from_inode(syscheck.database, entry->data->inode, entry->data->dev);
                free_entry(entry);
            }
        } else {
            paths = fim_db_get_paths_from_inode(syscheck.database, statbuf.st_ino, statbuf.st_dev);
        }
    }

    w_mutex_unlock(&syscheck.fim_entry_mutex);

    os_calloc(1, sizeof(fim_element), item);
    item->mode = mode;

    if (paths && paths[0]) {
        int i = 0;

        // For add events we don't have the path saved.
        if (!w_is_str_in_array(paths, file)) {
            fim_checker(file, item, w_evt, 1);
        }

        // An alert is generated for each path with the same inode
        for(i = 0; paths[i]; i++) {
            struct fim_element *hard_link_items;

            os_calloc(1, sizeof(fim_element), hard_link_items);
            hard_link_items->mode = mode;
            fim_checker(paths[i], hard_link_items, w_evt, 1);
            os_free(paths[i]);
            os_free(hard_link_items);
        }
    } else {
        // Add events
        fim_checker(file, item, w_evt, 1);
    }

    os_free(paths);
    os_free(item);

    return;
}

#ifdef WIN32
int fim_registry_event(char *key, fim_entry_data *data, int pos) {
    cJSON *json_event = NULL;
    fim_entry *saved;
    char *json_formated;
    int result = 1;
    int alert_type;

    w_mutex_lock(&syscheck.fim_entry_mutex);

    if (saved = fim_db_get_path(syscheck.database, key), !saved) {
        alert_type = FIM_ADD;
    } else {
        alert_type = FIM_MODIFICATION;
    }

    json_event = fim_json_event(key, saved ? saved->data : NULL, data, pos,
                                alert_type, 0, NULL);
    if ((saved && strcmp(saved->data->hash_sha1, data->hash_sha1) != 0)
        || alert_type == FIM_ADD) {
        if (fim_db_insert(syscheck.database, key, data) == -1) {
            free_entry(saved);
            w_mutex_unlock(&syscheck.fim_entry_mutex);
            return OS_INVALID;
        }
    } else {
        fim_db_set_scanned(syscheck.database, key);
        result = 0;
    }

    w_mutex_unlock(&syscheck.fim_entry_mutex);

    if (json_event && _base_line) {
        json_formated = cJSON_PrintUnformatted(json_event);
        send_syscheck_msg(json_formated);
        os_free(json_formated);
    }
    cJSON_Delete(json_event);
    free_entry(saved);

    return result;
}
#endif

// Returns the position of the path into directories array
int fim_configuration_directory(const char *path, const char *entry) {
    char full_path[OS_SIZE_4096 + 1] = {'\0'};
    char full_entry[OS_SIZE_4096 + 1] = {'\0'};
    int it = 0;
    int top = 0;
    int match = 0;
    int position = -1;

    if (!path || *path == '\0') {
        return position;
    }

    trail_path_separator(full_path, path, sizeof(full_path));

    if (strcmp("file", entry) == 0) {
        while(syscheck.dir[it]) {
            trail_path_separator(full_entry, syscheck.dir[it], sizeof(full_entry));
            match = w_compare_str(full_entry, full_path);

            if (top < match && full_path[match - 1] == PATH_SEP) {
                position = it;
                top = match;
            }
            it++;
        }
    }
#ifdef WIN32
    else if (strcmp("registry", entry) == 0) {
        while(syscheck.registry[it].entry) {
            snprintf(full_entry, OS_SIZE_4096 + 1, "%s %s%c",
                    syscheck.registry[it].arch == ARCH_64BIT ? "[x64]" : "[x32]",
                    syscheck.registry[it].entry,
                    PATH_SEP);
            match = w_compare_str(full_entry, full_path);

            if (top < match && full_path[match - 1] == PATH_SEP) {
                position = it;
                top = match;
            }
            it++;
        }
    }
#endif

    if (position == -1) {
        mdebug2(FIM_CONFIGURATION_NOTFOUND, entry, path);
    }

    return position;
}

int fim_check_depth(char * path, int dir_position) {
    char * pos;
    int depth = -1;
    unsigned int parent_path_size;

    if (!syscheck.dir[dir_position]) {
        return -1;
    }

    parent_path_size = strlen(syscheck.dir[dir_position]);

    if (parent_path_size > strlen(path)) {
        return -1;
    }

    pos = path + parent_path_size;
    while (pos) {
        if (pos = strchr(pos, PATH_SEP), pos) {
            depth++;
        } else {
            break;
        }
        pos++;
    }

    return depth;
}


// Get data from file
fim_entry_data * fim_get_data(const char *file, fim_element *item) {
    fim_entry_data * data = NULL;

    os_calloc(1, sizeof(fim_entry_data), data);
    init_fim_data_entry(data);

    if (item->configuration & CHECK_SIZE) {
        data->size = item->statbuf.st_size;
    }

    if (item->configuration & CHECK_PERM) {
#ifdef WIN32
        int error;
        char perm[OS_SIZE_6144 + 1];

        if (error = w_get_file_permissions(file, perm, OS_SIZE_6144), error) {
            mdebug1(FIM_EXTRACT_PERM_FAIL, file, error);
            free_entry_data(data);
            return NULL;
        } else {
            data->perm = decode_win_permissions(perm);
        }
#else
        data->perm = agent_file_perm(item->statbuf.st_mode);
#endif
    }

#ifdef WIN32
    if (item->configuration & CHECK_ATTRS) {
        os_calloc(OS_SIZE_256, sizeof(char), data->attributes);
        decode_win_attributes(data->attributes, w_get_file_attrs(file));
    }
#endif

    if (item->configuration & CHECK_MTIME) {
        data->mtime = item->statbuf.st_mtime;
    }

#ifdef WIN32
    if (item->configuration & CHECK_OWNER) {
        data->user_name = get_user(file, 0, &data->uid);
    }
#else
    if (item->configuration & CHECK_OWNER) {
        char aux[OS_SIZE_64];
        snprintf(aux, OS_SIZE_64, "%u", item->statbuf.st_uid);
        os_strdup(aux, data->uid);

        data->user_name = get_user(file, item->statbuf.st_uid, NULL);
    }

    if (item->configuration & CHECK_GROUP) {
        char aux[OS_SIZE_64];
        snprintf(aux, OS_SIZE_64, "%u", item->statbuf.st_gid);
        os_strdup(aux, data->gid);

        os_strdup((char*)get_group(item->statbuf.st_gid), data->group_name);
    }
#endif

    snprintf(data->hash_md5, sizeof(os_md5), "%s", "d41d8cd98f00b204e9800998ecf8427e");
    snprintf(data->hash_sha1, sizeof(os_sha1), "%s", "da39a3ee5e6b4b0d3255bfef95601890afd80709");
    snprintf(data->hash_sha256, sizeof(os_sha256), "%s", "e3b0c44298fc1c149afbf4c8996fb92427ae41e4649b934ca495991b7852b855");

    // The file exists and we don't have to delete it from the hash tables
    data->scanned = 1;

    // We won't calculate hash for symbolic links, empty or large files
    if ((item->statbuf.st_mode & S_IFMT) == FIM_REGULAR)
        if (item->statbuf.st_size > 0 &&
                (size_t)item->statbuf.st_size < syscheck.file_max_size &&
                ( item->configuration & CHECK_MD5SUM ||
                item->configuration & CHECK_SHA1SUM ||
                item->configuration & CHECK_SHA256SUM ) ) {
            if (OS_MD5_SHA1_SHA256_File(file,
                                        syscheck.prefilter_cmd,
                                        data->hash_md5,
                                        data->hash_sha1,
                                        data->hash_sha256,
                                        OS_BINARY,
                                        syscheck.file_max_size) < 0) {
                mdebug1(FIM_HASHES_FAIL, file);
                free_entry_data(data);
                return NULL;
        }
    }

    if (!(item->configuration & CHECK_MD5SUM)) {
        data->hash_md5[0] = '\0';
    }

    if (!(item->configuration & CHECK_SHA1SUM)) {
        data->hash_sha1[0] = '\0';
    }

    if (!(item->configuration & CHECK_SHA256SUM)) {
        data->hash_sha256[0] = '\0';
    }

    data->inode = item->statbuf.st_ino;
    data->dev = item->statbuf.st_dev;
    data->mode = item->mode;
    data->options = item->configuration;
    data->last_event = time(NULL);
    data->scanned = 1;
    // Set file entry type, registry or file
    // SQLite Development
    data->entry_type = FIM_TYPE_FILE;
    fim_get_checksum(data);

    return data;
}

void init_fim_data_entry(fim_entry_data *data) {
    data->size = 0;
    data->perm = NULL;
    data->attributes = NULL;
    data->uid = NULL;
    data->gid = NULL;
    data->user_name = NULL;
    data->group_name = NULL;
    data->mtime = 0;
    data->inode = 0;
    data->hash_md5[0] = '\0';
    data->hash_sha1[0] = '\0';
    data->hash_sha256[0] = '\0';
}

void fim_get_checksum (fim_entry_data * data) {
    char *checksum = NULL;
    int size;

    size = snprintf(0,
            0,
            "%d:%s:%s:%s:%s:%s:%s:%u:%lu:%s:%s:%s",
            data->size,
            data->perm ? data->perm : "",
            data->attributes ? data->attributes : "",
            data->uid ? data->uid : "",
            data->gid ? data->gid : "",
            data->user_name ? data->user_name : "",
            data->group_name ? data->group_name : "",
            data->mtime,
            data->inode,
            data->hash_md5,
            data->hash_sha1,
            data->hash_sha256);

    os_calloc(size + 1, sizeof(char), checksum);
    snprintf(checksum,
            size + 1,
            "%d:%s:%s:%s:%s:%s:%s:%u:%lu:%s:%s:%s",
            data->size,
            data->perm ? data->perm : "",
            data->attributes ? data->attributes : "",
            data->uid ? data->uid : "",
            data->gid ? data->gid : "",
            data->user_name ? data->user_name : "",
            data->group_name ? data->group_name : "",
            data->mtime,
            data->inode,
            data->hash_md5,
            data->hash_sha1,
            data->hash_sha256);

    OS_SHA1_Str(checksum, -1, data->checksum);
    free(checksum);
}

void check_deleted_files() {
    fim_tmp_file *file = NULL;

    w_mutex_lock(&syscheck.fim_entry_mutex);

    if (fim_db_get_not_scanned(syscheck.database, &file, syscheck.database_store) != FIMDB_OK) {
        merror(FIM_DB_ERROR_RM_NOT_SCANNED);
    }

    w_mutex_unlock(&syscheck.fim_entry_mutex);

    if (file && file->elements) {
        fim_db_delete_not_scanned(syscheck.database, file, &syscheck.fim_entry_mutex, syscheck.database_store);
    }

    w_mutex_lock(&syscheck.fim_entry_mutex);
    fim_db_set_all_unscanned(syscheck.database);
    w_mutex_unlock(&syscheck.fim_entry_mutex);
}


cJSON * fim_json_event(char * file_name, fim_entry_data * old_data, fim_entry_data * new_data, int pos, unsigned int type, fim_event_mode mode, whodata_evt * w_evt) {
    cJSON * changed_attributes = NULL;

    if (old_data != NULL) {
        changed_attributes = fim_json_compare_attrs(old_data, new_data);

        // If no such changes, do not send event.

        if (cJSON_GetArraySize(changed_attributes) == 0) {
            cJSON_Delete(changed_attributes);
            return NULL;
        }
    }

    cJSON * json_event = cJSON_CreateObject();
    cJSON_AddStringToObject(json_event, "type", "event");

    cJSON * data = cJSON_CreateObject();
    cJSON_AddItemToObject(json_event, "data", data);

    cJSON_AddStringToObject(data, "path", file_name);
    cJSON_AddStringToObject(data, "mode", FIM_EVENT_MODE[mode]);
    cJSON_AddStringToObject(data, "type", FIM_EVENT_TYPE[type]);
    cJSON_AddNumberToObject(data, "timestamp", new_data->last_event);

    cJSON_AddItemToObject(data, "attributes", fim_attributes_json(new_data));

    if (old_data) {
        cJSON_AddItemToObject(data, "changed_attributes", changed_attributes);
        cJSON_AddItemToObject(data, "old_attributes", fim_attributes_json(old_data));
    }

    char * tags = NULL;
    if (new_data->entry_type == FIM_TYPE_FILE) {
        if (w_evt) {
            cJSON_AddItemToObject(data, "audit", fim_audit_json(w_evt));
        }

        tags = syscheck.tag[pos];

        if (syscheck.opts[pos] & CHECK_SEECHANGES && type != 1) {
            char * diff = seechanges_addfile(file_name);

            if (diff != NULL) {
                cJSON_AddStringToObject(data, "content_changes", diff);
                os_free(diff);
            }
        }
    }
#ifdef WIN32
    else {
        tags = syscheck.registry[pos].tag;
    }
#endif

    if (tags != NULL) {
        cJSON_AddStringToObject(data, "tags", tags);
    }

    return json_event;
}

// Create file attribute set JSON from a FIM entry structure

cJSON * fim_attributes_json(const fim_entry_data * data) {
    cJSON * attributes = cJSON_CreateObject();

    // TODO: Read structure.
    // SQLite Development
    cJSON_AddStringToObject(attributes, "type", FIM_ENTRY_TYPE[data->entry_type]);

    if (data->options & CHECK_SIZE) {
        cJSON_AddNumberToObject(attributes, "size", data->size);
    }

    if (data->options & CHECK_PERM) {
        cJSON_AddStringToObject(attributes, "perm", data->perm);
    }

    if (data->options & CHECK_OWNER) {
        cJSON_AddStringToObject(attributes, "uid", data->uid);
    }

    if (data->options & CHECK_GROUP) {
        cJSON_AddStringToObject(attributes, "gid", data->gid);
    }

    if (data->user_name) {
        cJSON_AddStringToObject(attributes, "user_name", data->user_name);
    }

    if (data->group_name) {
        cJSON_AddStringToObject(attributes, "group_name", data->group_name);
    }

    if (data->options & CHECK_INODE) {
        cJSON_AddNumberToObject(attributes, "inode", data->inode);
    }

    if (data->options & CHECK_MTIME) {
        cJSON_AddNumberToObject(attributes, "mtime", data->mtime);
    }

    if (data->options & CHECK_MD5SUM) {
        cJSON_AddStringToObject(attributes, "hash_md5", data->hash_md5);
    }

    if (data->options & CHECK_SHA1SUM) {
        cJSON_AddStringToObject(attributes, "hash_sha1", data->hash_sha1);
    }

    if (data->options & CHECK_SHA256SUM) {
        cJSON_AddStringToObject(attributes, "hash_sha256", data->hash_sha256);
    }

#ifdef WIN32
    if (data->options & CHECK_ATTRS) {
        cJSON_AddStringToObject(attributes, "attributes", data->attributes);
    }
#endif

    if (*data->checksum) {
        cJSON_AddStringToObject(attributes, "checksum", data->checksum);
    }

    return attributes;
}

// Create file entry JSON from a FIM entry structure

cJSON * fim_entry_json(const char * path, fim_entry_data * data) {
    assert(data != NULL);
    assert(path != NULL);

    cJSON * root = cJSON_CreateObject();

    cJSON_AddStringToObject(root, "path", path);
    cJSON_AddNumberToObject(root, "timestamp", data->last_event);

    cJSON * attributes = fim_attributes_json(data);
    cJSON_AddItemToObject(root, "attributes", attributes);

    return root;
}

// Create file attribute comparison JSON object

cJSON * fim_json_compare_attrs(const fim_entry_data * old_data, const fim_entry_data * new_data) {
    cJSON * changed_attributes = cJSON_CreateArray();

    if ( (old_data->options & CHECK_SIZE) && (old_data->size != new_data->size) ) {
        cJSON_AddItemToArray(changed_attributes, cJSON_CreateString("size"));
    }

    if ( (old_data->options & CHECK_PERM) && strcmp(old_data->perm, new_data->perm) != 0 ) {
        cJSON_AddItemToArray(changed_attributes, cJSON_CreateString("permission"));
    }

#ifdef WIN32
    if ( (old_data->options & CHECK_ATTRS) && strcmp(old_data->attributes, new_data->attributes) != 0 ) {
        cJSON_AddItemToArray(changed_attributes, cJSON_CreateString("attributes"));
    }
#endif

    if (old_data->options & CHECK_OWNER) {
        if (old_data->uid && new_data->uid && strcmp(old_data->uid, new_data->uid) != 0) {
            cJSON_AddItemToArray(changed_attributes, cJSON_CreateString("uid"));
        }

        if (old_data->user_name && new_data->user_name && strcmp(old_data->user_name, new_data->user_name) != 0) {
            cJSON_AddItemToArray(changed_attributes, cJSON_CreateString("user_name"));
        }
    }

    if (old_data->options & CHECK_GROUP) {
        if (old_data->gid && new_data->gid && strcmp(old_data->gid, new_data->gid) != 0) {
            cJSON_AddItemToArray(changed_attributes, cJSON_CreateString("gid"));
        }

        if (old_data->group_name && new_data->group_name && strcmp(old_data->group_name, new_data->group_name) != 0) {
            cJSON_AddItemToArray(changed_attributes, cJSON_CreateString("group_name"));
        }
    }

    if ( (old_data->options & CHECK_MTIME) && (old_data->mtime != new_data->mtime) ) {
        cJSON_AddItemToArray(changed_attributes, cJSON_CreateString("mtime"));
    }

#ifndef WIN32
    if ( (old_data->options & CHECK_INODE) && (old_data->inode != new_data->inode) ) {
        cJSON_AddItemToArray(changed_attributes, cJSON_CreateString("inode"));
    }
#endif

    if ( (old_data->options & CHECK_MD5SUM) && (strcmp(old_data->hash_md5, new_data->hash_md5) != 0) ) {
        cJSON_AddItemToArray(changed_attributes, cJSON_CreateString("md5"));
    }

    if ( (old_data->options & CHECK_SHA1SUM) && (strcmp(old_data->hash_sha1, new_data->hash_sha1) != 0) ) {
        cJSON_AddItemToArray(changed_attributes, cJSON_CreateString("sha1"));
    }

    if ( (old_data->options & CHECK_SHA256SUM) && (strcmp(old_data->hash_sha256, new_data->hash_sha256) != 0) ) {
        cJSON_AddItemToArray(changed_attributes, cJSON_CreateString("sha256"));
    }

    return changed_attributes;
}

// Create file audit data JSON object

cJSON * fim_audit_json(const whodata_evt * w_evt) {
    cJSON * fim_audit = cJSON_CreateObject();

    cJSON_AddStringToObject(fim_audit, "path", w_evt->path);
    cJSON_AddStringToObject(fim_audit, "user_id", w_evt->user_id);
    cJSON_AddStringToObject(fim_audit, "user_name", w_evt->user_name);
    cJSON_AddStringToObject(fim_audit, "process_name", w_evt->process_name);
    cJSON_AddNumberToObject(fim_audit, "process_id", w_evt->process_id);
#ifndef WIN32
    cJSON_AddStringToObject(fim_audit, "group_id", w_evt->group_id);
    cJSON_AddStringToObject(fim_audit, "group_name", w_evt->group_name);
    cJSON_AddStringToObject(fim_audit, "audit_uid", w_evt->audit_uid);
    cJSON_AddStringToObject(fim_audit, "audit_name", w_evt->audit_name);
    cJSON_AddStringToObject(fim_audit, "effective_uid", w_evt->effective_uid);
    cJSON_AddStringToObject(fim_audit, "effective_name", w_evt->effective_name);
    cJSON_AddNumberToObject(fim_audit, "ppid", w_evt->ppid);
#endif

    return fim_audit;
}


// Create scan info JSON event

cJSON * fim_scan_info_json(fim_scan_event event, long timestamp) {
    cJSON * root = cJSON_CreateObject();
    cJSON * data = cJSON_CreateObject();

    cJSON_AddStringToObject(root, "type", event == FIM_SCAN_START ? "scan_start" : "scan_end");
    cJSON_AddItemToObject(root, "data", data);
    cJSON_AddNumberToObject(data, "timestamp", timestamp);

    return root;
}

int fim_check_ignore (const char *file_name) {
    // Check if the file should be ignored
    if (syscheck.ignore) {
        int i = 0;
        while (syscheck.ignore[i] != NULL) {
            if (strncasecmp(syscheck.ignore[i], file_name, strlen(syscheck.ignore[i])) == 0) {
                mdebug2(FIM_IGNORE_ENTRY, "file", file_name, syscheck.ignore[i]);
                return 1;
            }
            i++;
        }
    }

    // Check in the regex entry
    if (syscheck.ignore_regex) {
        int i = 0;
        while (syscheck.ignore_regex[i] != NULL) {
            if (OSMatch_Execute(file_name, strlen(file_name), syscheck.ignore_regex[i])) {
                mdebug2(FIM_IGNORE_SREGEX, "file", file_name, syscheck.ignore_regex[i]->raw);
                return 1;
            }
            i++;
        }
    }

    return 0;
}


int fim_check_restrict (const char *file_name, OSMatch *restriction) {
    if (file_name == NULL) {
        merror(NULL_ERROR);
        return 1;
    }

    // Restrict file types
    if (restriction) {
        if (!OSMatch_Execute(file_name, strlen(file_name), restriction)) {
            mdebug2(FIM_FILE_IGNORE_RESTRICT, file_name, restriction->raw);
            return 1;
        }
    }

    return 0;
}


void free_entry_data(fim_entry_data * data) {
    if (!data) {
        return;
    }
    if (data->perm) {
        os_free(data->perm);
    }
    if (data->attributes) {
        os_free(data->attributes);
    }
    if (data->uid) {
        os_free(data->uid);
    }
    if (data->gid) {
        os_free(data->gid);
    }
    if (data->user_name) {
        os_free(data->user_name);
    }
    if (data->group_name) {
        os_free(data->group_name);
    }

    os_free(data);
}


void free_entry(fim_entry * entry) {
    if (entry) {
        os_free(entry->path);
        free_entry_data(entry->data);
        free(entry);
    }
}


void free_inode_data(fim_inode_data **data) {
    int i;

    if (*data == NULL) {
        return;
    }

    for (i = 0; i < (*data)->items; i++) {
        os_free((*data)->paths[i]);
    }
    os_free((*data)->paths);
    os_free(*data);
}

// LCOV_EXCL_START
void fim_print_info(struct timespec start, struct timespec end, clock_t cputime_start) {
    mdebug1(FIM_RUNNING_SCAN,
            time_diff(&start, &end),
            (double)(clock() - cputime_start) / CLOCKS_PER_SEC);

#ifdef WIN32
    mdebug1(FIM_ENTRIES_INFO, fim_db_get_count_entry_path(syscheck.database));
#else
    unsigned inode_items = 0;
    unsigned inode_paths = 0;

    inode_items = fim_db_get_count_entry_data(syscheck.database);
    inode_paths = fim_db_get_count_entry_path(syscheck.database);

    mdebug1(FIM_INODES_INFO, inode_items, inode_paths);
#endif

    return;
}
// LCOV_EXCL_STOP<|MERGE_RESOLUTION|>--- conflicted
+++ resolved
@@ -319,15 +319,6 @@
 }
 
 
-<<<<<<< HEAD
-// LCOV_EXCL_START
-void fim_realtime_event(char *file) {
-    fim_audit_inode_event(file, FIM_REALTIME, NULL);
-}
-
-void fim_whodata_event(whodata_evt * w_evt) {
-    fim_audit_inode_event(w_evt->path, FIM_WHODATA, w_evt);
-=======
 void fim_realtime_event(char *file, fim_element *item) {
 
     struct stat file_stat;
@@ -348,7 +339,6 @@
     }
 }
 
-// LCOV_EXCL_START
 void fim_whodata_event(whodata_evt * w_evt, fim_element *item) {
 
     struct stat file_stat;
@@ -367,10 +357,7 @@
     else {
         fim_process_missing_entry(w_evt->path, FIM_WHODATA, w_evt, item);
     }
->>>>>>> a1e4d7c7
-}
-
-// LCOV_EXCL_STOP
+}
 
 
 void fim_process_missing_entry(char * pathname, fim_event_mode mode, whodata_evt * w_evt, fim_element *item) {
