#!/usr/bin/env python
# Copyright (C) 2015-2019, Wazuh Inc.
# Created by Wazuh, Inc. <info@wazuh.com>.
# This program is free software; you can redistribute it and/or modify it under the terms of GPLv2


import os
from sqlite3 import connect
from unittest.mock import patch

import pytest
from wazuh import common
from os.path import join
from wazuh import exception
from wazuh.ossec_queue import OssecQueue

with patch('wazuh.common.ossec_uid'):
    with patch('wazuh.common.ossec_gid'):
<<<<<<< HEAD
        from wazuh.syscheck import run, clear, last_scan, files
        from wazuh.exception import WazuhException
=======
        from wazuh.syscheck import last_scan, run, clear, files
>>>>>>> 91c2bd78

test_data_path = os.path.join(os.path.dirname(os.path.realpath(__file__)), 'data')


def get_random_status():
    return {'status': 'random'}


@pytest.mark.parametrize('agent_id', [
    '000',
    '001',
    '002',
    '003'
])
def test_syscheck_run(agent_id):
    result = run(agent_id=agent_id)
    assert isinstance(result, str)


def test_syscheck_run_all():
    result = run(all_agents=True)
    assert isinstance(result, str)


@patch('wazuh.syscheck.Agent.get_basic_information', side_effect=get_random_status)
def test_syscheck_run_status(mocked_status):
    with pytest.raises(WazuhException, match='.* 1604 .*'):
        run(agent_id='001')


@pytest.mark.parametrize('agent_id', [
    '000',
    '001',
    '002',
    '003'
])
def test_syscheck_clear(agent_id):
    result = clear(agent_id=agent_id)
    assert isinstance(result, str)


def test_syscheck_clear_all():
    result = clear(all_agents=True)
    assert isinstance(result, str)


@pytest.mark.parametrize('agent_id', [
    '000',
    '001',
    '002',
    '003'
])
def test_syscheck_last_scan(agent_id):
    result = last_scan(agent_id)
    assert isinstance(result, dict)


@pytest.mark.parametrize('agent_id', [
    '000',
    '001',
    '002',
    '003'
])
def test_syscheck_files(agent_id):
    result = files(agent_id=agent_id)
    assert isinstance(result, dict)


def get_fake_syscheck_db(sql_file):

    def create_memory_db(*args, **kwargs):
        syscheck_db = connect(':memory:')
        cur = syscheck_db.cursor()
        with open(os.path.join(test_data_path, sql_file)) as f:
            cur.executescript(f.read())

        return syscheck_db

    return create_memory_db


@pytest.mark.parametrize('agent_id, version', [
    ('001', {'version': 'Wazuh v3.5.0'}),
    ('002', {'version': 'Wazuh v3.6.2'}),
    ('003', {'version': 'Wazuh v3.7.1'}),
    ('004', {'version': 'Wazuh v3.8.2'}),
    ('005', {'version': 'Wazuh v3.9.1'}),
    ('006', {'version': 'Wazuh v3.10.0'})
])
@patch('sqlite3.connect', side_effect=get_fake_syscheck_db('schema_syscheck_test.sql'))
@patch("wazuh.database.isfile", return_value=True)
@patch("wazuh.agent.Agent._load_info_from_agent_db", return_value=[{ 'end_scan': '', 'start_scan': ''}])
def test_last_scan(wazuh_conn_mock, connec_mock, db_mock, version, agent_id):
    """
    Test last_scan function
    """
    with patch('wazuh.syscheck.Agent.get_basic_information', return_value=version):
        with patch("wazuh.syscheck.glob", return_value=[join(common.database_path_agents, agent_id)+".db"]):
            result = last_scan(agent_id)

            assert isinstance(result, dict)
            assert set(result.keys()) == {'start', 'end'}


@patch("wazuh.agent.Agent.get_basic_information", side_effect=KeyError)
def test_failed_last_scan_key_error_agent_version(info_mock):
    """
    Test last_scan function when a ErrorKey appears
    """
    result = last_scan('001')

    assert isinstance(result, dict)
    assert set(result.keys()) == {'start', 'end'}


@patch("wazuh.syscheck.Agent.get_basic_information", return_value={'version': 'Wazuh v3.5.0'})
@patch("wazuh.syscheck.glob", return_value=None)
def test_failed_last_scan_not_agent_db(glob_mock, info_mock):
    """
    Test failed last_scan function when agent don't exist
    """
    with pytest.raises(exception.WazuhException, match=".* 1600 .*"):
        last_scan('001')


@pytest.mark.parametrize('agent_id, all_agents', [
    ('000', False),
    (None, True),
    ('001', False)
])
@patch("builtins.open")
@patch("wazuh.ossec_queue.OssecQueue._connect")
@patch("wazuh.syscheck.OssecQueue.send_msg_to_agent", return_value='Test message')
@patch("wazuh.ossec_queue.OssecQueue.close")
@patch("wazuh.agent.Agent.get_basic_information", return_value={'status': 'active'})
def test_run(mock_info, mock_close, mock_send_msg, mock_ossec_queue, mock_open, agent_id, all_agents):
    """
    Test run function
    """
    result = run(agent_id, all_agents)

    assert isinstance(result, str)


@patch("builtins.open", side_effect=Exception)
def test_failed_run_exception_open(mock_open):
    """
    Test failed run function when an Exception appears when opening a file
    """
    with pytest.raises(exception.WazuhException, match=".* 1601 .*"):
        run('000')


@patch("wazuh.syscheck.Agent.get_basic_information")
def test_failed_run_agent_not_status(mock_info):
    """
    Test failed run function when an agent have status diferent to Active
    """
    with pytest.raises(exception.WazuhException, match=".* 1604 .*"):
        run('001')


@pytest.mark.parametrize('agent_id, all_agents', [
    ('001', False),
    (None, True)
])
@patch("wazuh.syscheck.WazuhDBConnection")
@patch("wazuh.syscheck.Agent.get_basic_information")
@patch("wazuh.syscheck.Agent.get_agents_overview", return_value={'items':[{'id':'001'},{'id':'002'},{'id':'003'}]})
def test_clear(mock_all_agents, mock_info, mock_wbd_conn, agent_id, all_agents):
    """
    Test clear function
    """
    result = clear(agent_id, all_agents)

    assert isinstance(result, str)


@pytest.mark.parametrize('select, filters', [
    (None, {}),
    ({'fields':['file']}, {}),
    (None, {'hash':'md5'})
])
def test_files(select, filters):
    """
    Test files function
    """
    with patch("wazuh.syscheck.Agent._load_info_from_agent_db", return_value=[[{'date':0, 'mtime':0}],1]):
        result = files(select=select, filters=filters)

        assert isinstance(result, dict)
        assert set(result.keys()) == {'totalItems', 'items'}


def test_failed_files():
    """
    Test failed files function when select field isn't valid
    """
    with pytest.raises(exception.WazuhException, match=".* 1724 .*"):
        files(select={'fields':['bad_select']})<|MERGE_RESOLUTION|>--- conflicted
+++ resolved
@@ -9,19 +9,15 @@
 from unittest.mock import patch
 
 import pytest
-from wazuh import common
 from os.path import join
-from wazuh import exception
-from wazuh.ossec_queue import OssecQueue
+
 
 with patch('wazuh.common.ossec_uid'):
     with patch('wazuh.common.ossec_gid'):
-<<<<<<< HEAD
         from wazuh.syscheck import run, clear, last_scan, files
         from wazuh.exception import WazuhException
-=======
-        from wazuh.syscheck import last_scan, run, clear, files
->>>>>>> 91c2bd78
+        from wazuh import exception
+        from wazuh import common
 
 test_data_path = os.path.join(os.path.dirname(os.path.realpath(__file__)), 'data')
 
