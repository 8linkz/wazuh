/*
 * SQL Schema SCA tests
 * Copyright (C) 2015, Wazuh Inc.
 * March 21, 2019.
 * This program is a free software, you can redistribute it
 * and/or modify it under the terms of GPLv2.
 */

CREATE TABLE IF NOT EXISTS sys_osinfo (
    scan_id INTEGER,
    scan_time TEXT,
    hostname TEXT,
    architecture TEXT,
    os_name TEXT,
    os_version TEXT,
    os_codename TEXT,
    os_major TEXT,
    os_minor TEXT,
    os_build TEXT,
    os_platform TEXT,
    sysname TEXT,
    release TEXT,
    version TEXT,
    os_release TEXT,
    os_display_version TEXT,
    PRIMARY KEY (scan_id, os_name)
);

CREATE TABLE IF NOT EXISTS sys_hwinfo (
    scan_id INTEGER,
    scan_time TEXT,
    board_serial TEXT,
    cpu_name TEXT,
    cpu_cores INTEGER CHECK (cpu_cores > 0),
    cpu_mhz REAL CHECK (cpu_mhz > 0),
    ram_total INTEGER CHECK (ram_total > 0),
    ram_free INTEGER CHECK (ram_free > 0),
    ram_usage INTEGER CHECK (ram_usage >= 0 AND ram_usage <= 100),
    PRIMARY KEY (scan_id, board_serial)
);

CREATE TABLE IF NOT EXISTS sys_programs (
    scan_id INTEGER,
    scan_time TEXT,
<<<<<<< HEAD
    format TEXT NOT NULL CHECK (format IN ('deb', 'rpm', 'win', 'pkg', 'apk', 'macports')),
=======
    format TEXT,
>>>>>>> 92e8c05b
    name TEXT,
    priority TEXT,
    section TEXT,
    size INTEGER CHECK (size >= 0),
    vendor TEXT,
    install_time TEXT,
    version TEXT,
    architecture TEXT,
    multiarch TEXT,
    source TEXT,
    description TEXT,
    location TEXT,
    triaged INTEGER(1),
    PRIMARY KEY (scan_id, name, version, architecture, format, location)
);

CREATE TABLE IF NOT EXISTS sys_processes (
    scan_id INTEGER,
    scan_time TEXT,
    pid TEXT,
    name TEXT,
    state TEXT,
    ppid INTEGER,
    utime INTEGER,
    stime INTEGER,
    cmd TEXT,
    argvs TEXT,
    euser TEXT,
    ruser TEXT,
    suser TEXT,
    egroup TEXT,
    rgroup TEXT,
    sgroup TEXT,
    fgroup TEXT,
    priority INTEGER,
    nice INTEGER,
    size INTEGER,
    vm_size INTEGER,
    resident INTEGER,
    share INTEGER,
    start_time INTEGER,
    pgrp INTEGER,
    session INTEGER,
    nlwp INTEGER,
    tgid INTEGER,
    tty INTEGER,
    processor INTEGER,
    PRIMARY KEY (scan_id, pid)
);

CREATE INDEX IF NOT EXISTS processes_id ON sys_processes (scan_id);

CREATE INDEX IF NOT EXISTS programs_id ON sys_programs (scan_id);

CREATE TABLE IF NOT EXISTS sys_ports (
    scan_id INTEGER,
    scan_time TEXT,
    protocol TEXT,
    local_ip TEXT,
    local_port INTEGER CHECK (local_port >= 0),
    remote_ip TEXT,
    remote_port INTEGER CHECK (remote_port >= 0),
    tx_queue INTEGER,
    rx_queue INTEGER,
    inode INTEGER,
    state TEXT,
    PID INTEGER,
    process TEXT
);

CREATE INDEX IF NOT EXISTS ports_id ON sys_ports (scan_id);

CREATE TABLE IF NOT EXISTS sys_netiface (
    scan_id INTEGER,
    scan_time TEXT,
    name TEXT,
    adapter TEXT,
    type TEXT,
    state TEXT,
    mtu INTEGER CHECK (mtu > 0),
    mac TEXT,
    tx_packets INTEGER,
    rx_packets INTEGER,
    tx_bytes INTEGER,
    rx_bytes INTEGER,
    tx_errors INTEGER,
    rx_errors INTEGER,
    tx_dropped INTEGER,
    rx_dropped INTEGER,
    PRIMARY KEY (scan_id, name)
);

CREATE INDEX IF NOT EXISTS netiface_id ON sys_netiface (scan_id);

CREATE TABLE IF NOT EXISTS sys_netproto (
    scan_id INTEGER REFERENCES sys_netiface (scan_id),
    iface TEXT REFERENCES sys_netiface (name),
    type TEXT,
    gateway TEXT,
    dhcp TEXT NOT NULL CHECK (dhcp IN ('enabled', 'disabled', 'unknown', 'BOOTP')) DEFAULT 'unknown',
    metric INTEGER,
    PRIMARY KEY (scan_id, iface, type)
);

CREATE INDEX IF NOT EXISTS netproto_id ON sys_netproto (scan_id);


CREATE TABLE IF NOT EXISTS sys_netaddr (
    scan_id INTEGER REFERENCES sys_netproto (scan_id),
    iface TEXT REFERENCES sys_netproto (iface),
    proto TEXT REFERENCES sys_netproto (type),
    address TEXT,
    netmask TEXT,
    broadcast TEXT,
    PRIMARY KEY (scan_id, iface, proto, address)
);

CREATE INDEX IF NOT EXISTS netaddr_id ON sys_netaddr (scan_id);

CREATE TABLE IF NOT EXISTS sys_hotfixes (
    scan_id INTEGER,
    scan_time TEXT,
    hotfix TEXT,
    PRIMARY KEY (scan_id)
);

CREATE INDEX IF NOT EXISTS hotfixes_id ON sys_hotfixes (scan_id);


INSERT INTO sys_osinfo VALUES (2011369005, '2019/03/21 10:25:00', 'master', 'x86_64', 'Ubuntu',
                               '18.04.2 LTS (Bionic Beaver)', 'Bionic Beaver', '18', '04', null, 'ubuntu', 'Linux',
                               '4.15.0-46-generic', '#49-Ubuntu SMP Wed Feb 6 09:33:07 UTC 2019', 'Ubuntu 20.04', null);

INSERT INTO sys_osinfo VALUES (2011369001, '2019/03/21 10:25:00', 'agent', 'x86_64', 'Centos',
                               '18.04.2 LTS (Bionic Beaver)', 'Bionic Beaver', '18', '04', null, 'Centos', 'Linux',
                               '4.15.0-46-generic', '#49-Ubuntu SMP Wed Feb 6 09:33:07 UTC 2019', 'Debian 10', null);

INSERT INTO sys_hwinfo VALUES (2089525312, '2019/03/21 11:25:00', '0', 'Intel(R) Core(TM) i7-8550U CPU @ 1.80GHz', 2,
                               1992.001, 492832, 64032, 88);

INSERT INTO sys_programs VALUES (95033803, '2019/03/21 13:25:00', 'deb', 'wazuh-manager', 'extra', 'admin', 320462,
                                 'Wazuh, Inc <info@wazuh.com>', null, '3.9.0-1', 'amd64', null, null,
                                 'Wazuh helps you to gain security visibility into your infrastructure by monitoring hosts at an operating system and application level. It provides the following capabilities: log analysis, file integrity monitoring, intrusions detection and policy and compliance monitoring',
                                 null, 0);
INSERT INTO sys_programs VALUES (95033803, '2019/03/21 13:25:00', 'deb', 'curl', 'optional', 'web', 386,
                                 'Ubuntu Developers <ubuntu-devel-discuss@lists.ubuntu.com>', null, '7.58.0-2ubuntu3.6',
                                 'amd64', 'foreign', null, 'command line tool for transferring data with URL syntax',
                                 null, 0);
INSERT INTO sys_programs VALUES (95033803, '2019/03/21 13:25:00', 'deb', 'libpcre3', 'required', 'libs', 665,
                                 'Ubuntu Developers <ubuntu-devel-discuss@lists.ubuntu.com>', null, '2:8.39-9', 'amd64',
                                 'same', 'pcre3', 'Old Perl 5 Compatible Regular Expression Library - runtime files',
                                 null, 0);
INSERT INTO sys_programs VALUES (1554688024, '2019/03/21 14:18:35', 'deb', 'libnewt0.52', 'important', 'libs', 188,
                                 'Ubuntu Developers <ubuntu-devel-discuss@lists.ubuntu.com>', null, '0.52.20-1ubuntu1',
                                 'amd64', 'same', 'newt', 'Not Eriks Windowing Toolkit - text mode windowing with slang',
                                 null, 0);

INSERT INTO sys_processes VALUES (1794805470, '2019/03/21 13:25:06', 8012, 'python3', 'S', 1, 850, 111,
                                  '/var/ossec/framework/python/bin/python3', '/var/ossec/framework/scripts/wazuh_clusterd.py',
                                  'ossec', 'ossec', 'ossec', 'ossec', 'ossec', 'ossec', 'ossec', 20, 0, 30264, 121056,
                                  5621, 1211, 15073, 8011, 8011, 1, 8012, 0, 0);
INSERT INTO sys_processes VALUES (1794805470, '2019/03/21 13:25:06', 1, 'systemd', 'S', 0, 146, 744, '/sbin/init', null,
                                  'root', 'root', 'root', 'root', 'root', 'root', 'root', 20, 0, 56348, 225392, 1968,
                                  1348, 6, 1, 1, 1, 1, 0, 1);
INSERT INTO sys_processes VALUES (1794805470, '2019/03/21 13:25:06', 12, 'cpuhp/0', 'S', 2, 0, 0, null, null, 'root',
                                  'root', 'root', 'root', 'root', 'root', 'root', 20, 0, 0, 0, 0, 0, 8, 0, 0, 1, 12, 0,
                                  0);
INSERT INTO sys_processes VALUES (1521105854, '2019/03/21 14:18:43', 12159, 'sftp-server', 'S', 12056, 0, 0,
                                  '/usr/lib/openssh/sftp-server', null, 'vagrant', 'vagrant', 'vagrant', 'vagrant',
                                  'vagrant', 'vagrant', 'vagrant', 20, 0, 3265, 13060, 498, 467, 1361072, 12159, 12159,
                                  1, 12159, 0, 1);

INSERT INTO sys_ports VALUES (1662320195, '2019/03/21 14:18:43', 'tcp', '0.0.0.0', 22, '0.0.0.0', 0, 0, 0, 18662,
                              'listening', null, null);
INSERT INTO sys_ports VALUES (1662320195, '2019/03/21 14:18:43', 'tcp', '10.0.2.15', 22, '10.0.2.2', 63954, 0, 0,
                              118343, 'established', null, null);
INSERT INTO sys_ports VALUES (1662320195, '2019/03/21 14:18:43', 'udp', '127.0.0.53', 53, '0.0.0.0', 0, 0, 0, 277490,
                              null, null, null);
INSERT INTO sys_ports VALUES (1662320195, '2019/03/21 14:18:43', 'tcp6', '::', 22, '::', 0, 0, 0, 18664, 'listening',
                              null, null);

INSERT INTO sys_netiface VALUES (1068672241, '2019/03/21 14:18:35', 'enp0s3', null, 'ethernet', 'up', 1500,
                                 '02:27:c3:d8:5a:c8', 33402, 95186, 3960190, 85014393, 0, 0, 0, 0);
INSERT INTO sys_netiface VALUES (1068672241, '2019/03/21 14:18:35', 'enp0s8', null, 'ethernet', 'up', 1500,
                                 '08:00:27:52:24:b6', 626, 21, 209292, 1932, 0, 0, 0, 0);

INSERT INTO sys_netproto VALUES (1068672241, 'enp0s3', 'ipv4', '10.0.2.2', 'enabled', 100);
INSERT INTO sys_netproto VALUES (1068672241, 'enp0s3', 'ipv6', null, 'enabled', null);
INSERT INTO sys_netproto VALUES (1068672241, 'enp0s8', 'ipv4', 'unknown', 'enabled', null);
INSERT INTO sys_netproto VALUES (1068672241, 'enp0s8', 'ipv6', null, 'enabled', null);

INSERT INTO sys_netaddr VALUES (1068672241, 'enp0s3', 'ipv4', '10.0.2.15', '255.255.255.0', '10.0.2.255');
INSERT INTO sys_netaddr VALUES (1068672241, 'enp0s3', 'ipv6', 'fe80::27:c3ff:fed8:5ac8', 'ffff:ffff:ffff:ffff::', null);
INSERT INTO sys_netaddr VALUES (1068672241, 'enp0s8', 'ipv4', '172.17.0.100', '255.255.255.0', '172.17.0.255');
INSERT INTO sys_netaddr VALUES (1068672241, 'enp0s8', 'ipv6', 'fe80::a00:27ff:fe52:24b6', 'ffff:ffff:ffff:ffff::', null);

INSERT INTO sys_hotfixes VALUES (1068372250, '2019/03/21 14:18:35', 'Hotfix mocked');
<|MERGE_RESOLUTION|>--- conflicted
+++ resolved
@@ -1,246 +1,242 @@
-/*
- * SQL Schema SCA tests
- * Copyright (C) 2015, Wazuh Inc.
- * March 21, 2019.
- * This program is a free software, you can redistribute it
- * and/or modify it under the terms of GPLv2.
- */
-
-CREATE TABLE IF NOT EXISTS sys_osinfo (
-    scan_id INTEGER,
-    scan_time TEXT,
-    hostname TEXT,
-    architecture TEXT,
-    os_name TEXT,
-    os_version TEXT,
-    os_codename TEXT,
-    os_major TEXT,
-    os_minor TEXT,
-    os_build TEXT,
-    os_platform TEXT,
-    sysname TEXT,
-    release TEXT,
-    version TEXT,
-    os_release TEXT,
-    os_display_version TEXT,
-    PRIMARY KEY (scan_id, os_name)
-);
-
-CREATE TABLE IF NOT EXISTS sys_hwinfo (
-    scan_id INTEGER,
-    scan_time TEXT,
-    board_serial TEXT,
-    cpu_name TEXT,
-    cpu_cores INTEGER CHECK (cpu_cores > 0),
-    cpu_mhz REAL CHECK (cpu_mhz > 0),
-    ram_total INTEGER CHECK (ram_total > 0),
-    ram_free INTEGER CHECK (ram_free > 0),
-    ram_usage INTEGER CHECK (ram_usage >= 0 AND ram_usage <= 100),
-    PRIMARY KEY (scan_id, board_serial)
-);
-
-CREATE TABLE IF NOT EXISTS sys_programs (
-    scan_id INTEGER,
-    scan_time TEXT,
-<<<<<<< HEAD
-    format TEXT NOT NULL CHECK (format IN ('deb', 'rpm', 'win', 'pkg', 'apk', 'macports')),
-=======
-    format TEXT,
->>>>>>> 92e8c05b
-    name TEXT,
-    priority TEXT,
-    section TEXT,
-    size INTEGER CHECK (size >= 0),
-    vendor TEXT,
-    install_time TEXT,
-    version TEXT,
-    architecture TEXT,
-    multiarch TEXT,
-    source TEXT,
-    description TEXT,
-    location TEXT,
-    triaged INTEGER(1),
-    PRIMARY KEY (scan_id, name, version, architecture, format, location)
-);
-
-CREATE TABLE IF NOT EXISTS sys_processes (
-    scan_id INTEGER,
-    scan_time TEXT,
-    pid TEXT,
-    name TEXT,
-    state TEXT,
-    ppid INTEGER,
-    utime INTEGER,
-    stime INTEGER,
-    cmd TEXT,
-    argvs TEXT,
-    euser TEXT,
-    ruser TEXT,
-    suser TEXT,
-    egroup TEXT,
-    rgroup TEXT,
-    sgroup TEXT,
-    fgroup TEXT,
-    priority INTEGER,
-    nice INTEGER,
-    size INTEGER,
-    vm_size INTEGER,
-    resident INTEGER,
-    share INTEGER,
-    start_time INTEGER,
-    pgrp INTEGER,
-    session INTEGER,
-    nlwp INTEGER,
-    tgid INTEGER,
-    tty INTEGER,
-    processor INTEGER,
-    PRIMARY KEY (scan_id, pid)
-);
-
-CREATE INDEX IF NOT EXISTS processes_id ON sys_processes (scan_id);
-
-CREATE INDEX IF NOT EXISTS programs_id ON sys_programs (scan_id);
-
-CREATE TABLE IF NOT EXISTS sys_ports (
-    scan_id INTEGER,
-    scan_time TEXT,
-    protocol TEXT,
-    local_ip TEXT,
-    local_port INTEGER CHECK (local_port >= 0),
-    remote_ip TEXT,
-    remote_port INTEGER CHECK (remote_port >= 0),
-    tx_queue INTEGER,
-    rx_queue INTEGER,
-    inode INTEGER,
-    state TEXT,
-    PID INTEGER,
-    process TEXT
-);
-
-CREATE INDEX IF NOT EXISTS ports_id ON sys_ports (scan_id);
-
-CREATE TABLE IF NOT EXISTS sys_netiface (
-    scan_id INTEGER,
-    scan_time TEXT,
-    name TEXT,
-    adapter TEXT,
-    type TEXT,
-    state TEXT,
-    mtu INTEGER CHECK (mtu > 0),
-    mac TEXT,
-    tx_packets INTEGER,
-    rx_packets INTEGER,
-    tx_bytes INTEGER,
-    rx_bytes INTEGER,
-    tx_errors INTEGER,
-    rx_errors INTEGER,
-    tx_dropped INTEGER,
-    rx_dropped INTEGER,
-    PRIMARY KEY (scan_id, name)
-);
-
-CREATE INDEX IF NOT EXISTS netiface_id ON sys_netiface (scan_id);
-
-CREATE TABLE IF NOT EXISTS sys_netproto (
-    scan_id INTEGER REFERENCES sys_netiface (scan_id),
-    iface TEXT REFERENCES sys_netiface (name),
-    type TEXT,
-    gateway TEXT,
-    dhcp TEXT NOT NULL CHECK (dhcp IN ('enabled', 'disabled', 'unknown', 'BOOTP')) DEFAULT 'unknown',
-    metric INTEGER,
-    PRIMARY KEY (scan_id, iface, type)
-);
-
-CREATE INDEX IF NOT EXISTS netproto_id ON sys_netproto (scan_id);
-
-
-CREATE TABLE IF NOT EXISTS sys_netaddr (
-    scan_id INTEGER REFERENCES sys_netproto (scan_id),
-    iface TEXT REFERENCES sys_netproto (iface),
-    proto TEXT REFERENCES sys_netproto (type),
-    address TEXT,
-    netmask TEXT,
-    broadcast TEXT,
-    PRIMARY KEY (scan_id, iface, proto, address)
-);
-
-CREATE INDEX IF NOT EXISTS netaddr_id ON sys_netaddr (scan_id);
-
-CREATE TABLE IF NOT EXISTS sys_hotfixes (
-    scan_id INTEGER,
-    scan_time TEXT,
-    hotfix TEXT,
-    PRIMARY KEY (scan_id)
-);
-
-CREATE INDEX IF NOT EXISTS hotfixes_id ON sys_hotfixes (scan_id);
-
-
-INSERT INTO sys_osinfo VALUES (2011369005, '2019/03/21 10:25:00', 'master', 'x86_64', 'Ubuntu',
-                               '18.04.2 LTS (Bionic Beaver)', 'Bionic Beaver', '18', '04', null, 'ubuntu', 'Linux',
-                               '4.15.0-46-generic', '#49-Ubuntu SMP Wed Feb 6 09:33:07 UTC 2019', 'Ubuntu 20.04', null);
-
-INSERT INTO sys_osinfo VALUES (2011369001, '2019/03/21 10:25:00', 'agent', 'x86_64', 'Centos',
-                               '18.04.2 LTS (Bionic Beaver)', 'Bionic Beaver', '18', '04', null, 'Centos', 'Linux',
-                               '4.15.0-46-generic', '#49-Ubuntu SMP Wed Feb 6 09:33:07 UTC 2019', 'Debian 10', null);
-
-INSERT INTO sys_hwinfo VALUES (2089525312, '2019/03/21 11:25:00', '0', 'Intel(R) Core(TM) i7-8550U CPU @ 1.80GHz', 2,
-                               1992.001, 492832, 64032, 88);
-
-INSERT INTO sys_programs VALUES (95033803, '2019/03/21 13:25:00', 'deb', 'wazuh-manager', 'extra', 'admin', 320462,
-                                 'Wazuh, Inc <info@wazuh.com>', null, '3.9.0-1', 'amd64', null, null,
-                                 'Wazuh helps you to gain security visibility into your infrastructure by monitoring hosts at an operating system and application level. It provides the following capabilities: log analysis, file integrity monitoring, intrusions detection and policy and compliance monitoring',
-                                 null, 0);
-INSERT INTO sys_programs VALUES (95033803, '2019/03/21 13:25:00', 'deb', 'curl', 'optional', 'web', 386,
-                                 'Ubuntu Developers <ubuntu-devel-discuss@lists.ubuntu.com>', null, '7.58.0-2ubuntu3.6',
-                                 'amd64', 'foreign', null, 'command line tool for transferring data with URL syntax',
-                                 null, 0);
-INSERT INTO sys_programs VALUES (95033803, '2019/03/21 13:25:00', 'deb', 'libpcre3', 'required', 'libs', 665,
-                                 'Ubuntu Developers <ubuntu-devel-discuss@lists.ubuntu.com>', null, '2:8.39-9', 'amd64',
-                                 'same', 'pcre3', 'Old Perl 5 Compatible Regular Expression Library - runtime files',
-                                 null, 0);
-INSERT INTO sys_programs VALUES (1554688024, '2019/03/21 14:18:35', 'deb', 'libnewt0.52', 'important', 'libs', 188,
-                                 'Ubuntu Developers <ubuntu-devel-discuss@lists.ubuntu.com>', null, '0.52.20-1ubuntu1',
-                                 'amd64', 'same', 'newt', 'Not Eriks Windowing Toolkit - text mode windowing with slang',
-                                 null, 0);
-
-INSERT INTO sys_processes VALUES (1794805470, '2019/03/21 13:25:06', 8012, 'python3', 'S', 1, 850, 111,
-                                  '/var/ossec/framework/python/bin/python3', '/var/ossec/framework/scripts/wazuh_clusterd.py',
-                                  'ossec', 'ossec', 'ossec', 'ossec', 'ossec', 'ossec', 'ossec', 20, 0, 30264, 121056,
-                                  5621, 1211, 15073, 8011, 8011, 1, 8012, 0, 0);
-INSERT INTO sys_processes VALUES (1794805470, '2019/03/21 13:25:06', 1, 'systemd', 'S', 0, 146, 744, '/sbin/init', null,
-                                  'root', 'root', 'root', 'root', 'root', 'root', 'root', 20, 0, 56348, 225392, 1968,
-                                  1348, 6, 1, 1, 1, 1, 0, 1);
-INSERT INTO sys_processes VALUES (1794805470, '2019/03/21 13:25:06', 12, 'cpuhp/0', 'S', 2, 0, 0, null, null, 'root',
-                                  'root', 'root', 'root', 'root', 'root', 'root', 20, 0, 0, 0, 0, 0, 8, 0, 0, 1, 12, 0,
-                                  0);
-INSERT INTO sys_processes VALUES (1521105854, '2019/03/21 14:18:43', 12159, 'sftp-server', 'S', 12056, 0, 0,
-                                  '/usr/lib/openssh/sftp-server', null, 'vagrant', 'vagrant', 'vagrant', 'vagrant',
-                                  'vagrant', 'vagrant', 'vagrant', 20, 0, 3265, 13060, 498, 467, 1361072, 12159, 12159,
-                                  1, 12159, 0, 1);
-
-INSERT INTO sys_ports VALUES (1662320195, '2019/03/21 14:18:43', 'tcp', '0.0.0.0', 22, '0.0.0.0', 0, 0, 0, 18662,
-                              'listening', null, null);
-INSERT INTO sys_ports VALUES (1662320195, '2019/03/21 14:18:43', 'tcp', '10.0.2.15', 22, '10.0.2.2', 63954, 0, 0,
-                              118343, 'established', null, null);
-INSERT INTO sys_ports VALUES (1662320195, '2019/03/21 14:18:43', 'udp', '127.0.0.53', 53, '0.0.0.0', 0, 0, 0, 277490,
-                              null, null, null);
-INSERT INTO sys_ports VALUES (1662320195, '2019/03/21 14:18:43', 'tcp6', '::', 22, '::', 0, 0, 0, 18664, 'listening',
-                              null, null);
-
-INSERT INTO sys_netiface VALUES (1068672241, '2019/03/21 14:18:35', 'enp0s3', null, 'ethernet', 'up', 1500,
-                                 '02:27:c3:d8:5a:c8', 33402, 95186, 3960190, 85014393, 0, 0, 0, 0);
-INSERT INTO sys_netiface VALUES (1068672241, '2019/03/21 14:18:35', 'enp0s8', null, 'ethernet', 'up', 1500,
-                                 '08:00:27:52:24:b6', 626, 21, 209292, 1932, 0, 0, 0, 0);
-
-INSERT INTO sys_netproto VALUES (1068672241, 'enp0s3', 'ipv4', '10.0.2.2', 'enabled', 100);
-INSERT INTO sys_netproto VALUES (1068672241, 'enp0s3', 'ipv6', null, 'enabled', null);
-INSERT INTO sys_netproto VALUES (1068672241, 'enp0s8', 'ipv4', 'unknown', 'enabled', null);
-INSERT INTO sys_netproto VALUES (1068672241, 'enp0s8', 'ipv6', null, 'enabled', null);
-
-INSERT INTO sys_netaddr VALUES (1068672241, 'enp0s3', 'ipv4', '10.0.2.15', '255.255.255.0', '10.0.2.255');
-INSERT INTO sys_netaddr VALUES (1068672241, 'enp0s3', 'ipv6', 'fe80::27:c3ff:fed8:5ac8', 'ffff:ffff:ffff:ffff::', null);
-INSERT INTO sys_netaddr VALUES (1068672241, 'enp0s8', 'ipv4', '172.17.0.100', '255.255.255.0', '172.17.0.255');
-INSERT INTO sys_netaddr VALUES (1068672241, 'enp0s8', 'ipv6', 'fe80::a00:27ff:fe52:24b6', 'ffff:ffff:ffff:ffff::', null);
-
-INSERT INTO sys_hotfixes VALUES (1068372250, '2019/03/21 14:18:35', 'Hotfix mocked');
+/*
+ * SQL Schema SCA tests
+ * Copyright (C) 2015, Wazuh Inc.
+ * March 21, 2019.
+ * This program is a free software, you can redistribute it
+ * and/or modify it under the terms of GPLv2.
+ */
+
+CREATE TABLE IF NOT EXISTS sys_osinfo (
+    scan_id INTEGER,
+    scan_time TEXT,
+    hostname TEXT,
+    architecture TEXT,
+    os_name TEXT,
+    os_version TEXT,
+    os_codename TEXT,
+    os_major TEXT,
+    os_minor TEXT,
+    os_build TEXT,
+    os_platform TEXT,
+    sysname TEXT,
+    release TEXT,
+    version TEXT,
+    os_release TEXT,
+    os_display_version TEXT,
+    PRIMARY KEY (scan_id, os_name)
+);
+
+CREATE TABLE IF NOT EXISTS sys_hwinfo (
+    scan_id INTEGER,
+    scan_time TEXT,
+    board_serial TEXT,
+    cpu_name TEXT,
+    cpu_cores INTEGER CHECK (cpu_cores > 0),
+    cpu_mhz REAL CHECK (cpu_mhz > 0),
+    ram_total INTEGER CHECK (ram_total > 0),
+    ram_free INTEGER CHECK (ram_free > 0),
+    ram_usage INTEGER CHECK (ram_usage >= 0 AND ram_usage <= 100),
+    PRIMARY KEY (scan_id, board_serial)
+);
+
+CREATE TABLE IF NOT EXISTS sys_programs (
+    scan_id INTEGER,
+    scan_time TEXT,
+    format TEXT,
+    name TEXT,
+    priority TEXT,
+    section TEXT,
+    size INTEGER CHECK (size >= 0),
+    vendor TEXT,
+    install_time TEXT,
+    version TEXT,
+    architecture TEXT,
+    multiarch TEXT,
+    source TEXT,
+    description TEXT,
+    location TEXT,
+    triaged INTEGER(1),
+    PRIMARY KEY (scan_id, name, version, architecture, format, location)
+);
+
+CREATE TABLE IF NOT EXISTS sys_processes (
+    scan_id INTEGER,
+    scan_time TEXT,
+    pid TEXT,
+    name TEXT,
+    state TEXT,
+    ppid INTEGER,
+    utime INTEGER,
+    stime INTEGER,
+    cmd TEXT,
+    argvs TEXT,
+    euser TEXT,
+    ruser TEXT,
+    suser TEXT,
+    egroup TEXT,
+    rgroup TEXT,
+    sgroup TEXT,
+    fgroup TEXT,
+    priority INTEGER,
+    nice INTEGER,
+    size INTEGER,
+    vm_size INTEGER,
+    resident INTEGER,
+    share INTEGER,
+    start_time INTEGER,
+    pgrp INTEGER,
+    session INTEGER,
+    nlwp INTEGER,
+    tgid INTEGER,
+    tty INTEGER,
+    processor INTEGER,
+    PRIMARY KEY (scan_id, pid)
+);
+
+CREATE INDEX IF NOT EXISTS processes_id ON sys_processes (scan_id);
+
+CREATE INDEX IF NOT EXISTS programs_id ON sys_programs (scan_id);
+
+CREATE TABLE IF NOT EXISTS sys_ports (
+    scan_id INTEGER,
+    scan_time TEXT,
+    protocol TEXT,
+    local_ip TEXT,
+    local_port INTEGER CHECK (local_port >= 0),
+    remote_ip TEXT,
+    remote_port INTEGER CHECK (remote_port >= 0),
+    tx_queue INTEGER,
+    rx_queue INTEGER,
+    inode INTEGER,
+    state TEXT,
+    PID INTEGER,
+    process TEXT
+);
+
+CREATE INDEX IF NOT EXISTS ports_id ON sys_ports (scan_id);
+
+CREATE TABLE IF NOT EXISTS sys_netiface (
+    scan_id INTEGER,
+    scan_time TEXT,
+    name TEXT,
+    adapter TEXT,
+    type TEXT,
+    state TEXT,
+    mtu INTEGER CHECK (mtu > 0),
+    mac TEXT,
+    tx_packets INTEGER,
+    rx_packets INTEGER,
+    tx_bytes INTEGER,
+    rx_bytes INTEGER,
+    tx_errors INTEGER,
+    rx_errors INTEGER,
+    tx_dropped INTEGER,
+    rx_dropped INTEGER,
+    PRIMARY KEY (scan_id, name)
+);
+
+CREATE INDEX IF NOT EXISTS netiface_id ON sys_netiface (scan_id);
+
+CREATE TABLE IF NOT EXISTS sys_netproto (
+    scan_id INTEGER REFERENCES sys_netiface (scan_id),
+    iface TEXT REFERENCES sys_netiface (name),
+    type TEXT,
+    gateway TEXT,
+    dhcp TEXT NOT NULL CHECK (dhcp IN ('enabled', 'disabled', 'unknown', 'BOOTP')) DEFAULT 'unknown',
+    metric INTEGER,
+    PRIMARY KEY (scan_id, iface, type)
+);
+
+CREATE INDEX IF NOT EXISTS netproto_id ON sys_netproto (scan_id);
+
+
+CREATE TABLE IF NOT EXISTS sys_netaddr (
+    scan_id INTEGER REFERENCES sys_netproto (scan_id),
+    iface TEXT REFERENCES sys_netproto (iface),
+    proto TEXT REFERENCES sys_netproto (type),
+    address TEXT,
+    netmask TEXT,
+    broadcast TEXT,
+    PRIMARY KEY (scan_id, iface, proto, address)
+);
+
+CREATE INDEX IF NOT EXISTS netaddr_id ON sys_netaddr (scan_id);
+
+CREATE TABLE IF NOT EXISTS sys_hotfixes (
+    scan_id INTEGER,
+    scan_time TEXT,
+    hotfix TEXT,
+    PRIMARY KEY (scan_id)
+);
+
+CREATE INDEX IF NOT EXISTS hotfixes_id ON sys_hotfixes (scan_id);
+
+
+INSERT INTO sys_osinfo VALUES (2011369005, '2019/03/21 10:25:00', 'master', 'x86_64', 'Ubuntu',
+                               '18.04.2 LTS (Bionic Beaver)', 'Bionic Beaver', '18', '04', null, 'ubuntu', 'Linux',
+                               '4.15.0-46-generic', '#49-Ubuntu SMP Wed Feb 6 09:33:07 UTC 2019', 'Ubuntu 20.04', null);
+
+INSERT INTO sys_osinfo VALUES (2011369001, '2019/03/21 10:25:00', 'agent', 'x86_64', 'Centos',
+                               '18.04.2 LTS (Bionic Beaver)', 'Bionic Beaver', '18', '04', null, 'Centos', 'Linux',
+                               '4.15.0-46-generic', '#49-Ubuntu SMP Wed Feb 6 09:33:07 UTC 2019', 'Debian 10', null);
+
+INSERT INTO sys_hwinfo VALUES (2089525312, '2019/03/21 11:25:00', '0', 'Intel(R) Core(TM) i7-8550U CPU @ 1.80GHz', 2,
+                               1992.001, 492832, 64032, 88);
+
+INSERT INTO sys_programs VALUES (95033803, '2019/03/21 13:25:00', 'deb', 'wazuh-manager', 'extra', 'admin', 320462,
+                                 'Wazuh, Inc <info@wazuh.com>', null, '3.9.0-1', 'amd64', null, null,
+                                 'Wazuh helps you to gain security visibility into your infrastructure by monitoring hosts at an operating system and application level. It provides the following capabilities: log analysis, file integrity monitoring, intrusions detection and policy and compliance monitoring',
+                                 null, 0);
+INSERT INTO sys_programs VALUES (95033803, '2019/03/21 13:25:00', 'deb', 'curl', 'optional', 'web', 386,
+                                 'Ubuntu Developers <ubuntu-devel-discuss@lists.ubuntu.com>', null, '7.58.0-2ubuntu3.6',
+                                 'amd64', 'foreign', null, 'command line tool for transferring data with URL syntax',
+                                 null, 0);
+INSERT INTO sys_programs VALUES (95033803, '2019/03/21 13:25:00', 'deb', 'libpcre3', 'required', 'libs', 665,
+                                 'Ubuntu Developers <ubuntu-devel-discuss@lists.ubuntu.com>', null, '2:8.39-9', 'amd64',
+                                 'same', 'pcre3', 'Old Perl 5 Compatible Regular Expression Library - runtime files',
+                                 null, 0);
+INSERT INTO sys_programs VALUES (1554688024, '2019/03/21 14:18:35', 'deb', 'libnewt0.52', 'important', 'libs', 188,
+                                 'Ubuntu Developers <ubuntu-devel-discuss@lists.ubuntu.com>', null, '0.52.20-1ubuntu1',
+                                 'amd64', 'same', 'newt', 'Not Eriks Windowing Toolkit - text mode windowing with slang',
+                                 null, 0);
+
+INSERT INTO sys_processes VALUES (1794805470, '2019/03/21 13:25:06', 8012, 'python3', 'S', 1, 850, 111,
+                                  '/var/ossec/framework/python/bin/python3', '/var/ossec/framework/scripts/wazuh_clusterd.py',
+                                  'ossec', 'ossec', 'ossec', 'ossec', 'ossec', 'ossec', 'ossec', 20, 0, 30264, 121056,
+                                  5621, 1211, 15073, 8011, 8011, 1, 8012, 0, 0);
+INSERT INTO sys_processes VALUES (1794805470, '2019/03/21 13:25:06', 1, 'systemd', 'S', 0, 146, 744, '/sbin/init', null,
+                                  'root', 'root', 'root', 'root', 'root', 'root', 'root', 20, 0, 56348, 225392, 1968,
+                                  1348, 6, 1, 1, 1, 1, 0, 1);
+INSERT INTO sys_processes VALUES (1794805470, '2019/03/21 13:25:06', 12, 'cpuhp/0', 'S', 2, 0, 0, null, null, 'root',
+                                  'root', 'root', 'root', 'root', 'root', 'root', 20, 0, 0, 0, 0, 0, 8, 0, 0, 1, 12, 0,
+                                  0);
+INSERT INTO sys_processes VALUES (1521105854, '2019/03/21 14:18:43', 12159, 'sftp-server', 'S', 12056, 0, 0,
+                                  '/usr/lib/openssh/sftp-server', null, 'vagrant', 'vagrant', 'vagrant', 'vagrant',
+                                  'vagrant', 'vagrant', 'vagrant', 20, 0, 3265, 13060, 498, 467, 1361072, 12159, 12159,
+                                  1, 12159, 0, 1);
+
+INSERT INTO sys_ports VALUES (1662320195, '2019/03/21 14:18:43', 'tcp', '0.0.0.0', 22, '0.0.0.0', 0, 0, 0, 18662,
+                              'listening', null, null);
+INSERT INTO sys_ports VALUES (1662320195, '2019/03/21 14:18:43', 'tcp', '10.0.2.15', 22, '10.0.2.2', 63954, 0, 0,
+                              118343, 'established', null, null);
+INSERT INTO sys_ports VALUES (1662320195, '2019/03/21 14:18:43', 'udp', '127.0.0.53', 53, '0.0.0.0', 0, 0, 0, 277490,
+                              null, null, null);
+INSERT INTO sys_ports VALUES (1662320195, '2019/03/21 14:18:43', 'tcp6', '::', 22, '::', 0, 0, 0, 18664, 'listening',
+                              null, null);
+
+INSERT INTO sys_netiface VALUES (1068672241, '2019/03/21 14:18:35', 'enp0s3', null, 'ethernet', 'up', 1500,
+                                 '02:27:c3:d8:5a:c8', 33402, 95186, 3960190, 85014393, 0, 0, 0, 0);
+INSERT INTO sys_netiface VALUES (1068672241, '2019/03/21 14:18:35', 'enp0s8', null, 'ethernet', 'up', 1500,
+                                 '08:00:27:52:24:b6', 626, 21, 209292, 1932, 0, 0, 0, 0);
+
+INSERT INTO sys_netproto VALUES (1068672241, 'enp0s3', 'ipv4', '10.0.2.2', 'enabled', 100);
+INSERT INTO sys_netproto VALUES (1068672241, 'enp0s3', 'ipv6', null, 'enabled', null);
+INSERT INTO sys_netproto VALUES (1068672241, 'enp0s8', 'ipv4', 'unknown', 'enabled', null);
+INSERT INTO sys_netproto VALUES (1068672241, 'enp0s8', 'ipv6', null, 'enabled', null);
+
+INSERT INTO sys_netaddr VALUES (1068672241, 'enp0s3', 'ipv4', '10.0.2.15', '255.255.255.0', '10.0.2.255');
+INSERT INTO sys_netaddr VALUES (1068672241, 'enp0s3', 'ipv6', 'fe80::27:c3ff:fed8:5ac8', 'ffff:ffff:ffff:ffff::', null);
+INSERT INTO sys_netaddr VALUES (1068672241, 'enp0s8', 'ipv4', '172.17.0.100', '255.255.255.0', '172.17.0.255');
+INSERT INTO sys_netaddr VALUES (1068672241, 'enp0s8', 'ipv6', 'fe80::a00:27ff:fe52:24b6', 'ffff:ffff:ffff:ffff::', null);
+
+INSERT INTO sys_hotfixes VALUES (1068372250, '2019/03/21 14:18:35', 'Hotfix mocked');