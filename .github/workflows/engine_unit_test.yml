name: Engine Unit Test

on:
  # Triggers the workflow on pull request but only changes in the src/engine/ directory.
  pull_request:
    types: [synchronize, opened, reopened, ready_for_review]
    paths:
      - 'src/engine/**'
      - '.github/workflows/engine_unit_test.yml'

  workflow_dispatch:
    inputs:
      build_preset:
        type: choice
        description: 'Choose the CMake build preset'
        required: false
        default: 'release'
        options:
          - debug
          - release
          - relwithdebinfo
          - minsize

# Ensures only one instance of this workflow is running per PR
concurrency:
  group: ${{ github.workflow }}-${{ github.ref }}

env:
  BUILD_PRESET: ${{ github.event.inputs.build_preset || 'release' }}
  ENGINE_DIR: ${{github.workspace}}/src/engine

jobs:
  build:
    name: Engine Unit Test

    # Runs only if the PR status is different to Draft
    if: ${{ !github.event.pull_request.draft }}
    runs-on: ubuntu-latest
    timeout-minutes: 60

    steps:
    - name: Check out repository
      uses: actions/checkout@v3
      with:
        submodules: recursive
        
    - name: Cache CMake and ccache
      uses: hendrikmuhs/ccache-action@v1.2
      with:
        key: ${{ github.workflow }}-${{ runner.os }}

    - name: Setup VCPKG
      uses: lukka/run-vcpkg@v11
      with:
        vcpkgDirectory: '${{env.ENGINE_DIR}}/vcpkg'
        vcpkgGitCommitId: 'a42af01b72c28a8e1d7b48107b33e4f286a55ef6'
        vcpkgJsonGlob: '${{env.ENGINE_DIR}}/vcpkg.json'


    - name: Configure CMake
      run: cmake --preset=${{env.BUILD_PRESET}} --no-warn-unused-cli -S ${{env.ENGINE_DIR}}

    - name: Build
      run: cmake --build ${{env.ENGINE_DIR}}/build --target all_tests -j$(nproc)

    - name: Unit Test
      # Run unit tests using CTest
      working-directory: ${{env.ENGINE_DIR}}/build
<<<<<<< HEAD
      run: ctest -T test --output-on-failure
=======
      run: ctest -T test -C ${{env.BUILD_PRESET}} --output-on-failure -j$(nproc)
>>>>>>> 87593af0
<|MERGE_RESOLUTION|>--- conflicted
+++ resolved
@@ -66,8 +66,4 @@
     - name: Unit Test
       # Run unit tests using CTest
       working-directory: ${{env.ENGINE_DIR}}/build
-<<<<<<< HEAD
-      run: ctest -T test --output-on-failure
-=======
-      run: ctest -T test -C ${{env.BUILD_PRESET}} --output-on-failure -j$(nproc)
->>>>>>> 87593af0
+      run: ctest -T test -C ${{env.BUILD_PRESET}} --output-on-failure