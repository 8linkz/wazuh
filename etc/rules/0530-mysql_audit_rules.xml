<!--
  -  Wazuh rules
  -  Created by Wazuh, Inc.
  -  Copyright (C) 2015-2019, Wazuh Inc.
  -  This program is a free software; you can redistribute it and/or modify it under the terms of GPLv2.
-->

<!-- ID: 88000 - 88099 -->

<!--
logcollector must be configured with the following labels

<localfile>
  <location>/var/log/mysql/mcafee.json</location>
  <log_format>json</log_format>
  <label key="mysql_audit_log">mcafee</label>
</localfile>

<localfile>
  <location>/var/log/mysql/percona.json</location>
  <log_format>json</log_format>
  <label key="mysql_audit_log">percona</label>
</localfile>
-->

<group name="mysql_audit,">

    <rule id="88000" level="0">
      <decoded_as>json</decoded_as>
      <field name="mysql_audit_log">percona</field>
      <description>Percona Server audit events grouped.</description>
      <options>no_full_log</options>
    </rule>

    <rule id="88001" level="3">
      <if_sid>88000</if_sid>
      <field name="audit_record.name">^Connect$</field>
      <field name="audit_record.status">^0$</field>
      <description>Percona audit: authentication success.</description>
<<<<<<< HEAD
      <group>authentication_success,pci_dss_10.2.5,pci_dss_8.7,gpg13_7.1,gpg13_7.2,gdpr_IV_32.2,hipaa_164.312.b,hipaa_164.312.d,hipaa_164.312.e.1,hipaa_164.312.e.2.I,hipaa_164.312.e.2.II,nist_800_53_AU.3.1,nist_800_53_IA.10,nist_800_53_SC.2,</group>
=======
      <group>authentication_success,pci_dss_10.2.5,pci_dss_8.7,gpg13_7.1,gpg13_7.2,gdpr_IV_32.2,</group>
      <options>no_full_log</options>
>>>>>>> 38893cd7
    </rule>

    <rule id="88002" level="3">
      <if_sid>88000</if_sid>
      <field name="audit_record.name">^Quit$</field>
      <description>Percona audit: user logout.</description>
<<<<<<< HEAD
      <group>pci_dss_10.2.5,pci_dss_8.7,gpg13_7.1,gpg13_7.2,gdpr_IV_35.7.d,gdpr_IV_32.2,hipaa_164.312.b,hipaa_164.312.d,hipaa_164.312.e.1,hipaa_164.312.e.2.I,hipaa_164.312.e.2.II,nist_800_53_AU.3.1,nist_800_53_IA.10,nist_800_53_SC.2,</group>
=======
      <group>pci_dss_10.2.5,pci_dss_8.7,gpg13_7.1,gpg13_7.2,gdpr_IV_35.7.d,gdpr_IV_32.2,</group>
      <options>no_full_log</options>
>>>>>>> 38893cd7
    </rule>

    <rule id="88003" level="9">
      <if_sid>88000</if_sid>
      <field name="audit_record.name">^Connect$</field>
      <field name="audit_record.status">^1</field>
      <description>Percona audit: authentication failure.</description>
<<<<<<< HEAD
      <group>authentication_failed,pci_dss_10.2.4,pci_dss_10.2.5,pci_dss_8.7,gpg13_7.1,gdpr_IV_35.7.d,gdpr_IV_32.2,hipaa_164.312.b,hipaa_164.312.d,hipaa_164.312.e.1,hipaa_164.312.e.2.I,hipaa_164.312.e.2.II,nist_800_53_AU.3.1,nist_800_53_IA.10,nist_800_53_SC.2,</group>
=======
      <group>authentication_failed,pci_dss_10.2.4,pci_dss_10.2.5,pci_dss_8.7,gpg13_7.1,gdpr_IV_35.7.d,gdpr_IV_32.2,</group>
      <options>no_full_log</options>
>>>>>>> 38893cd7
    </rule>

    <rule id="88004" level="3">
      <if_sid>88000</if_sid>
      <field name="audit_record.name">^Query$</field>
      <field name="audit_record.status">^0$</field>
      <description>Percona audit success: $(audit_record.command_class) statement.</description>
<<<<<<< HEAD
      <group>pci_dss_8.7,gpg13_7.1,gdpr_IV_35.7.d,hipaa_164.312.d,hipaa_164.312.e.1,hipaa_164.312.e.2.I,hipaa_164.312.e.2.II,nist_800_53_SC.2,</group>
=======
      <group>pci_dss_8.7,gpg13_7.1,gdpr_IV_35.7.d,</group>
      <options>no_full_log</options>
>>>>>>> 38893cd7
    </rule>

    <rule id="88005" level="5">
      <if_sid>88004</if_sid>
      <field name="audit_record.name">^Query$</field>
      <field name="audit_record.command_class">^drop|^alter|^insert|^update|^grant|^delete</field>
      <description>Percona audit success: $(audit_record.command_class) statement.</description>
<<<<<<< HEAD
      <group>pci_dss_8.7,gpg13_7.1,gdpr_IV_35.7.d,hipaa_164.312.d,hipaa_164.312.e.1,hipaa_164.312.e.2.I,hipaa_164.312.e.2.II,nist_800_53_SC.2,</group>
=======
      <group>pci_dss_8.7,gpg13_7.1,gdpr_IV_35.7.d,</group>
      <options>no_full_log</options>
>>>>>>> 38893cd7
    </rule>

    <rule id="88006" level="3">
      <if_sid>88000</if_sid>
      <field name="audit_record.name">^Query$</field>
      <field name="audit_record.status">^1</field>
      <description>Percona audit failed: $(audit_record.command_class) statement.</description>
<<<<<<< HEAD
      <group>pci_dss_8.7,gpg13_7.1,gdpr_IV_35.7.d,hipaa_164.312.d,hipaa_164.312.e.1,hipaa_164.312.e.2.I,hipaa_164.312.e.2.II,nist_800_53_SC.2,</group>
=======
      <group>pci_dss_8.7,gpg13_7.1,gdpr_IV_35.7.d,</group>
      <options>no_full_log</options>
>>>>>>> 38893cd7
    </rule>

    <rule id="88007" level="5">
      <if_sid>88006</if_sid>
      <field name="audit_record.name">^Query$</field>
      <field name="audit_record.command_class">^drop|^alter|^insert|^update|^grant|^delete</field>
      <description>Percona audit failed: $(audit_record.command_class) statement.</description>
<<<<<<< HEAD
      <group>pci_dss_8.7,gpg13_7.1,gdpr_IV_35.7.d,hipaa_164.312.d,hipaa_164.312.e.1,hipaa_164.312.e.2.I,hipaa_164.312.e.2.II,nist_800_53_SC.2,</group>
=======
      <group>pci_dss_8.7,gpg13_7.1,gdpr_IV_35.7.d,</group>
      <options>no_full_log</options>
>>>>>>> 38893cd7
    </rule>

    <rule id="89050" level="0">
      <decoded_as>json</decoded_as>
      <field name="mysql_audit_log">mcafee</field>
      <description>McAfee AUDIT Plugin for MySQL events grouped.</description>
      <options>no_full_log</options>
    </rule>

    <rule id="89051" level="3">
      <if_sid>89050</if_sid>
      <field name="cmd">^Connect$</field>
      <description>McAfee MySQL audit: authentication attempt.</description>
<<<<<<< HEAD
      <group>pci_dss_10.2.5,pci_dss_8.7,gpg13_7.1,gpg13_7.2,gdpr_IV_35.7.d,gdpr_IV_32.2,hipaa_164.312.b,hipaa_164.312.d,hipaa_164.312.e.1,hipaa_164.312.e.2.I,hipaa_164.312.e.2.II,nist_800_53_AU.3.1,nist_800_53_IA.10,nist_800_53_SC.2,</group>
=======
      <group>pci_dss_10.2.5,pci_dss_8.7,gpg13_7.1,gpg13_7.2,gdpr_IV_35.7.d,gdpr_IV_32.2,</group>
      <options>no_full_log</options>
>>>>>>> 38893cd7
    </rule>

    <rule id="89052" level="3">
      <if_sid>89050</if_sid>
      <field name="cmd">^Quit$</field>
      <description>McAfee MySQL audit: user logout.</description>
<<<<<<< HEAD
      <group>pci_dss_10.2.5,pci_dss_8.7,gpg13_7.1,gpg13_7.2,gdpr_IV_35.7.d,gdpr_IV_32.2,hipaa_164.312.b,hipaa_164.312.d,hipaa_164.312.e.1,hipaa_164.312.e.2.I,hipaa_164.312.e.2.II,nist_800_53_AU.3.1,nist_800_53_IA.10,nist_800_53_SC.2,</group>
=======
      <group>pci_dss_10.2.5,pci_dss_8.7,gpg13_7.1,gpg13_7.2,gdpr_IV_35.7.d,gdpr_IV_32.2,</group>
      <options>no_full_log</options>
>>>>>>> 38893cd7
    </rule>

    <rule id="89053" level="9">
      <if_sid>89050</if_sid>
      <field name="cmd">^Failed Login$</field>
      <description>McAfee MySQL audit: authentication failure.</description>
<<<<<<< HEAD
      <group>authentication_failed,pci_dss_10.2.4,pci_dss_10.2.5,pci_dss_8.7,gpg13_7.1,gdpr_IV_35.7.d,gdpr_IV_32.2,hipaa_164.312.b,hipaa_164.312.d,hipaa_164.312.e.1,hipaa_164.312.e.2.I,hipaa_164.312.e.2.II,nist_800_53_AU.3.1,nist_800_53_IA.10,nist_800_53_SC.2,</group>
=======
      <group>authentication_failed,pci_dss_10.2.4,pci_dss_10.2.5,pci_dss_8.7,gpg13_7.1,gdpr_IV_35.7.d,gdpr_IV_32.2,</group>
      <options>no_full_log</options>
>>>>>>> 38893cd7
    </rule>

    <rule id="89054" level="3">
      <if_sid>89050</if_sid>
      <status>^0$</status>
      <description>McAfee MySQL audit success: $(cmd) statement.</description>
<<<<<<< HEAD
      <group>pci_dss_8.7,gpg13_7.1,gdpr_IV_35.7.d,hipaa_164.312.d,hipaa_164.312.e.1,hipaa_164.312.e.2.I,hipaa_164.312.e.2.II,nist_800_53_SC.2,</group>
=======
      <group>pci_dss_8.7,gpg13_7.1,gdpr_IV_35.7.d,</group>
      <options>no_full_log</options>
>>>>>>> 38893cd7
    </rule>

    <rule id="89055" level="5">
      <if_sid>89054</if_sid>
      <field name="cmd">^drop|^alter|^insert|^update|^grant|^delete</field>
      <description>McAfee MySQL audit success: $(cmd) statement.</description>
<<<<<<< HEAD
      <group>pci_dss_8.7,gpg13_7.1,gdpr_IV_35.7.d,hipaa_164.312.d,hipaa_164.312.e.1,hipaa_164.312.e.2.I,hipaa_164.312.e.2.II,nist_800_53_SC.2,</group>
=======
      <group>pci_dss_8.7,gpg13_7.1,gdpr_IV_35.7.d,</group>
      <options>no_full_log</options>
>>>>>>> 38893cd7
    </rule>

    <rule id="89056" level="3">
      <if_sid>89050</if_sid>
      <status>^1</status>
      <description>McAfee MySQL audit failed: $(cmd) statement.</description>
<<<<<<< HEAD
      <group>pci_dss_8.7,gpg13_7.1,gdpr_IV_35.7.d,hipaa_164.312.d,hipaa_164.312.e.1,hipaa_164.312.e.2.I,hipaa_164.312.e.2.II,nist_800_53_SC.2,</group>
=======
      <group>pci_dss_8.7,gpg13_7.1,gdpr_IV_35.7.d,</group>
      <options>no_full_log</options>
>>>>>>> 38893cd7
    </rule>

    <rule id="89057" level="5">
      <if_sid>89056</if_sid>
      <field name="cmd">^drop|^alter|^insert|^update|^grant|^delete</field>
      <description>McAfee MySQL audit failed: $(cmd) statement.</description>
<<<<<<< HEAD
      <group>pci_dss_8.7,gpg13_7.1,gdpr_IV_35.7.d,hipaa_164.312.d,hipaa_164.312.e.1,hipaa_164.312.e.2.I,hipaa_164.312.e.2.II,nist_800_53_SC.2,</group>
=======
      <group>pci_dss_8.7,gpg13_7.1,gdpr_IV_35.7.d,</group>
      <options>no_full_log</options>
>>>>>>> 38893cd7
    </rule>

</group><|MERGE_RESOLUTION|>--- conflicted
+++ resolved
@@ -37,24 +37,16 @@
       <field name="audit_record.name">^Connect$</field>
       <field name="audit_record.status">^0$</field>
       <description>Percona audit: authentication success.</description>
-<<<<<<< HEAD
       <group>authentication_success,pci_dss_10.2.5,pci_dss_8.7,gpg13_7.1,gpg13_7.2,gdpr_IV_32.2,hipaa_164.312.b,hipaa_164.312.d,hipaa_164.312.e.1,hipaa_164.312.e.2.I,hipaa_164.312.e.2.II,nist_800_53_AU.3.1,nist_800_53_IA.10,nist_800_53_SC.2,</group>
-=======
-      <group>authentication_success,pci_dss_10.2.5,pci_dss_8.7,gpg13_7.1,gpg13_7.2,gdpr_IV_32.2,</group>
       <options>no_full_log</options>
->>>>>>> 38893cd7
     </rule>
 
     <rule id="88002" level="3">
       <if_sid>88000</if_sid>
       <field name="audit_record.name">^Quit$</field>
       <description>Percona audit: user logout.</description>
-<<<<<<< HEAD
       <group>pci_dss_10.2.5,pci_dss_8.7,gpg13_7.1,gpg13_7.2,gdpr_IV_35.7.d,gdpr_IV_32.2,hipaa_164.312.b,hipaa_164.312.d,hipaa_164.312.e.1,hipaa_164.312.e.2.I,hipaa_164.312.e.2.II,nist_800_53_AU.3.1,nist_800_53_IA.10,nist_800_53_SC.2,</group>
-=======
-      <group>pci_dss_10.2.5,pci_dss_8.7,gpg13_7.1,gpg13_7.2,gdpr_IV_35.7.d,gdpr_IV_32.2,</group>
       <options>no_full_log</options>
->>>>>>> 38893cd7
     </rule>
 
     <rule id="88003" level="9">
@@ -62,12 +54,8 @@
       <field name="audit_record.name">^Connect$</field>
       <field name="audit_record.status">^1</field>
       <description>Percona audit: authentication failure.</description>
-<<<<<<< HEAD
       <group>authentication_failed,pci_dss_10.2.4,pci_dss_10.2.5,pci_dss_8.7,gpg13_7.1,gdpr_IV_35.7.d,gdpr_IV_32.2,hipaa_164.312.b,hipaa_164.312.d,hipaa_164.312.e.1,hipaa_164.312.e.2.I,hipaa_164.312.e.2.II,nist_800_53_AU.3.1,nist_800_53_IA.10,nist_800_53_SC.2,</group>
-=======
-      <group>authentication_failed,pci_dss_10.2.4,pci_dss_10.2.5,pci_dss_8.7,gpg13_7.1,gdpr_IV_35.7.d,gdpr_IV_32.2,</group>
       <options>no_full_log</options>
->>>>>>> 38893cd7
     </rule>
 
     <rule id="88004" level="3">
@@ -75,12 +63,8 @@
       <field name="audit_record.name">^Query$</field>
       <field name="audit_record.status">^0$</field>
       <description>Percona audit success: $(audit_record.command_class) statement.</description>
-<<<<<<< HEAD
       <group>pci_dss_8.7,gpg13_7.1,gdpr_IV_35.7.d,hipaa_164.312.d,hipaa_164.312.e.1,hipaa_164.312.e.2.I,hipaa_164.312.e.2.II,nist_800_53_SC.2,</group>
-=======
-      <group>pci_dss_8.7,gpg13_7.1,gdpr_IV_35.7.d,</group>
       <options>no_full_log</options>
->>>>>>> 38893cd7
     </rule>
 
     <rule id="88005" level="5">
@@ -88,12 +72,8 @@
       <field name="audit_record.name">^Query$</field>
       <field name="audit_record.command_class">^drop|^alter|^insert|^update|^grant|^delete</field>
       <description>Percona audit success: $(audit_record.command_class) statement.</description>
-<<<<<<< HEAD
       <group>pci_dss_8.7,gpg13_7.1,gdpr_IV_35.7.d,hipaa_164.312.d,hipaa_164.312.e.1,hipaa_164.312.e.2.I,hipaa_164.312.e.2.II,nist_800_53_SC.2,</group>
-=======
-      <group>pci_dss_8.7,gpg13_7.1,gdpr_IV_35.7.d,</group>
       <options>no_full_log</options>
->>>>>>> 38893cd7
     </rule>
 
     <rule id="88006" level="3">
@@ -101,12 +81,8 @@
       <field name="audit_record.name">^Query$</field>
       <field name="audit_record.status">^1</field>
       <description>Percona audit failed: $(audit_record.command_class) statement.</description>
-<<<<<<< HEAD
       <group>pci_dss_8.7,gpg13_7.1,gdpr_IV_35.7.d,hipaa_164.312.d,hipaa_164.312.e.1,hipaa_164.312.e.2.I,hipaa_164.312.e.2.II,nist_800_53_SC.2,</group>
-=======
-      <group>pci_dss_8.7,gpg13_7.1,gdpr_IV_35.7.d,</group>
       <options>no_full_log</options>
->>>>>>> 38893cd7
     </rule>
 
     <rule id="88007" level="5">
@@ -114,12 +90,8 @@
       <field name="audit_record.name">^Query$</field>
       <field name="audit_record.command_class">^drop|^alter|^insert|^update|^grant|^delete</field>
       <description>Percona audit failed: $(audit_record.command_class) statement.</description>
-<<<<<<< HEAD
       <group>pci_dss_8.7,gpg13_7.1,gdpr_IV_35.7.d,hipaa_164.312.d,hipaa_164.312.e.1,hipaa_164.312.e.2.I,hipaa_164.312.e.2.II,nist_800_53_SC.2,</group>
-=======
-      <group>pci_dss_8.7,gpg13_7.1,gdpr_IV_35.7.d,</group>
       <options>no_full_log</options>
->>>>>>> 38893cd7
     </rule>
 
     <rule id="89050" level="0">
@@ -133,84 +105,56 @@
       <if_sid>89050</if_sid>
       <field name="cmd">^Connect$</field>
       <description>McAfee MySQL audit: authentication attempt.</description>
-<<<<<<< HEAD
       <group>pci_dss_10.2.5,pci_dss_8.7,gpg13_7.1,gpg13_7.2,gdpr_IV_35.7.d,gdpr_IV_32.2,hipaa_164.312.b,hipaa_164.312.d,hipaa_164.312.e.1,hipaa_164.312.e.2.I,hipaa_164.312.e.2.II,nist_800_53_AU.3.1,nist_800_53_IA.10,nist_800_53_SC.2,</group>
-=======
-      <group>pci_dss_10.2.5,pci_dss_8.7,gpg13_7.1,gpg13_7.2,gdpr_IV_35.7.d,gdpr_IV_32.2,</group>
       <options>no_full_log</options>
->>>>>>> 38893cd7
     </rule>
 
     <rule id="89052" level="3">
       <if_sid>89050</if_sid>
       <field name="cmd">^Quit$</field>
       <description>McAfee MySQL audit: user logout.</description>
-<<<<<<< HEAD
       <group>pci_dss_10.2.5,pci_dss_8.7,gpg13_7.1,gpg13_7.2,gdpr_IV_35.7.d,gdpr_IV_32.2,hipaa_164.312.b,hipaa_164.312.d,hipaa_164.312.e.1,hipaa_164.312.e.2.I,hipaa_164.312.e.2.II,nist_800_53_AU.3.1,nist_800_53_IA.10,nist_800_53_SC.2,</group>
-=======
-      <group>pci_dss_10.2.5,pci_dss_8.7,gpg13_7.1,gpg13_7.2,gdpr_IV_35.7.d,gdpr_IV_32.2,</group>
       <options>no_full_log</options>
->>>>>>> 38893cd7
     </rule>
 
     <rule id="89053" level="9">
       <if_sid>89050</if_sid>
       <field name="cmd">^Failed Login$</field>
       <description>McAfee MySQL audit: authentication failure.</description>
-<<<<<<< HEAD
       <group>authentication_failed,pci_dss_10.2.4,pci_dss_10.2.5,pci_dss_8.7,gpg13_7.1,gdpr_IV_35.7.d,gdpr_IV_32.2,hipaa_164.312.b,hipaa_164.312.d,hipaa_164.312.e.1,hipaa_164.312.e.2.I,hipaa_164.312.e.2.II,nist_800_53_AU.3.1,nist_800_53_IA.10,nist_800_53_SC.2,</group>
-=======
-      <group>authentication_failed,pci_dss_10.2.4,pci_dss_10.2.5,pci_dss_8.7,gpg13_7.1,gdpr_IV_35.7.d,gdpr_IV_32.2,</group>
       <options>no_full_log</options>
->>>>>>> 38893cd7
     </rule>
 
     <rule id="89054" level="3">
       <if_sid>89050</if_sid>
       <status>^0$</status>
       <description>McAfee MySQL audit success: $(cmd) statement.</description>
-<<<<<<< HEAD
       <group>pci_dss_8.7,gpg13_7.1,gdpr_IV_35.7.d,hipaa_164.312.d,hipaa_164.312.e.1,hipaa_164.312.e.2.I,hipaa_164.312.e.2.II,nist_800_53_SC.2,</group>
-=======
-      <group>pci_dss_8.7,gpg13_7.1,gdpr_IV_35.7.d,</group>
       <options>no_full_log</options>
->>>>>>> 38893cd7
     </rule>
 
     <rule id="89055" level="5">
       <if_sid>89054</if_sid>
       <field name="cmd">^drop|^alter|^insert|^update|^grant|^delete</field>
       <description>McAfee MySQL audit success: $(cmd) statement.</description>
-<<<<<<< HEAD
       <group>pci_dss_8.7,gpg13_7.1,gdpr_IV_35.7.d,hipaa_164.312.d,hipaa_164.312.e.1,hipaa_164.312.e.2.I,hipaa_164.312.e.2.II,nist_800_53_SC.2,</group>
-=======
-      <group>pci_dss_8.7,gpg13_7.1,gdpr_IV_35.7.d,</group>
       <options>no_full_log</options>
->>>>>>> 38893cd7
     </rule>
 
     <rule id="89056" level="3">
       <if_sid>89050</if_sid>
       <status>^1</status>
       <description>McAfee MySQL audit failed: $(cmd) statement.</description>
-<<<<<<< HEAD
       <group>pci_dss_8.7,gpg13_7.1,gdpr_IV_35.7.d,hipaa_164.312.d,hipaa_164.312.e.1,hipaa_164.312.e.2.I,hipaa_164.312.e.2.II,nist_800_53_SC.2,</group>
-=======
-      <group>pci_dss_8.7,gpg13_7.1,gdpr_IV_35.7.d,</group>
       <options>no_full_log</options>
->>>>>>> 38893cd7
     </rule>
 
     <rule id="89057" level="5">
       <if_sid>89056</if_sid>
       <field name="cmd">^drop|^alter|^insert|^update|^grant|^delete</field>
       <description>McAfee MySQL audit failed: $(cmd) statement.</description>
-<<<<<<< HEAD
       <group>pci_dss_8.7,gpg13_7.1,gdpr_IV_35.7.d,hipaa_164.312.d,hipaa_164.312.e.1,hipaa_164.312.e.2.I,hipaa_164.312.e.2.II,nist_800_53_SC.2,</group>
-=======
-      <group>pci_dss_8.7,gpg13_7.1,gdpr_IV_35.7.d,</group>
       <options>no_full_log</options>
->>>>>>> 38893cd7
     </rule>
 
 </group>