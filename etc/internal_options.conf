# internal_options.conf, Daniel B. Cid (dcid @ ossec.net).
#
# DO NOT TOUCH THIS FILE. The default configuration
# is at ossec.conf. More information at:
# https://documentation.wazuh.com
#
# This file should be handled with care. It contain
# run time modifications that can affect the use
# of ossec. Only change it if you know what you
# are doing. Again, look first at ossec.conf
# for most of the things you want to change.


# Analysisd default rule timeframe.
analysisd.default_timeframe=360
# Analysisd stats maximum diff.
analysisd.stats_maxdiff=999000
# Analysisd stats minimum diff.
analysisd.stats_mindiff=1250
# Analysisd stats percentage (how much to differ from average)
analysisd.stats_percent_diff=150
# Analysisd FTS list size.
analysisd.fts_list_size=32
# Analysisd FTS minimum string size.
analysisd.fts_min_size_for_str=14
# Analysisd Enable the firewall log (at logs/firewall/firewall.log)
# 1 to enable, 0 to disable.
analysisd.log_fw=1
# Maximum number of fields in a decoder (order tag)
analysisd.decoder_order_size=256
# Output GeoIP data at JSON alerts
analysisd.geoip_jsonout=0
# Maximum label cache age (margin seconds with no reloading) [0..60]
analysisd.label_cache_maxage=1
# Show hidden labels on alerts
analysisd.show_hidden_labels=0
# Maximum number of file descriptor that Analysisd can open [1024..1048576]
analysisd.rlimit_nofile=65536
# Minimum output rotate interval. This limits rotation by time and size. [10..86400]
analysisd.min_rotate_interval=600
# Number of event decoder threads
analysisd.event_threads=0
# Number of syscheck decoder threads
analysisd.syscheck_threads=0
# Number of syscollector decoder threads
analysisd.syscollector_threads=0
# Number of rootcheck decoder threads
analysisd.rootcheck_threads=0
# Number of security configuration assessment decoder threads
analysisd.sca_threads=0
# Number of hostinfo decoder threads
analysisd.hostinfo_threads=0
# Number of Windows event decoder threads
analysisd.winevt_threads=0
# Number of rule matching threads
analysisd.rule_matching_threads=0
# Decoder event queue size
analysisd.decode_event_queue_size=16384
# Decode syscheck queue size
analysisd.decode_syscheck_queue_size=16384
# Decode syscollector queue size
analysisd.decode_syscollector_queue_size=16384
# Decode rootcheck queue size
analysisd.decode_rootcheck_queue_size=16384
# Decode security configuration assessment queue size
analysisd.decode_sca_queue_size=16384
# Decode hostinfo queue size
analysisd.decode_hostinfo_queue_size=16384
# Decode winevt queue size
analysisd.decode_winevt_queue_size=16384
# Decode Output queue
analysisd.decode_output_queue_size=16384
# Archives log queue size
analysisd.archives_queue_size=16384
# Statistical log queue size
analysisd.statistical_queue_size=16384
# Alerts log queue size
analysisd.alerts_queue_size=16384
# Firewall log queue size
analysisd.firewall_queue_size=16384
# FTS log queue size
analysisd.fts_queue_size=16384
# Interval for analysisd status file updating (seconds) [0..86400]
# 0 means disabled
analysisd.state_interval=5


# Logcollector file loop timeout (check every 2 seconds for file changes)
logcollector.loop_timeout=2

# Logcollector number of attempts to open a log file [2..998]
logcollector.open_attempts=8

# Logcollector - If it should accept remote commands from the manager
logcollector.remote_commands=0

# Logcollector - File checking interval (seconds) [0..1024]
logcollector.vcheck_files=64

# Logcollector - Maximum number of lines to read from the same file [1..1000000]
# 0. Disable line burst limitation
logcollector.max_lines=10000

# Logcollector - Maximum number of files to be monitored [1..100000]
logcollector.max_files=1000

# Time to reattempt a socket connection after a failure [1..3600]
logcollector.sock_fail_time=300

# Logcollector - Number of input threads for reading files
logcollector.input_threads=4

# Logcollector - Output queue size [128..220000]
logcollector.queue_size=1024

# Sample log length limit for errors about large message [1..4096]
logcollector.sample_log_length=64

# Maximum number of file descriptor that Logcollector can open [1024..1048576]
# This value must be higher than logcollector.max_files
logcollector.rlimit_nofile=1100

# Force file handler reloading: close and reopen monitored files
# 0: Disabled
# 1: Enabled
logcollector.force_reload=0

# File reloading interval, in seconds, if force_reload=1 [1..86400]
# This interval must be greater or equal than vcheck_files.
logcollector.reload_interval=64

# File reloading delay (between close and open), in milliseconds [0..30000]
logcollector.reload_delay=1000


# Remoted counter io flush.
remoted.recv_counter_flush=128

# Remoted compression averages printout.
remoted.comp_average_printout=19999

# Verify msg id (set to 0 to disable it)
remoted.verify_msg_id=0

# Don't exit when client.keys empty
remoted.pass_empty_keyfile=1

# Number of shared file sender threads
remoted.sender_pool=8

# Limit of parallel request dispatchers [1..4096]
remoted.request_pool=1024

# Timeout to reject a new request (seconds) [1..600]
remoted.request_timeout=10

# Timeout for request responses (seconds) [1..3600]
remoted.response_timeout=60

# Retransmission timeout seconds [0..60]
remoted.request_rto_sec=1

# Retransmission timeout milliseconds [0..999]
remoted.request_rto_msec=0

# Max. number of sending attempts [1..16]
remoted.max_attempts=4

# Shared files reloading interval (sec) [1..18000]
remoted.shared_reload=10

# Maximum number of file descriptor that Remoted can open [1024..1048576]
remoted.rlimit_nofile=65536

# Maximum time waiting for a client response in TCP (seconds) [1..60]
remoted.recv_timeout=1

# Maximum time waiting for a client delivery in TCP (seconds) [1..60]
remoted.send_timeout=1

# Merge shared configuration to be broadcasted to agents
# 0. Disable
# 1. Enable (default)
remoted.merge_shared=1

# Keys file reloading latency (seconds) [1..3600]
remoted.keyupdate_interval=10

# Number of parallel worker threads [1..16]
remoted.worker_pool=4

# Interval for remoted status file updating (seconds) [0..86400]
# 0 means disabled
remoted.state_interval=5

# Guess the group to which the agent belongs
# 0. No, do not guess (default)
# 1. Yes, do guess
remoted.guess_agent_group=0

# Cleans residual data from unused groups/multigroups
# Minimum number of seconds between cleanings [1..2592000]
# 0 means never clean up residual data
remoted.group_data_flush=86400

# Receiving chunk size for TCP. We suggest using powers of two. [1024..16384]
remoted.receive_chunk=4096

# Deallocate network buffers after usage.
# 0. Do not deallocate memory.
# 1. Shrink memory to the reception chunk.
# 2. Full memory deallocation.
remoted.buffer_relax=1

# Keepalive options
# Time (in seconds) the connection needs to remain idle before TCP starts sending keepalive probes [1..7200]
remoted.tcp_keepidle=30
# The time (in seconds) between individual keepalive probes [1..100]
remoted.tcp_keepintvl=10
# Maximum number of keepalive probes TCP should send before dropping the connection [1..50]
remoted.tcp_keepcnt=3

# Timeout to execute remote requests [1..3600]
execd.request_timeout=60

# Max timeout to lock the restart [0..3600]
execd.max_restart_lock=600

# Maild strict checking (0=disabled, 1=enabled)
maild.strict_checking=1

# Maild grouping (0=disabled, 1=enabled)
# Groups alerts within the same e-mail.
maild.grouping=1

# Maild full subject (0=disabled, 1=enabled)
maild.full_subject=0

# Maild display GeoIP data (0=disabled, 1=enabled)
maild.geoip=1


# Monitord day_wait. Amount of seconds to wait before rotating/compressing/signing [0..600]
# the files.
monitord.day_wait=10

# Monitord compress. (0=do not compress, 1=compress)
monitord.compress=1

# Monitord sign. (0=do not sign, 1=sign)
monitord.sign=1

# Monitord monitor_agents. (0=do not monitor, 1=monitor)
monitord.monitor_agents=1

# Rotate plain and JSON logs daily. (0=no, 1=yes)
monitord.rotate_log=1

# Days to keep old ossec.log files [0..500]
monitord.keep_log_days=31

# Size of internal log files to rotate them (Megabytes) [0..4096]
monitord.size_rotate=512

# Maximum number of rotations per day for internal logs [1..256]
monitord.daily_rotations=12

# Number of minutes for deleting an disconnected agent [0..120]. (0=disabled)
monitord.delete_old_agents=0

# Syscheck checking/usage speed. To avoid large cpu/memory
# usage, you can specify how much to sleep after generating
# the checksum of X files. The default is to sleep one second
# per 100 files read.
syscheck.sleep=1
syscheck.sleep_after=100

# Syscheck perform a delay when dispatching real-time notifications so it avoids
# triggering on some temporary files like vim edits. (ms) [1..1000]
syscheck.rt_delay=10

# Maximum number of directories monitored for realtime on windows [1..1024]
syscheck.max_fd_win_rt=256

# Maximum number of directories monitored for who-data on Linux [1..4096]
syscheck.max_audit_entries=256

# Maximum level of recursivity allowed [1..320]
syscheck.default_max_depth=256

<<<<<<< HEAD
# Check interval of the symbolic links configured in the directories section [1..2592000]
syscheck.symlink_scan_interval=600
=======
# Maximum file size for calcuting integrity hashes in MBytes [0..4095]
# A value of 0 MB means to disable this filter
syscheck.file_max_size=1024
>>>>>>> cb6cba48

# Rootcheck checking/usage speed. The default is to sleep 50 milliseconds
# per each PID or suspictious port.
rootcheck.sleep=50

# Time since the agent buffer is full to consider events flooding
agent.tolerance=15
# Level of occupied capacity in Agent buffer to trigger a warning message
agent.warn_level=90
# Level of occupied capacity in Agent buffer to come back to normal state
agent.normal_level=70
# Minimum events per second, configurable at XML settings [1..1000]
agent.min_eps=50
# Interval for agent status file updating (seconds) [0..86400]
# 0 means disabled
agent.state_interval=5

# Maximum time waiting for a server response in TCP (seconds) [1..600]
agent.recv_timeout=60

# Apply remote configuration
# 0. Disabled
# 1. Enabled
agent.remote_conf=1

# Database - maximum number of reconnect attempts
dbd.reconnect_attempts=10

# Wazuh modules - nice value for tasks. Lower value means higher priority
wazuh_modules.task_nice=10

# Wazuh modules - maximum number of events per second sent by each module [1..1000]
wazuh_modules.max_eps=100

# Wazuh modules - time for a process to quit before killing it [0..3600]
# 0: Kill immediately
wazuh_modules.kill_timeout=10

# Wazuh database module settings

# Synchronize agent database with client.keys
wazuh_database.sync_agents=1

# DEPRECATED Synchronize file integrity monitoring data with Syscheck database
wazuh_database.sync_syscheck=0

# Synchronize policy monitoring data with Rootcheck database
wazuh_database.sync_rootcheck=1

# Full data synchronization
# 0. Synchronize only new events (default)
# 1. Synchronize complete Syscheck/Rootcheck database (warning: this could take so much time)
wazuh_database.full_sync=0

# Sync data in real time (supported on Linux only)
# 0. Disabled
# 1. Enabled (default)
wazuh_database.real_time=1

# Time interval between cycles (used only if real time disabled)
# Default: 60 seconds (1 minute). Max: 86400 seconds (1 day)
wazuh_database.interval=60

# Maximum queued events (for inotify)
# 0. Use system default
wazuh_database.max_queued_events=0

# Enable download module
# 0. Disabled
# 1. Enabled (default)
wazuh_download.enabled=1

# Maximum pending connections (1..1024)
wazuh_db.sock_queue_size=128

# Number of worker threads (1..32)
wazuh_db.worker_pool_size=8

# Time margin before committing (1..3600)
wazuh_db.commit_time=60

# Number of allowed open databases before closing (1..4096)
wazuh_db.open_db_limit=64

# Maximum number of file descriptor that WazuhDB can open [1024..1048576]
wazuh_db.rlimit_nofile=65536


# Wazuh Command Module - If it should accept remote commands from the manager
wazuh_command.remote_commands=0

# Wazuh default stack size for child threads in KiB (2048..65536)
wazuh.thread_stack_size=8192

# Security Configuration Assessment DB request interval in minutes [0..60]
# This option sets the maximum waiting time to resend a scan when the DB integrity check fails
sca.request_db_interval=5

# Enable it to accept execute commands from SCA policies pushed from the manager in the shared configuration
# Local policies ignore this option
sca.remote_commands=0

# Default timeout for executed commands during a SCA scan in seconds [1..300]
sca.commands_timeout=30

# Network timeout for Authd clients
auth.timeout_seconds=1
auth.timeout_microseconds=0


# Debug options.
# Debug 0 -> no debug
# Debug 1 -> first level of debug
# Debug 2 -> full debugging

# Windows debug (used by the Windows agent)
windows.debug=0

# Syscheck (local, server and Unix agent)
syscheck.debug=0

# Remoted (server debug)
remoted.debug=0

# Analysisd (server or local)
analysisd.debug=0

# Auth daemon debug (server)
authd.debug=0

# Exec daemon debug (server, local or Unix agent)
execd.debug=0

# Monitor daemon debug (server, local or Unix agent)
monitord.debug=0

# Log collector (server, local or Unix agent)
logcollector.debug=0

# Integrator daemon debug (server, local or Unix agent)
integrator.debug=0

# Unix agentd
agent.debug=0

# Wazuh DB debug level
wazuh_db.debug=0

wazuh_modules.debug=0

# Wazuh Cluster debug level
wazuh_clusterd.debug=0

# EOF<|MERGE_RESOLUTION|>--- conflicted
+++ resolved
@@ -288,14 +288,12 @@
 # Maximum level of recursivity allowed [1..320]
 syscheck.default_max_depth=256
 
-<<<<<<< HEAD
 # Check interval of the symbolic links configured in the directories section [1..2592000]
 syscheck.symlink_scan_interval=600
-=======
+
 # Maximum file size for calcuting integrity hashes in MBytes [0..4095]
 # A value of 0 MB means to disable this filter
 syscheck.file_max_size=1024
->>>>>>> cb6cba48
 
 # Rootcheck checking/usage speed. The default is to sleep 50 milliseconds
 # per each PID or suspictious port.
