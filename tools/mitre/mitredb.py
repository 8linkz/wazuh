#!/usr/bin/env python

# Copyright (C) 2015-2021, Wazuh Inc.
# Created by Wazuh, Inc. <info@wazuh.com>.
# This program is a free software; you can redistribute it and/or modify it under the terms of GPLv2
#
# Example:
#
# python mitredb.py -> install mitre.db in /var/ossec/var/db
# python mitredb.py -d /other/directory/mitre.db  -> install mitre.db in other directory
# python mitredb.py -h -> Help

import json
import os
import pwd
import grp
import argparse
import sys
import copy
import const
from datetime import datetime
from sqlalchemy import create_engine, Column, DateTime, String, Integer, ForeignKey, Boolean
from sqlalchemy.orm import sessionmaker, relationship
from sqlalchemy.ext.declarative import declarative_base


Base = declarative_base()


class Metadata(Base):
    """
    In this table are stored the metadata of json file
    The information stored:
        version: version of json (PK)
        name: name
        description: description
    """
    __tablename__ = "metadata"

    version = Column(const.VERSION_t, String, primary_key=True)
    name = Column(const.NAME_t, String, nullable=False)
    description = Column(const.DESCRIPTION_t, String, default=None)


class Technique(Base):
    """
    In this table are stored the techniques of json file
    The information stored:
        id: Used to identify the technique (PK)
        name: Name of the technique
        description: Detailed description of the technique
        created_time: Publish date
        modified_time: Last modification date
        mitre_version: Version of MITRE when created
        mitre_detection: Detection information
        network_requirements:Boolean indicationg network requirements
        remote_support: Boolean indicationg remote support
        revoked_by: ID of the technique that revokes this one, NULL otherwise.
        deprecated: Boolean indicating if this technique is deprecated
        subtechnique_of: ID of the parent technique, NULL otherwise
    """
    __tablename__ = "techniques"

    id = Column(const.ID_t, String, primary_key=True)
    name = Column(const.NAME_t, String, nullable=False)
    description = Column(const.DESCRIPTION_t, String, default=None)
    created_time = Column(const.CREATED_t, DateTime, default=None)
    modified_time = Column(const.MODIFIED_t ,DateTime, default=None)
    mitre_version = Column(const.MITRE_VERSION_t, String, default=None)
    mitre_detection = Column(const.MITRE_DETECTION_t, String, default=None)
    network_requirements = Column(const.NETWORK_REQ_t, Boolean, default=False)
    remote_support = Column(const.REMOTE_SUPPORT_t, Boolean, default=False)
    revoked_by = Column(const.REVOKED_BY_t, String, default=None)
    deprecated = Column(const.DEPRECATED_t, Boolean, default=False)
    subtechnique_of = Column(const.SUBTECHNIQUE_OF_t, String, default=None)

    data_sources = relationship(const.DATASOURCE_r, backref=const.TECHNIQUES_r)
    defenses_bypassed = relationship(const.DEFENSEBYPASSES_r, backref=const.TECHNIQUES_r)
    effective_permissions = relationship(const.EFFECTIVEPERMISSON_r, backref=const.TECHNIQUES_r)
    impacts = relationship(const.IMPACT_r, backref=const.TECHNIQUES_r)
    permissions = relationship(const.PERMISSION_r, backref=const.TECHNIQUES_r)
    requirements = relationship(const.SYSTEMREQ_r, backref=const.TECHNIQUES_r)
    mitigate = relationship(const.MITIGATE_r)


class DataSource(Base):
    """
    In this table are stored the Sources for each technique identified
    with key x_mitre_data_sources on json file
    The information stored:
        id: Used to identify the technique (FK)
        source: Data source for this technique
    """
    __tablename__ = "data_source"

    id = Column(const.ID_t, String, ForeignKey(const.TECHNIQUE_ID_fk, ondelete='CASCADE'), primary_key=True)
    source = Column(const.SOURCE_t, String, primary_key=True)


class DefenseByPasses(Base):
    """
    In this table are stored the Defenses bypassed for each technique identified
    with key x_mitre_defense_bypassed on json file
    The information stored:
        id: Used to identify the technique (FK)
        defense: Defense bypassed for this technique
    """
    __tablename__ = "defense_bypassed"

    id = Column(const.ID_t, String, ForeignKey(const.TECHNIQUE_ID_fk, ondelete='CASCADE'), primary_key=True)
    defense = Column(const.DEFENSE_t, String, primary_key=True)


class EffectivePermission(Base):
    """
    In this table are stored the Effective permissions for each technique identified
    with key x_mitre_effective_permissions on json file
    The information stored:
        id: Used to identify the technique (FK)
        permission: Effective permission for this technique
    """
    __tablename__ = "effective_permission"

    id = Column(const.ID_t, String, ForeignKey(const.TECHNIQUE_ID_fk, ondelete='CASCADE'), primary_key=True)
    permission = Column(const.PERMISSION_t, String, primary_key=True)


class Impact(Base):
    """
    In this table are stored the Impacts of each technique identified with
    key x_mitre_impact_type on json file
    The information stored:
        id: Used to identify the technique (FK)
        impact: Impact of this technique
    """
    __tablename__ = "impact"

    id = Column(const.ID_t, String, ForeignKey(const.TECHNIQUE_ID_fk, ondelete='CASCADE'), primary_key=True)
    impact = Column(const.IMPACT_t, String, primary_key=True)


class Permission(Base):
    """
    In this table are stored the Permissions for each technique identified
    with key x_mitre_permissions_required on json file
    The information stored:
        id: Used to identify the technique (FK)
        permission: Permission for this technique
    """
    __tablename__ = "permission"

    id = Column(const.ID_t, String, ForeignKey(const.TECHNIQUE_ID_fk, ondelete='CASCADE'), primary_key=True)
    permission = Column(const.PERMISSION_t, String, primary_key=True)


class SystemRequirement(Base):
    """
    In this table are stored the Requirements for each technique identified
    with key x_mitre_system_requirements on json file
    The information stored:
        id: Used to identify the technique (FK)
        requirements: System requirement for this technique
    """
    __tablename__ = "system_requirement"

    id = Column(const.ID_t, String, ForeignKey(const.TECHNIQUE_ID_fk, ondelete='CASCADE'), primary_key=True)
    requirement = Column(const.REQUIREMENT_t, String, primary_key=True)


class Groups(Base):
    """
    In this table are stored the groups of json file
    The information stored:
        id: Used to identify the group (PK)
        name: Name of the group
        description: Detailed description of the group
        created_time: Publish date
        modified_time: Last modification date
        mitre_version: Version of MITRE when created
        revoked_by: ID of the group that revokes this one, NULL otherwise
        deprecated: Boolean indicating if this group is deprecated
    """
    __tablename__ = "groups"

    Id = Column(const.ID_t, String, primary_key=True)
    name = Column(const.NAME_t, String, nullable=False)
    description = Column(const.DESCRIPTION_t, String, default=None)
    created_time = Column(const.CREATED_t, DateTime, default=None)
    modified_time = Column(const.MODIFIED_t, DateTime, default=None)
    mitre_version = Column(const.MITRE_VERSION_t, String, default=None)
    revoked_by = Column(const.REVOKED_BY_t, String, default=None)
    deprecated = Column(const.DEPRECATED_t, Boolean, default=False)


class Software(Base):
    """
    In this table are stored the software of json file
    The information stored:
        id: Used to identify the software (PK)
        name: Name of the software
        description: Detailed description of the software
        created_time: Publish date
        modified_time: Last modification date
        mitre_version: Version of MITRE when created
        revoked_by: ID of the software that revokes this one, NULL otherwise
        deprecated: Boolean indicating if this software is deprecated
    """
    __tablename__ = "software"

    Id = Column(const.ID_t, String, primary_key=True)
    name = Column(const.NAME_t, String, nullable=False)
    description = Column(const.DESCRIPTION_t, String, default=None)
    created_time = Column(const.CREATED_t, DateTime, default=None)
    modified_time = Column(const.MODIFIED_t, DateTime, default=None)
    mitre_version = Column(const.MITRE_VERSION_t, String, default=None)
    revoked_by = Column(const.REVOKED_BY_t, String, default=None)
    deprecated = Column(const.DEPRECATED_t, Boolean, default=False)


class Mitigations(Base):
    """
    In this table are stored the mitigations of json file
    The information stored:
        id: Used to identify the mitigation (PK)
        name: Name of the mitigation
        description: Detailed description of the mitigation
        created_time: Publish date
        modified_time: Last modification date
        mitre_version: Version of MITRE when created
        revoked_by: ID of the mitigation that revokes this one, NULL otherwise
        deprecated: Boolean indicating if this mitigation is deprecated
    """
    __tablename__ = "mitigations"

    Id = Column(const.ID_t, String, primary_key=True)
    name = Column(const.NAME_t, String, nullable=False)
    description = Column(const.DESCRIPTION_t, String, default=None)
    created_time = Column(const.CREATED_t, DateTime, default=None)
    modified_time = Column(const.MODIFIED_t, DateTime, default=None)
    mitre_version = Column(const.MITRE_VERSION_t, String, default=None)
    revoked_by = Column(const.REVOKED_BY_t, String, default=None)
    deprecated = Column(const.DEPRECATED_t, Boolean, default=False)

    mitigate = relationship(const.MITIGATE_r)


class Mitigate(Base):
    """
    In this table are stored the mitigate information
    The information stored:
        id: Used to identify the mitigate
        source_id: Used to identify the mitigation (FK)
        target_id: Used to identify the technique (FK)
        description: Detailed description of the mitigate
        created_time: Publish date
        modified_time: Last modification date
    """
    __tablename__ = "mitigate"

    id = Column(const.ID_t, String, primary_key=True)
    source_id = Column(const.SOURCE_ID_t, String, ForeignKey(const.MITIGATION_ID_fk), nullable=False)
    target_id = Column(const.TARGET_ID_t, String, ForeignKey(const.TECHNIQUE_ID_fk), nullable=False)
    description = Column(const.DESCRIPTION_t, String, default=None)
    created_time = Column(const.CREATED_t, DateTime, default=None)
    modified_time = Column(const.MODIFIED_t, DateTime, default=None)


class Use(Base):
    """
    In this table are stored the Use information
    The information stored:
        id: Used to identify the use
        source_id: Used to identify the group or software
        target_id: Used to identify the technique or software
        description: Detailed description of the relationship
        created_time: Publish date
        modified_time: Last modification date
    """
    __tablename__ = "use"

    id = Column(const.ID_t, String, primary_key=True)
    source_id = Column(const.SOURCE_ID_t, String, default=None, nullable=False)
    target_id = Column(const.TARGET_ID_t, String, default=None, nullable=False)
    description = Column(const.DESCRIPTION_t, String, default=None)
    created_time = Column(const.CREATED_t, DateTime, default=None)
    modified_time = Column(const.MODIFIED_t, DateTime, default=None)


class Tactics(Base):
    """
    In this table are stored the tactics of json file
    The information stored:
        id: Used to identify the tactic (PK)
        name: Name of the tactic
        description: Detailed description of the tactic
        created_time: Publish date
        modified_time: Last modification date
        short_name: Short name of the tactic
    """
    __tablename__ = "tactics"

    Id = Column(const.ID_t, String, primary_key=True)
    name = Column(const.NAME_t, String, nullable=False)
    description = Column(const.DESCRIPTION_t, String, default=None)
    created_time = Column(const.CREATED_t, DateTime, default=None)
    modified_time = Column(const.MODIFIED_t, DateTime, default=None)
    short_name = Column(const.SHORT_NAME_t, String, default=None)


class Phases(Base):
    """
    This table stores the relationship between techniques and the tactics table.
    The information stored:
        tactic_id: Used to identify the tactic (FK) (PK)
        tech_id: Used to identify the technique (FK) (PK)
    """
    __tablename__ = "phases"

    tactic_id = Column(const.TACTIC_ID_t, String, ForeignKey(const.TACTICS_ID_fk, ondelete='CASCADE'), primary_key=True)
    tech_id = Column(const.TECH_ID_t, String, ForeignKey(const.TECHNIQUE_ID_fk, ondelete='CASCADE'), primary_key=True)

def parse_table_(function, data_object):
    table = function()
    table.Id = data_object[const.ID_j]
    table.name = data_object[const.NAME_j]

    if const.DESCRIPTION_j in data_object:
        table.description = data_object[const.DESCRIPTION_j]

    if const.CREATED_j in data_object:
        table.created_time = datetime.strptime(data_object[const.CREATED_j], const.TIME_FORMAT)

    if const.MODIFIED_j in data_object:
        table.modified_time = datetime.strptime(data_object[const.MODIFIED_j], const.TIME_FORMAT)

    if function.__name__ == 'Tactics':
        if const.SHORT_NAME_j in data_object:
            table.short_name = data_object[const.SHORT_NAME_j]
    elif function.__name__ == 'Groups' or \
            function.__name__ == 'Software' or \
            function.__name__ == 'Mitigations':
        if const.MITRE_VERSION_j in data_object:
            table.mitre_version = data_object[const.MITRE_VERSION_j]
        if const.DEPRECATED_j in data_object:
            table.deprecated = data_object[const.DEPRECATED_j]

    return table


def parse_json_techniques(technique_json, phases_table):

    technique = Technique()
    technique.id = technique_json[const.ID_t]
    technique.name = technique_json[const.NAME_t]

    if technique_json.get(const.DESCRIPTION_t):
        technique.description = technique_json[const.DESCRIPTION_t]
    if technique_json.get(const.CREATED_j):
        technique.created_time = datetime.strptime(technique_json[const.CREATED_j], const.TIME_FORMAT)
    if technique_json.get(const.MODIFIED_j):
        technique.modified_time = datetime.strptime(technique_json[const.MODIFIED_j], const.TIME_FORMAT)
    if technique_json.get(const.MITRE_VERSION_j):
        technique.mitre_version = technique_json[const.MITRE_VERSION_j]
    if technique_json.get(const.MITRE_DETECTION_j):
        technique.mitre_detection = technique_json[const.MITRE_DETECTION_j]
    if technique_json.get(const.MITRE_NETWOR_REQ_j):
        technique.network_requirements = technique_json[const.MITRE_NETWOR_REQ_j]
    if technique_json.get(const.MITRE_REMOTE_SUPP_j):
        technique.remote_support = technique_json[const.MITRE_REMOTE_SUPP_j]
    if technique_json.get(const.DEPRECATED_j):
        technique.deprecated = technique_json[const.DEPRECATED_j]
    if technique_json.get(const.DATASOURCE_j):
        for data_source in list(set(technique_json[const.DATASOURCE_j])):
            technique.data_sources.append(DataSource(techniques=technique, source=data_source))
    if technique_json.get(const.DEFENSE_BYPASSED_j):
        for defense in list(set(technique_json[const.DEFENSE_BYPASSED_j])):
            technique.defenses_bypassed.append(DefenseByPasses(techniques=technique, defense=defense))
    if technique_json.get(const.EFFECTIVE_PERMISSION_j):
        for permission in list(set(technique_json[const.EFFECTIVE_PERMISSION_j])):
            technique.effective_permissions.append(EffectivePermission(techniques=technique, permission=permission))
    if technique_json.get(const.IMPACT_TYPE_j):
        for impact in list(set(technique_json[const.IMPACT_TYPE_j])):
            technique.impacts.append(Impact(techniques=technique, impact=impact))
    if technique_json.get(const.PERMISSIONS_REQ_j):
        for permission in list(set(technique_json[const.PERMISSIONS_REQ_j])):
            technique.permissions.append(Permission(techniques=technique, permission=permission))
    if technique_json.get(const.SYSTEM_REQ_j):
        for requirement in list(set(technique_json[const.SYSTEM_REQ_j])):
            technique.requirements.append(SystemRequirement(techniques=technique, requirement=requirement))
    if technique_json.get(const.PHASES_j):
        for phase in technique_json[const.PHASES_j]:
             phases_table.append([technique.id, phase[const.PHASE_NAME_j]])
    return technique


<<<<<<< HEAD
def parse_json_relationships(relationships_json, relationship_table_revoked_by, relationship_table_subtechique_of):
=======
def parse_json_mitigate_use(function, data_object):
    table = function()
    table.id = data_object[const.ID_t]
    table.source_id = data_object[const.SOURCE_REF_j]
    table.target_id = data_object[const.TARGET_REF_j]

    if data_object.get(const.DESCRIPTION_t):
        table.description = data_object[const.DESCRIPTION_t]
    if data_object.get(const.CREATED_j):
        table.created_time = datetime.strptime(data_object[const.CREATED_j], const.TIME_FORMAT)
    if data_object.get(const.MODIFIED_j):
        table.modified_time = datetime.strptime(data_object[const.MODIFIED_j], const.TIME_FORMAT)

    return table


def parse_json_relationships(relationships_json, session):
>>>>>>> 3be46936
    if relationships_json.get(const.RELATIONSHIP_TYPE_j) == const.REVOKED_BY_j:
        relationship_table_revoked_by.append([relationships_json[const.SOURCE_REF_j], relationships_json[const.TARGET_REF_j]])

    elif relationships_json.get(const.RELATIONSHIP_TYPE_j) == const.SUBTECHNIQUE_OF_j:
<<<<<<< HEAD
        relationship_table_subtechique_of.append([relationships_json[const.SOURCE_REF_j], relationships_json[const.TARGET_REF_j]])
=======
        technique = session.query(Technique).get(relationships_json[const.SOURCE_REF_j])
        technique.subtechnique_of = relationships_json[const.TARGET_REF_j]
    elif relationships_json.get(const.RELATIONSHIP_TYPE_j) == const.MITIGATES_j:
        mitigate = parse_json_mitigate_use(Mitigate, relationships_json)
        session.add(mitigate)
    elif relationships_json.get(const.RELATIONSHIP_TYPE_j) == const.USES_j:
        use = parse_json_mitigate_use(Use, relationships_json)
        session.add(use)

    session.commit()
>>>>>>> 3be46936


def parse_list_phases(session, phase_list):
    phase = Phases()

    phase.tech_id = phase_list[0]
    tactic = session.query(Tactics).filter_by(short_name=phase_list[1]).first()
    phase.tactic_id = tactic.Id

    return phase


def parse_json(pathfile, session, database):
    """
    Parse enterprise-attack.json and fill mitre.db's tables.

    :param pathfile: Path directory where enterprise-attack.json file is
    :param session: SQLAlchemy session
    :param database: path to mitre.db
    :return:
    """
    try:
        # Lists
        phases_table = []
        relationship_table_revoked_by = []
        relationship_table_subtechique_of = []

        metadata = Metadata()
        with open(pathfile) as json_file:
            datajson = json.load(json_file)
            metadata.version = datajson[const.VERSION_j]
            for data_object in datajson[const.OBJECT_j]:
                if data_object[const.TYPE_j] == const.IDENTITY_j:
                    metadata.name = data_object[const.NAME_j]
                elif data_object[const.TYPE_j] == const.MARKING_DEFINITION_j:
                    metadata.description = data_object[const.DEFINITION_j][const.STATEMENT_j]
                elif data_object[const.TYPE_j] == const.INTRUSION_SET_j:
                    groups = parse_table_(Groups, data_object)
                    session.add(groups)
                elif data_object[const.TYPE_j] == const.COURSE_OF_ACTION_j:
                    mitigations = parse_table_(Mitigations, data_object)
                    session.add(mitigations)
                elif data_object[const.TYPE_j] == const.MALWARE_j or \
                        data_object[const.TYPE_j] == const.TOOL_j:
                    software = parse_table_(Software, data_object)
                    session.add(software)
                elif data_object[const.TYPE_j] == const.TACTIC_j:
                    tactics = parse_table_(Tactics, data_object)
                    session.add(tactics)
                elif data_object[const.TYPE_j] == const.ATTACK_PATTERN_j:
                    technique = parse_json_techniques(data_object, phases_table)
                    session.add(technique)
                elif data_object[const.TYPE_j] == const.RELATIONSHIP_j:
                    parse_json_relationships(data_object, relationship_table_revoked_by, relationship_table_subtechique_of)
                else:
                    continue
                session.commit()

        for table in phases_table:
            phases = parse_list_phases(session, table)
            session.add(phases)

        for table in relationship_table_revoked_by:
            if table[0].startswith(const.INTRUSION_SET_j):
                groups = session.query(Groups).get(table[0])
                groups.revoked_by = table[1]

            elif table[0].startswith(const.COURSE_OF_ACTION_j):
                mitigations = session.query(Mitigations).get(table[0])
                mitigations.revoked_by = table[1]

            elif table[0].startswith(const.MALWARE_j) or table[0].startswith(const.TOOL_j):
                software = session.query(Software).get(table[0])
                software.revoked_by = table[1]

            elif table[0].startswith(const.ATTACK_PATTERN_j):
                technique = session.query(Technique).get(table[0])
                technique.revoked_by = table[1]

        for table in relationship_table_subtechique_of:
            technique = session.query(Technique).get(table[0])
            technique.subtechnique_of = table[1]

        session.add(metadata)
        session.commit()

    except TypeError as t_e:
        print(t_e)
        print("Deleting " + database)
        os.remove(database)
        sys.exit(1)
    except KeyError as k_e:
        print(k_e)
        print("Deleting " + database)
        os.remove(database)
        sys.exit(1)
    except NameError as n_e:
        print(n_e)
        print("Deleting " + database)
        os.remove(database)
        sys.exit(1)


def find(name, path):
    for root, dirs, files in os.walk(path):
        if name in files:
            return os.path.join(root, name)


def main(database=None):
    """
    Main function that creates the mitre database in a chosen directory. It deletes, creates and fills the mitre tables.

    :param database: Directory where mitre.db is. Default: /var/ossec/var/db/mitre.db
    :return:
    """
    if database is None:
        database = "/var/ossec/var/db/mitre.db"
    else:
        if not os.path.isdir('/'.join((str(database).split('/')[0:-1]))):
            raise Exception('Error: Directory not found.')

    pathfile = find('enterprise-attack.json', '../..')

    engine = create_engine('sqlite:///' + database, echo=False)

    # Create a database connection
    Session = sessionmaker(bind=engine)
    session = Session()

    # Delete and create tables
    Base.metadata.drop_all(engine)
    Base.metadata.create_all(engine)

    # Parse enterprise-attack.json file:
    parse_json(pathfile, session, database)

    # User and group permissions
    os.chmod(database, 0o660)
    uid = pwd.getpwnam("root").pw_uid
    gid = grp.getgrnam("ossec").gr_gid
    os.chown(database, uid, gid)


if __name__ == '__main__':
    parser = argparse.ArgumentParser(description='This script installs mitre.db in a directory.')
    parser.add_argument('--database', '-d', help='-d /your/directory/mitre.db (default: /var/ossec/var/db/mitre.db')
    args = parser.parse_args()
    main(args.database)<|MERGE_RESOLUTION|>--- conflicted
+++ resolved
@@ -393,9 +393,6 @@
     return technique
 
 
-<<<<<<< HEAD
-def parse_json_relationships(relationships_json, relationship_table_revoked_by, relationship_table_subtechique_of):
-=======
 def parse_json_mitigate_use(function, data_object):
     table = function()
     table.id = data_object[const.ID_t]
@@ -412,26 +409,12 @@
     return table
 
 
-def parse_json_relationships(relationships_json, session):
->>>>>>> 3be46936
+def parse_json_relationships(relationships_json, relationship_table_revoked_by, relationship_table_subtechique_of):
     if relationships_json.get(const.RELATIONSHIP_TYPE_j) == const.REVOKED_BY_j:
         relationship_table_revoked_by.append([relationships_json[const.SOURCE_REF_j], relationships_json[const.TARGET_REF_j]])
 
     elif relationships_json.get(const.RELATIONSHIP_TYPE_j) == const.SUBTECHNIQUE_OF_j:
-<<<<<<< HEAD
         relationship_table_subtechique_of.append([relationships_json[const.SOURCE_REF_j], relationships_json[const.TARGET_REF_j]])
-=======
-        technique = session.query(Technique).get(relationships_json[const.SOURCE_REF_j])
-        technique.subtechnique_of = relationships_json[const.TARGET_REF_j]
-    elif relationships_json.get(const.RELATIONSHIP_TYPE_j) == const.MITIGATES_j:
-        mitigate = parse_json_mitigate_use(Mitigate, relationships_json)
-        session.add(mitigate)
-    elif relationships_json.get(const.RELATIONSHIP_TYPE_j) == const.USES_j:
-        use = parse_json_mitigate_use(Use, relationships_json)
-        session.add(use)
-
-    session.commit()
->>>>>>> 3be46936
 
 
 def parse_list_phases(session, phase_list):
